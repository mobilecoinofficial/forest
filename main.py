--- conflicted
+++ resolved
@@ -1,6 +1,6 @@
 import typing as T
 # we're using py3.9, only Optional is needed
-from typing import Optional, List, Dict 
+from typing import Optional, List, Dict
 import asyncio
 import json
 import os
@@ -63,19 +63,8 @@
         self.sipo_message_queue = asyncio.Queue()
         self.client_session = aiohttp.ClientSession()
         self.scratch = {"payments": {}}
-<<<<<<< HEAD
-        if user_manager:
-            self.user_manager = user_manager
-        else:
-            self.user_manager = UserManager()
-        if payments_manager:
-            self.payments_manager = payments_manager
-        else:
-            self.payments_manager = PaymentsManager()
-=======
         self.user_manager = UserManager()
         self.payments_manager = PaymentsManager()
->>>>>>> 1f1bfdaa
 
     async def get_file(self):
         """Fetches user datastore from postgresql and marks as claimed."""
@@ -95,12 +84,8 @@
         file_contents = open(self.filepath, "r").read()
         return await self.user_manager.set_user(self.user, file_contents)
 
-<<<<<<< HEAD
     async def send_sms(self, source, destination, message_text) -> dict:
-=======
-    async def send_sms(self, source, destination, message_text):
         """Sends SMS via teliapi.net call from specified source, to specified destination, with specified message text - and returns the response."""
->>>>>>> 1f1bfdaa
         payload = {
             "source": source,
             "destination": destination,
@@ -276,47 +261,6 @@
         # public String content;
         # public JsonNode details;
 
-<<<<<<< HEAD
-        async with aiohttp.ClientSession() as session:
-            self.dialout_ws = await session.ws_connect(
-                "http://127.0.0.1:8079/ws"
-            )
-            asycnio.create_task(
-                spool_lines_to_cb(self.proc.stdout, self.dialout_ws.send_str)
-            )
-            await self.dialout_ws.send_str(
-                # this is weird, idk what this is supposed to do
-                json.dumps(
-                    {
-                        "commandName": "getVersion",
-                        "recipient": None,
-                        "content": "v0.1.0",
-                        "details": {
-                            "client": "oasismsg",
-                            "region": os.environ.get("FLY_REGION", "None"),
-                        },
-                    }
-                )
-            )
-            async for msg in self.dialout_ws:
-                # still figuring out ws message types
-                if msg.type == aiohttp.WSMsgType.TEXT:
-                    msg_contents = msg.data
-                elif msg.type == aiohttp.WSMsgType.BINARY:
-                    try:
-                        msg_contents = msg.data.decode()
-                    except:
-                        msg_contents = ""
-                elif msg.type == aiohttp.WSMsgType.ERROR:
-                    break
-                msg_loaded = json.loads(msg_contents)
-                open("/dev/stdout", "w").write(f"{msg_loaded}\n")
-
-                await self.message_queue.put(Message(msg_loaded))
-                if msg_loaded.get("command") in ("send", "updateGroup"):
-                    self.proc.stdin.write(msg_loaded.encode() + b"\n")
-            print("done with ws")
-=======
         asyncio.create_task(
             spool_lines_to_cb(self.proc.stdout, self.piso_message_queue.put)
         )
@@ -324,9 +268,8 @@
         async for msg in self.sipo_message_iter():
             msg_loaded = json.loads(msg)
             open("/dev/stdout", "w").write(f"sig-in py-out: {msg_loaded}\n")
-            if msg_loaded.get("commandName") == "sendMessage":
+            if msg_loaded.get("command") in ("send", "updateGroup"):
                 self.proc.stdin.write(msg.encode() + b"\n")
->>>>>>> 1f1bfdaa
         await self.proc.wait()
 
 
