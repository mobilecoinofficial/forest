#!/usr/bin/python3.9
import asyncio
import asyncio.subprocess as subprocess  # https://github.com/PyCQA/pylint/issues/1469
import json
import logging
import random
import signal
import sys
import os
import urllib.parse
from asyncio import Queue
from typing import Any, AsyncIterator, Optional, Union

import aiohttp
import phonenumbers as pn
import termcolor
from aiohttp import web

import utils
import datastore
from forest_tables import GroupRoutingManager, PaymentsManager, RoutingManager
from utils import get_secret


JSON = dict[str, Any]


class Message:
    """Represents a Message received from signal-cli, optionally containing a command with arguments."""

    def __init__(self, blob: dict) -> None:
        self.blob = blob
        self.envelope = envelope = blob.get("envelope", {})
        # {'envelope': {'source': '+15133278483', 'sourceDevice': 2, 'timestamp': 1621402445257, 'receiptMessage': {'when': 1621402445257, 'isDelivery': True, 'isRead': False, 'timestamps': [1621402444517]}}}
        self.source: str = envelope.get("source")
        msg = envelope.get("dataMessage", {})
        self.timestamp = envelope.get("timestamp")
        self.full_text = self.text = msg.get("message", "")
        # self.reactions: dict[str, str] = {}
        self.receipt = envelope.get("receiptMessage")
        self.group: Optional[str] = msg.get("groupInfo", {}).get("groupId")
        if self.group:
            logging.info("saw group: %s", self.group)
        self.quoted_text = msg.get("quote", {}).get("text")
        self.command: Optional[str] = None
        self.tokens: Optional[list[str]] = None
        if self.text and self.text.startswith("/"):
            command, *self.tokens = self.text.split(" ")
            self.command = command[1:]  # remove /
            self.arg1 = self.tokens[0] if self.tokens else None
            self.text = (
                " ".join(self.tokens[1:]) if len(self.tokens) > 1 else None
            )

    def __repr__(self) -> str:
        # it might be nice to prune this so the logs are easier to read
        return f"<{self.envelope}>"


class Session:
    """
    Represents a Signal-CLI session
    Creates database connections for managing signal keys and payments.
    """

    def __init__(self, bot_number: str) -> None:
        logging.info(bot_number)

        self.bot_number = bot_number
        self.datastore = datastore.SignalDatastore(bot_number)
        self.proc: Optional[subprocess.Process] = None
        self.signalcli_output_queue: Queue[Message] = Queue()
        self.signalcli_input_queue: Queue[dict] = Queue()
        self.raw_queue: Queue[dict] = Queue()
        self.client_session = aiohttp.ClientSession()
        self.teli = utils.Teli()
        self.scratch: dict[str, dict[str, Any]] = {"payments": {}}
        self.payments_manager = PaymentsManager()
        self.routing_manager = RoutingManager()

    async def send_sms(
        self, source: str, destination: str, message_text: str
    ) -> dict[str, str]:
        """
        Send SMS via teliapi.net call and returns the response
        """
        payload = {
            "source": source,
            "destination": destination,
            "message": message_text,
        }
        response = await self.client_session.post(
            "https://api.teleapi.net/sms/send?token=" + get_secret("TELI_KEY"),
            data=payload,
        )
        response_json_all = await response.json()
        response_json = {
            k: v
            for k, v in response_json_all.items()
            if k in ("status", "segment_count")
        }  # hide how the sausage is made
        return response_json

    async def send_message(
        self,
        recipient: Optional[str],
        msg: Union[str, list, dict],
        group: Optional[str] = None,
        endsession: bool = False,
    ) -> None:
        """Builds send command with specified recipient and msg, writes to signal-cli."""
        if isinstance(msg, list):
            for m in msg:
                await self.send_message(recipient, m)
            return
        if isinstance(msg, dict):
            msg = "\n".join((f"{key}:\t{value}" for key, value in msg.items()))
        json_command: JSON = {
            "command": "send",
            "message": msg,
        }
        if endsession:
            json_command["endsession"] = True
        if group:
            json_command["group"] = group
        elif recipient:
            assert recipient == utils.signal_format(recipient)
            json_command["recipient"] = [str(recipient)]
        await self.signalcli_input_queue.put(json_command)
        return

    async def send_reaction(self, emoji: str, target_msg: Message) -> None:
        react = {
            "command": "sendReaction",
            "emoji": emoji,
            "target-author": target_msg.source,
            "target-timestamp": target_msg.timestamp,
        }
        if target_msg.group:
            react["group"] = target_msg.group
        else:
            react["recipient"] = [target_msg.source]
        await self.signalcli_input_queue.put(react)

    async def signalcli_output_iter(self) -> AsyncIterator[Message]:
        """Provides an asynchronous iterator over messages on the queue."""
        while True:
            message = await self.signalcli_output_queue.get()
            yield message

    async def signalcli_input_iter(self) -> AsyncIterator[dict]:
        """Provides an asynchronous iterator over pending signal-cli commands"""
        while True:
            command = await self.signalcli_input_queue.get()
            yield command

    async def check_target_number(self, msg: Message) -> Optional[str]:
        logging.info(msg.arg1)
        try:
            parsed = pn.parse(msg.arg1, "US")  # fixme: use PhoneNumberMatcher
            assert pn.is_valid_number(parsed)
            number = pn.format_number(parsed, pn.PhoneNumberFormat.E164)
            return number
        except (pn.phonenumberutil.NumberParseException, AssertionError):
            await self.send_message(
                msg.source,
                f"{msg.arg1} doesn't look a valid number or user. "
                "did you include the country code?",
            )
            return None

    async def do_register(self, message: Message) -> bool:
        """register for a phone number"""
        new_user = message.source
        usdt_price = 15.00
        # invpico = 100000000000 # doesn't work in mixin
        invnano = 100000000
        try:
            last_val = await self.client_session.get(
                "https://big.one/api/xn/v1/asset_pairs/8e900cb1-6331-4fe7-853c-d678ba136b2f"
            )
            resp_json = await last_val.json()
            mob_rate = float(resp_json.get("data").get("ticker").get("close"))
        except (
            aiohttp.ClientError,
            KeyError,
            TypeError,
            json.JSONDecodeError,
        ) as e:
            logging.error(e)
            # big.one goes down sometimes, if it does... make up a price
            mob_rate = 14
        # perturb each price slightly
        mob_rate -= random.random() / 1000
        mob_price = usdt_price / mob_rate
        nmob_price = int(mob_price * invnano)
        mob_price_exact = nmob_price / invnano
        continue_message = f"The current price for a SMS number is {mob_price_exact}MOB/month. If you would like to continue, please send exactly..."
        # dunno if we want to generate new wallets? what happens if a user overpays?
        await self.send_message(
            new_user,
            [
                continue_message,
                f"{mob_price_exact}",
                "to",
                "nXz8gbcAfHQQUwTHuQnyKdALe5oXKppDn9oBRms93MCxXkiwMPnsVRp19Vrmb1GX6HdQv7ms83StXhwXDuJzN9N7h3mzFnKsL6w8nYJP4q",
                "Upon payment, you will be able to select the area code for your new phone number!",
            ],
        )
        # check for payments every 10s for 1hr
        for _ in range(360):
            payment_done = await self.payments_manager.get_payment(
                nmob_price * 1000
            )
            if payment_done:
                payment_done = payment_done[0]
                await self.send_message(
                    new_user,
                    [
                        "Thank you for your payment! Please save this transaction ID for your records and include it with any customer service requests. Without this payment ID, it will be harder to verify your purchase.",
                        f"{payment_done.get('transaction_log_id')}",
                        'Please finish setting up your account at your convenience with the "/status" command.',
                    ],
                )
                self.scratch["payments"][new_user] = payment_done.get(
                    "transaction_log_id"
                )
                return True
            await asyncio.sleep(10)
        return False

    async def do_printerfact(self, _: Message) -> str:
        async with self.client_session.get(
            "https://colbyolson.com/printers"
        ) as resp:
            fact = await resp.text()
        return fact.strip()

    async def do_status(self, message: Message) -> Union[list[str], str]:
        numbers: list[str] = [
            registered.get("id")
            for registered in await self.routing_manager.get_id(message.source)
        ]
        # paid but not registered
        if self.scratch["payments"].get(message.source) and not numbers:
            return [
                "Welcome to the beta! Thank you for your payment. Please contact support to finish setting up your account by requesting to join this group. We will reach out within 12 hours.",
                "https://signal.group/#CjQKINbHvfKoeUx_pPjipkXVspTj5HiTiUjoNQeNgmGvCmDnEhCTYgZZ0puiT-hUG0hUUwlS",
                #    "Alternatively, try /order <area code>",
            ]
        if numbers and len(numbers) == 1:
            # registered, one number
            return f'Hi {message.source}! We found {numbers[0]} registered for your user. Try "/send {message.source} Hello from Forest Contact via {numbers[0]}!".'
        # registered, many numbers
        if numbers:
            return f"Hi {message.source}! We found several numbers {numbers} registered for your user. Try '/send {message.source} Hello from Forest Contact via {numbers[0]}!'."
        # not paid, not registered
        return (
            "We don't see any Forest Contact numbers for your account!"
            " If you would like to register a new number, "
            'try "/register" and following the instructions.'
        )

    async def do_help(self, _: Message) -> str:
        return (
            "Welcome to the Forest.contact Pre-Release!\n"
            "To get started, try /register, or /status! "
            "If you've already registered, try to send a message via /send."
            ""
        )

    async def do_pay(self, message: Message) -> str:
        if message.arg1 == "shibboleth":
            self.scratch["payments"][message.source] = True
            return "...thank you for your payment"
        if message.arg1 == "sibboleth":
            return "sending attack drones to your location"
        return "no"

    async def do_order(self, msg: Message) -> str:
        """usage: /order <area code>"""
        if not (msg.arg1 and len(msg.arg1) == 3 and msg.arg1.isnumeric()):
            return """usage: /order <area code>"""
        if msg.source not in self.scratch["payments"]:
            # this needs to check if there are *unfulfilled* payments
            return "make a payment with /register first"
        await self.routing_manager.sweep_expired_destinations()
        available_numbers = [
            num
            for record in await self.routing_manager.get_available()
            if (num := record.get("id")).startswith(msg.arg1)
        ]
        if available_numbers:
            number = available_numbers[0]
            await self.send_message(msg.source, f"found {number} for you...")
        else:
            numbers = await self.teli.search_numbers(area_code=msg.arg1, limit=1)
            if not numbers:
                return "sorry, no numbers for that area code"
            number = numbers[0]
            await self.send_message(msg.source, f"found {number}")
            await self.routing_manager.intend_to_buy(number)
            buy_info = await self.teli.buy_number(number)
            await self.send_message(msg.source, f"bought {number}")
            if "error" in buy_info:
                await self.routing_manager.delete(number)
                return f"something went wrong: {buy_info}"
            await self.routing_manager.mark_bought(number)
        await self.teli.set_sms_url(number, utils.URL + "/inbound")
        await self.routing_manager.set_destination(number, msg.source)
        if await self.routing_manager.get_destination(number):
            return f"you are now the proud owner of {number}"
        return "db error?"

    if not get_secret("ORDER"):
        del do_order, do_pay

    async def do_send(self, message: Message) -> Union[str, dict]:
        numbers = [
            registered.get("id")
            for registered in await self.routing_manager.get_id(message.source)
        ]
        dest = await self.check_target_number(message)
        if dest:
            response = await self.send_sms(
                source=numbers[0],
                destination=dest,
                message_text=message.text,
            )
            await self.send_reaction("📤", message)
            # sms_uuid = response.get("data")
            # TODO: store message.source and sms_uuid in a queue, enable https://apidocs.teleapi.net/api/sms/delivery-notifications
            #    such that delivery notifs get redirected as responses to send command
            return response
        return "couldn't parse that number"

    async def handle_messages(self) -> None:
        async for message in self.signalcli_output_iter():
            if message.source:
                maybe_routable = await self.routing_manager.get_id(
                    message.source
                )
                numbers: Optional[list[str]] = [
                    registered.get("id") for registered in maybe_routable
                ]
            else:
                maybe_routable = None
                numbers = None
            if (
                numbers
                and message.command in ("mkgroup", "query")
                and utils.get_secret("GROUPS")
            ):
                target_number = await self.check_target_number(message)
                if target_number:
                    cmd = {
                        "command": "updateGroup",
                        "member": [message.source],
                        "name": f"SMS with {target_number} via {numbers[0]}",
                    }
                    await self.signalcli_input_queue.put(cmd)
                    await self.send_reaction("👥", message)
                    await self.send_message(
                        message.source, "invited you to a group"
                    )
            elif numbers and message.group:
                group = await group_routing_manager.get_sms_route_for_group(
                    message.group
                )
                if group:
                    await self.send_sms(
                        source=group[0].get("our_sms"),
                        destination=group[0].get("their_sms"),
                        message_text=message.text,
                    )
                    await self.send_reaction("📤", message)
            elif (
                numbers
                and message.quoted_text
                and "source" in message.quoted_text
            ):
                pairs = [
                    line.split(":") for line in message.quoted_text.split("\n")
                ]
                quoted = {key: value.strip() for key, value in pairs}
                logging.info("destination from quote: %s", quoted["destination"])
                response = await self.send_sms(
                    source=quoted["destination"],
                    destination=quoted["source"],
                    message_text=message.text,
                )
                logging.info("sent")
                await self.send_reaction("📤", message)
                await self.send_message(message.source, response)
            elif message.command == "register":
                # need to abstract this into a decorator or something
                # like def do_register(self, msg): asyncio.cerate_task(self.register(message))
                asyncio.create_task(self.do_register(message))
            elif message.command:
                if hasattr(self, "do_" + message.command):
                    command_response = await getattr(
                        self, "do_" + message.command
                    )(message)
                else:
                    command_response = f"Sorry! Command {message.command} not recognized! Try /help."
                await self.send_message(message.source, command_response)
            elif message.text == "TERMINATE":
                await self.send_message(message.source, "signal session reset")
            elif message.text:
                await self.send_message(
                    message.source, "That didn't look like a command"
                )

    async def launch_and_connect(self) -> None:
        logging.info("in launch_and_connect")
        loop = asyncio.get_running_loop()
        logging.info("got running loop")
        # things that don't work: loop.add_signal_handler(async_shutdown) - TypeError
        # signal.signal(sync_signal_handler) - can't interact with loop
        loop.add_signal_handler(signal.SIGINT, self.sync_signal_handler)
        logging.info("added signal handler, downloading...")

        await self.datastore.download()
        baseCmd = f"./signal-cli --config . --username={self.bot_number} "
        # requires graal fix
        name = "localbot" if utils.LOCAL else "forestbot"
        profileCmd = (
            baseCmd + "--output=plain-text updateProfile "
            f"--given-name {name} --family-name {utils.get_secret('ENV')} --avatar avatar.png"
        ).split()
<<<<<<< HEAD
        logging.info(" ".join(profileCmd))
=======
        logging.info("setting profile...")
>>>>>>> b9da267e
        profileProc = await asyncio.create_subprocess_exec(*profileCmd)
        logging.info(await profileProc.communicate())
        COMMAND = (baseCmd + "--output=json stdio").split()
        logging.info(COMMAND)
        self.proc = await asyncio.create_subprocess_exec(
            *COMMAND,
            stdin=asyncio.subprocess.PIPE,
            stdout=asyncio.subprocess.PIPE,
        )
        logging.info(
            "started signal-cli @ %s with PID %s",
            self.bot_number,
            self.proc.pid,
        )
        assert self.proc.stdout and self.proc.stdin
        asyncio.create_task(
            listen_to_signalcli(
                self.proc.stdout,
                self.signalcli_output_queue,
                self.raw_queue,
            )
        )
        async for msg in self.signalcli_input_iter():
            logging.info("input to signal: %s", msg)
            self.proc.stdin.write(json.dumps(msg).encode() + b"\n")
        await self.proc.wait()

    async def async_shutdown(self, *unused: Any, wait: bool = False) -> None:
        logging.info("starting async_shutdown")
        await self.datastore.upload()
        if self.proc:
            try:
                self.proc.kill()
                if wait:
                    await self.proc.wait()
                    await self.datastore.upload()
            except ProcessLookupError:
                logging.info("no process")
        await self.datastore.mark_freed()
        logging.info("=============exited===================")
        sys.exit(0)
        logging.info(
            "called sys.exit but still running, os.kill sigint to %s",
            os.getpid(),
        )
        os.kill(os.getpid(), signal.SIGINT)
        logging.info("still running after os.kill, trying os._exit")
        os._exit(1)

    sigints = 0

    def sync_signal_handler(self, *unused: Any) -> None:
        logging.info("handling sigint. sigints: %s", self.sigints)
        self.sigints += 1
        try:
            loop = asyncio.get_running_loop()
            logging.info("got running loop, scheduling async_shutdown")
            asyncio.run_coroutine_threadsafe(self.async_shutdown(), loop)
        except RuntimeError:
            asyncio.run(self.async_shutdown())
        if self.sigints >= 3:
            sys.exit(1)
            raise KeyboardInterrupt
            logging.info(  # pylint: disable=unreachable
                "this should never get called"
            )


async def start_session(our_app: web.Application) -> None:
    try:
        number = utils.signal_format(sys.argv[1])
    except IndexError:
        number = get_secret("BOT_NUMBER")
    logging.info(number)
    our_app["session"] = new_session = Session(number)
    if utils.get_secret("MIGRATE"):
        logging.info("migrating db...")
        await new_session.routing_manager.migrate()
        rows = await new_session.routing_manager.execute(
            "SELECT id, destination FROM routing"
        )
        for row in rows if rows else []:
            new_dest = utils.signal_format(row.get("destination"))
            await new_session.routing_manager.set_destination(
                row.get("id"), new_dest
            )
        await new_session.datastore.account_interface.migrate()
        await group_routing_manager.create_table()
    asyncio.create_task(new_session.launch_and_connect())
    asyncio.create_task(new_session.handle_messages())


async def listen_to_signalcli(
    stream: asyncio.StreamReader,
    queue: Queue[Message],
    raw_queue: Optional[Queue[JSON]],
) -> None:
    while True:
        line = await stream.readline()
        # if utils.get_secret("I_AM_NOT_A_FEDERAL_AGENT"):
        logging.info("signal: %s", line.decode())
        # TODO: don't print receiptMessage
        # color non-json. pretty-print errors
        # sensibly color web traffic, too?
        # fly / db / asyncio and other lib warnings / java / signal logic and networking
        if not line:
            break
        try:
            blob = json.loads(line)
            if raw_queue:
                await raw_queue.put(blob)
        except json.JSONDecodeError:
            continue
        if not isinstance(blob, dict):  # e.g. a timestamp
            continue
        if "error" in blob:
            logging.error(termcolor.colored(blob["error"], "red"))
            continue
        if "group" in blob:
            # maybe this info should just be in Message and handled in Session
            # SMS with {number} via {number}
            their, our = blob["name"].removeprefix("SMS with ").split(" via ")
            # TODO: this needs to use number[0]
            await GroupRoutingManager().set_sms_route_for_group(
                utils.teli_format(their), utils.teli_format(our), blob["group"]
            )
            logging.info("made a new group route from %s", blob)
            continue
        await queue.put(Message(blob))


async def noGet(request: web.Request) -> web.Response:
    raise web.HTTPFound(location="https://signal.org/")


async def inbound_sms_handler(request: web.Request) -> web.Response:
    msg_data = await request.text()  # await request.post()
    # parse query-string encoded sms/mms into object
    msg_obj = {
        x: y[0]
        for x, y in urllib.parse.parse_qs(msg_data).items()
        if x in ("source", "destination", "message")
    }
    # if it's a raw post (debugging / oops / whatnot - not a query string)
    logging.info(msg_obj)
    destination = msg_obj.get("destination")
    # lookup sms recipient to signal recipient
    maybe_dest = await RoutingManager().get_destination(destination)
    if maybe_dest:
        recipient = maybe_dest[0].get("destination")
    else:
        logging.info("falling back to admin")
        recipient = get_secret("ADMIN")
        msg_obj["message"] = "destination not found for " + str(msg_obj)
    # msg_obj["maybe_dest"] = str(maybe_dest)
    session = request.app.get("session")
    if session:
        maybe_group = await group_routing_manager.get_group_id_for_sms_route(
            msg_obj["source"], msg_obj["destination"]
        )
        logging.info(maybe_group)
        if maybe_group:
            # if we can't notice group membership changes,
            # we could check if the person is still in the group
            logging.info("sending a group")
            group = maybe_group[0].get("group_id")
            await session.send_message(None, msg_obj["message"], group=group)
        else:
            # send hashmap as signal message with newlines and tabs and stuff
            await session.send_message(recipient, msg_obj)

        return web.Response(text="TY!")
    # TODO: return non-200 if no delivery receipt / ok crypto state, let teli do our retry
    # no live worker sessions
    # ...to do that, you would have to await a response from signal, which requires hooks or such
    await request.app["client_session"].post(
        "https://counter.pythia.workers.dev/post", data=msg_data
    )
    return web.Response(status=504, text="Sorry, no live workers.")


app = web.Application()

app.on_startup.append(start_session)
app.on_startup.append(datastore.start_memfs)
app.on_startup.append(datastore.start_queue_monitor)
app.add_routes(
    [
        web.get("/", noGet),
        web.post("/inbound", inbound_sms_handler),
    ]
)

app["session"] = None


if __name__ == "__main__":
    logging.info("=========================new run=======================")
    group_routing_manager = GroupRoutingManager()
    web.run_app(app, port=8080, host="0.0.0.0")<|MERGE_RESOLUTION|>--- conflicted
+++ resolved
@@ -428,11 +428,7 @@
             baseCmd + "--output=plain-text updateProfile "
             f"--given-name {name} --family-name {utils.get_secret('ENV')} --avatar avatar.png"
         ).split()
-<<<<<<< HEAD
         logging.info(" ".join(profileCmd))
-=======
-        logging.info("setting profile...")
->>>>>>> b9da267e
         profileProc = await asyncio.create_subprocess_exec(*profileCmd)
         logging.info(await profileProc.communicate())
         COMMAND = (baseCmd + "--output=json stdio").split()
