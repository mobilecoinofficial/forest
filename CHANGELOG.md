--- conflicted
+++ resolved
@@ -1,11 +1,9 @@
-<<<<<<< HEAD
-=======
 ## 1.2.7
 
 - new user_activity table holds first seen and last seen per-user per-bot. requires `METRICS_SALT` (#157)
 - if there isn't a txo big enough to split into 15, split into however many we can (#182)
 
->>>>>>> f100384e
+
 ## 1.2.6
 
 - notes on the new captcha and installing on arch (#166)
