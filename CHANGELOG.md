--- conflicted
+++ resolved
@@ -1,10 +1,8 @@
 ## 1.2.2
 
-<<<<<<< HEAD
 - fasterpKVStoreClient (#112). probably need to change PAUTH if you're using pdict
-=======
-- upload requires note
->>>>>>> 68a86b81
+- upload requires note (#147)
+- switch from pipenv to poetry (#148)
 
 ## 1.2.1
 
