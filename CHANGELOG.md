--- conflicted
+++ resolved
@@ -1,6 +1,5 @@
-<<<<<<< HEAD
 - new user_activity table holds first seen and last seen per-user per-bot. 
-=======
+
 ## 1.2.4
 
 - /restart endpoint restarts proc; also refactor asyncio task handlers (#155)
@@ -9,7 +8,6 @@
 - clean up insecure and evil bots (#159)
 - send event owners blasts from other admins regardless if they're a list member or not (#163)
 - SynonymBot and synonym decorator (#134)
->>>>>>> 89d1b852
 
 ## 1.2.3
 
