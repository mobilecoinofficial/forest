#!/usr/bin/python3.9
import asyncio
import base64
import datetime
import json
import logging
import urllib
import time
from pathlib import Path
from typing import Optional
import base58
import aiohttp
import aioredis
from aiohttp import web
from forest import configs
from forest.core import Bot, Message, Response, app

if not configs.LOCAL:
    aws_cred = configs.get_secret("AWS_CREDENTIALS")
    if aws_cred:
        aws_dir = Path("/root/.aws")
        aws_dir.mkdir(parents=True, exist_ok=True)
        with (aws_dir / "credentials").open("w") as creds:
            creds.write(base64.b64decode(configs.get_secret("AWS_CREDENTIALS")).decode())
        logging.info("wrote creds")
        with (aws_dir / "config").open("w") as config:
            config.write("[profile default]\nregion = us-east-1")
        logging.info("writing config")
    else:
        logging.info("couldn't find creds")
    ssh_key = configs.get_secret("SSH_KEY")
    open("id_rsa", "w").write(base64.b64decode(ssh_key).decode())
url = (
    configs.get_secret("FLY_REDIS_CACHE_URL")
    or "redis://:ImVqcG9uMTdqMjc2MWRncjQi8a6c817565c7926c7c7e971b4782cf96a705bb20@forest-dev.redis.fly.io:10079"
)
password, rest = url.lstrip("redis://:").split("@")
host, port = rest.split(":")
redis = aioredis.Redis(host=host, port=int(port), password=password)

instance_id = "aws ec2 describe-instances --region us-east-1 | jq -r .Reservations[].Instances[].InstanceId"
status = "aws ec2 describe-instances --region us-east-1| jq -r '..|.State?|.Name?|select(.!=null)'"
start = "aws ec2 start-instances --region us-east-1 --instance-ids {}"
stop = "aws ec2 stop-instances --region us-east-1 --instance-ids {}"
get_ip = "aws ec2 describe-instances --region us-east-1|jq -r .Reservations[].Instances[].PublicIpAddress"
# start_worker = "ssh -i id_rsa -o ConnectTimeout=2 ubuntu@{} ~/ml/read_redis.py {}"


get_cost = (
    "aws ce get-cost-and-usage --time-period Start={},End={} --granularity DAILY --metrics BlendedCost | "
    "jq -r .ResultsByTime[0].Total.BlendedCost.Amount"
)

get_all_cost = (
    "aws ce get-cost-and-usage --time-period Start=2021-10-01,End={end} --granularity DAILY --metrics BlendedCost | "
    "jq '.ResultsByTime[] | {(.TimePeriod.Start): .Total.BlendedCost.Amount}' | jq -s add"
)


async def get_output(cmd: str) -> str:
    proc = await asyncio.create_subprocess_shell(cmd, stdout=-1, stderr=-1)
    stdout, stderr = await proc.communicate()
    return stdout.decode().strip() or stderr.decode().strip()


class Imogen(Bot):
    worker_instance_id: Optional[str] = None

    async def start_process(self) -> None:
        self.worker_instance_id = await get_output(instance_id)
        await super().start_process()

    async def set_profile(self) -> None:
        profile = {
            "command": "updateProfile",
            "given-name": "imogen",
            "about": "imagine there's an imoge generated",
            "about-emoji": "\N{Artist Palette}",
            "family-name": "",
        }
        await self.auxincli_input_queue.put(profile)
        logging.info(profile)

    async def do_get_cost(self, _: Message) -> str:
        today = datetime.date.today()
        tomorrow = today + datetime.timedelta(1)
        out = await get_output(get_cost.format(today, tomorrow))
        try:
            return str(round(float(out), 2))
        except ValueError:
            return out

    async def do_get_all_cost(self, _: Message) -> str:
        tomorrow = datetime.date.today() + datetime.timedelta(1)
        out = await get_output(get_all_cost.replace("{end}", str(tomorrow)))
        return json.loads(out)

    do_get_costs = do_get_all_costs = do_get_all_cost

    async def do_status(self, _: Message) -> str:
        "shows the GPU instance state (not the program) and queue size"
        state = await get_output(status)
        queue_size = await redis.llen("prompt_queue")
        return f"worker state: {state}, queue size: {queue_size}"

    image_rate_cents = 5

    async def do_imagine(self, msg: Message) -> str:
        """/imagine <prompt>"""
        logging.info(msg.full_text)
        logging.info(msg.text)
        if msg.group:
            destination = base58.b58encode(msg.group).decode()
        else:
            destination = msg.source
        await redis.rpush(
            "prompt_queue", json.dumps({"prompt": msg.text, "callback": destination})
        )
        # check if worker is up
        state = await get_output(status)
        logging.info("worker state: %s", state)
        # await self.mobster.put_usd_tx(msg.sender, self.image_rate_cents, msg.text[:32])
        if state in ("stopped", "stopping"):
            # if not, turn it on
            logging.info(await get_output(start.format(self.worker_instance_id)))
            # asyncio.create_task(really_start_worker())
        timed = await redis.llen("prompt_queue")
        return f"you are #{timed} in line"

    async def do_stop(self, _: Message) -> str:
        return await get_output(stop.format(self.worker_instance_id))

    async def do_start(self, _: Message) -> str:
        return await get_output(start.format(self.worker_instance_id))

    async def do_list_queue(self, _: Message) -> str:
        try:
            return "; ".join(
                json.loads(item)["prompt"]
                for item in await redis.lrange("prompt_queue", 0, -1)
            )
        except json.JSONDecodeError:
            return "json decode error?"

    do_list_prompts = do_listqueue = do_queue = do_list_queue

    async def do_dump_queue(self, _: Message) -> Response:
        prompts = []
        while 1:
            if not (item := await redis.lpop("prompt_queue")):
                break
            prompts.append(str(json.loads(item)["prompt"]))
        return prompts

    # async def payment_response(self, _: Message, _: int) -> None:
    #     return None

    # eh
    # async def async_shutdown(self):
    #    await redis.disconnect()
    #    super().async_shutdown()


async def admin_handler(request: web.Request) -> web.Response:
    bot = request.app.get("bot")
    if not bot:
        return web.Response(status=504, text="Sorry, no live workers.")
<<<<<<< HEAD
    msg = urllib.parse.unquote(request.query.get("message"))
    await bot.send_message(configs.get_secret("ADMIN"), msg)
=======
    msg = urllib.parse.unquote(request.query.get("message", ""))
    await bot.send_message(utils.get_secret("ADMIN"), msg)
>>>>>>> 25fb4c24
    return web.Response(text="OK")


async def store_image_handler(request: web.Request) -> web.Response:
    bot = request.app.get("bot")
    if not bot:
        return web.Response(status=504, text="Sorry, no live workers.")
    reader = await request.multipart()
    async for field in reader:
        logging.info(field)
        logging.info("multipart field name: %s", field.name)
        filename = field.filename or f"attachment-{time.time()}.jpg"
        # You cannot rely on Content-Length if transfer is chunked.
        size = 0
        path = Path(filename).absolute()
        with open(path, "wb") as f:
            logging.info("writing file")
            while True:
                chunk = await field.read_chunk()  # 8192 bytes by default.
                logging.info("read chunk")
                if not chunk:
                    break
                size += len(chunk)
                f.write(chunk)
    message = urllib.parse.unquote(request.query.get("message", ""))
    destination = urllib.parse.unquote(request.query.get("destination", ""))
    recipient = core.signal_format(str(destination))
    if destination and not recipient:
        try:
            group = base58.b58decode(destination).decode()
        except ValueError:
            # like THtg80Gi2jvgOEFhQjT2Cm+6plNGXTSBJg2HSnhJyH4=
            group = destination
    if recipient:
        await bot.send_message(recipient, message, attachments=[str(path)])
    else:
        await bot.send_message(None, message, attachments=[str(path)], group=group)
    info = f"{filename} sized of {size} sent"
    logging.info(info)
    return web.Response(text=info)


app.add_routes([web.post("/attachment", store_image_handler)])
app.add_routes([web.post("/admin", admin_handler)])


if __name__ == "__main__":

    @app.on_startup.append
    async def start_wrapper(out_app: web.Application) -> None:
        out_app["bot"] = Imogen()

    web.run_app(app, port=8080, host="0.0.0.0")<|MERGE_RESOLUTION|>--- conflicted
+++ resolved
@@ -165,13 +165,8 @@
     bot = request.app.get("bot")
     if not bot:
         return web.Response(status=504, text="Sorry, no live workers.")
-<<<<<<< HEAD
-    msg = urllib.parse.unquote(request.query.get("message"))
+    msg = urllib.parse.unquote(request.query.get("message", ""))
     await bot.send_message(configs.get_secret("ADMIN"), msg)
-=======
-    msg = urllib.parse.unquote(request.query.get("message", ""))
-    await bot.send_message(utils.get_secret("ADMIN"), msg)
->>>>>>> 25fb4c24
     return web.Response(text="OK")
 
 
