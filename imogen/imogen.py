#!/usr/bin/python3.9
# Copyright (c) 2021 MobileCoin Inc.
# Copyright (c) 2021 The Forest Team

import asyncio
import base64
import json
import logging
import random
import time
from dataclasses import dataclass
from pathlib import Path
from textwrap import dedent
from typing import Callable, Optional

import aioredis
import openai
from aiohttp import web

from forest import pghelp, utils
from forest.core import JSON, Bot, Message, Response, app, hide, requires_admin

# metrics to look for:
# - gaurantee <10min default paid
# - validations are based on estimates but final balance based on gpu runtime
# - loss vs reactions


# @dataclass
# class InsertedPrompt:
#     prompt: str
#     paid: bool
#     author: str
#     signal_ts: int
#     group: str = ""
#     params: str = "{}"
#     url: str = utils.URL

#     async def insert(self, queue: pghelp.PGInterface) -> None:
#         async with queue.pool.acquire() as conn:
#             await conn.execute(
#                 """INSERT INTO prompt_queue (prompt, paid, author, signal_ts, group, params, url) VALUES ($1, $2, $3, $4, $5, $6, $7);""",
#                 self.prompt,
#                 msg.text,
#                 False,
#                 msg.source,
#                 msg.timestamp,
#                 msg.group,
#                 json.dumps(params),
#                 utils.URL,
#             )


QueueExpressions = pghelp.PGExpressions(
    table="prompt_queue",
    create_table="""CREATE TABLE {self.table} (
        id SERIAL PRIMARY KEY,
        prompt TEXT,
        paid BOOLEAN,
        author TEXT,
        signal_ts BIGINT,
        group_id TEXT DEFAULT null,
        status TEXT DEFAULT 'pending',
        assigned_at TIMESTAMP DEFAULT null,
        params TEXT DEFAULT null,
        response_ts BIGINT DEFAULT null,
        reaction_count INTEGER DEFAULT 0,
        reaction_map JSONB DEFAULT jsonb '{}',
        elapsed_gpu INT DEFAULT null,
        loss FLOAT DEFAULT null,
        filepath TEXT DEFAULT null,
        version TEXT DEFAULT null,
        url TEXT DEFAULT 'https://imogen-renaissance.fly.dev/',
        sent_ts BIGINT DEFAULT null);""",
    insert="""INSERT INTO {self.table} (prompt, paid, author, signal_ts, group_id, params, url) VALUES ($1, $2, $3, $4, $5, $6, $7);""",
    length="SELECT count(id) AS len FROM {self.table} WHERE status <> 'done';",
    list_queue="SELECT prompt FROM {self.table} WHERE status='pending' ORDER BY signal_ts ASC",
    react="UPDATE {self.table} SET reaction_map = reaction_map || jsonb $2 WHERE signal_ts=$1;",
)

openai.api_key = utils.get_secret("OPENAI_API_KEY")

if not utils.LOCAL:
    gcp_cred = utils.get_secret("GCP_CREDENTIALS")
    if gcp_cred:
        pass
    else:
        logging.info("couldn't find creds")
    ssh_key = utils.get_secret("SSH_KEY")
    open("id_rsa", "w").write(base64.b64decode(ssh_key).decode())

# url = "redis://:speak-friend-and-enter@forest-redis.fly.dev:10000" or utils.get_secret("FLY_REDIS_CACHE_URL")
# password, rest = url.removeprefix("redis://:").split("@")
# host, port = rest.split(":")
# redis = aioredis.Redis(host=host, port=int(port), password=password)

redis = aioredis.Redis(
    host="forest-redis.fly.dev", port=10000, password="speak-friend-and-enter"
)

status = "gcloud --format json compute instances describe nvidia-gpu-cloud-image-1-vm | jq -r .status"


async def get_output(cmd: str) -> str:
    proc = await asyncio.create_subprocess_shell(cmd, stdout=-1, stderr=-1)
    stdout, stderr = await proc.communicate()
    return stdout.decode().strip() or stderr.decode().strip()


class Imogen(Bot):
    worker_instance_id: Optional[str] = None

    async def start_process(self) -> None:
        self.queue = pghelp.PGInterface(
            query_strings=QueueExpressions,
            database=utils.get_secret("DATABASE_URL"),
        )
        await super().start_process()

    async def set_profile(self) -> None:
        profile = {
            "command": "updateProfile",
            "given-name": "imogen",
            "about": "imagine there's an imoge generated",
            "about-emoji": "\N{Artist Palette}",
            "family-name": "",
        }
        await self.auxincli_input_queue.put(profile)
        logging.info(profile)

    async def handle_reaction(self, msg: Message) -> Response:
        await super().handle_reaction(msg)
        assert msg.reaction
        await self.queue.react(
            msg.reaction.ts, json.dumps({msg.source: msg.reaction.emoji})
        )
        if not msg.reaction.ts in self.sent_messages:
            logging.info("oh no")
            return None
        message_blob = self.sent_messages[msg.reaction.ts]
        current_reaction_count = len(message_blob["reactions"])
        reaction_counts = [
            len(some_message_blob["reactions"])
            for timestamp, some_message_blob in self.sent_messages.items()
            if len(some_message_blob["reactions"])
            # and timestamp > 1000*(time.time() - 3600)
        ]
        average_reaction_count = max(
            sum(reaction_counts) / len(reaction_counts) if reaction_counts else 0, 5
        )
        logging.info(
            "average reaction count: %s, current: %s",
            average_reaction_count,
            current_reaction_count,
        )
        if message_blob.get("paid"):
            logging.info("already notified about current reaction")
            return None
        if current_reaction_count < average_reaction_count:
            logging.info("average prompt count")
            return None
        prompt_author = message_blob.get("quote-author")
        if not prompt_author or prompt_author == self.bot_number:
            logging.info("message doesn't appear to be quoting anything")
            return None
        logging.debug("seding reaction notif")
        logging.info("setting paid=True")
        message_blob["paid"] = True
        message = f"\N{Object Replacement Character}, your prompt got {current_reaction_count} reactions. Congrats!"
        quote = {
            "quote-timestamp": msg.reaction.ts,
            "quote-author": self.bot_number,
            "quote-message": message_blob["message"],
            "mention": f"0:1:{prompt_author}",
        }
        if msg.group:
            await self.send_message(None, message, group=msg.group, **quote)
        else:
            await self.send_message(msg.source, message, **quote)
        await self.admin(f"need to pay {prompt_author}")
        # await self.send_payment_using_linked_device(prompt_author, await self.mobster.get_balance() * 0.1)
        return None

    async def do_status(self, _: Message) -> str:
<<<<<<< HEAD
        "shows queue size"
=======
        "shows the GPU instance state (not the program) and queue size"
        # state = await get_output(status)
>>>>>>> 6afba068
        queue_size = await redis.llen("prompt_queue")
        return f"queue size: {queue_size}"

    image_rate_cents = 10

    async def do_imagine(self, msg: Message) -> str:
        """/imagine [prompt]"""
        if not msg.text and not msg.attachments:
            return "A prompt is required"
        # await self.mobster.put_usd_tx(msg.sender, self.image_rate_cents, msg.text[:32])
        logging.info(msg.full_text)
        params: JSON = {}
        if msg.attachments:
            attachment = msg.attachments[0]
            key = (
                "input/"
                + attachment["id"]
                + "-"
                + (attachment.get("filename") or ".jpg")
            )
            params["init_image"] = key
            await redis.set(
                key, open(Path("./attachments") / attachment["id"], "rb").read()
            )

        await self.queue.execute(
            """INSERT INTO prompt_queue (prompt, paid, author, signal_ts, group_id, params, url) VALUES ($1, $2, $3, $4, $5, $6, $7);""",
            msg.text,
            False,
            msg.source,
            msg.timestamp,
            msg.group,
            json.dumps(params),
            utils.URL,
        )
        queue_length = (await self.queue.length())[0].get("len")
        return f"you are #{queue_length} in line"

    def make_prefix(prefix: str) -> Callable:  # type: ignore  # pylint: disable=no-self-argument
        async def wrapped(self: "Imogen", msg: Message) -> str:
            msg.text = f"{prefix} {msg.text}"
            return await self.do_imagine(msg)

        wrapped.__doc__ = f"/{prefix} <prompt>: imagine it with {prefix} style"
        return wrapped

    do_mythical = make_prefix("mythical")
    do_festive = make_prefix("festive")
    do_dark_fantasy = make_prefix("dark fantasy")
    do_psychic = make_prefix("psychic")
    do_pastel = make_prefix("pastel")
    do_hd = make_prefix("hd")
    do_vibrant = make_prefix("vibrant")
    do_fantasy = make_prefix("fantasy")
    do_steampunk = make_prefix("steampunk")
    do_ukiyo = make_prefix("ukiyo")
    do_synthwave = make_prefix("synthwave")
    del make_prefix  # shouldn't be used after class definition is over

    async def do_quick(self, msg: Message) -> str:
        """Generate a 512x512 image off from the last time this command was used"""
        if not msg.text:
            return "A prompt is required"
        await self.queue.execute(
            """INSERT INTO prompt_queue (prompt, paid, author, signal_ts, group_id, params, url) VALUES ($1, $2, $3, $4, $5, $6, $7);""",
            msg.text,
            False,
            msg.source,
            msg.timestamp,
            msg.group,
            json.dumps({"feedforward": True}),
            utils.URL,
        )
        queue_length = (await self.queue.length())[0].get("len")
        return f"you are #{queue_length} in line"

    async def do_fast(self, msg: Message) -> str:
        """Generate an image in a single pass"""
        if not msg.text:
            return "A prompt is required"
        await self.queue.execute(
            """INSERT INTO prompt_queue (prompt, paid, author, signal_ts, group_id, params, url) VALUES ($1, $2, $3, $4, $5, $6, $7);""",
            msg.text,
            False,
            msg.source,
            msg.timestamp,
            msg.group,
            json.dumps({"feedforward_fast": True}),
            utils.URL,
        )
        queue_length = (await self.queue.length())[0].get("len")
        return f"you are #{queue_length} in line"

    async def do_paint(self, msg: Message) -> str:
        """/paint <prompt>"""
        if not msg.text and not msg.attachments:
            return "A prompt is required"
        logging.info(msg.full_text)
        params: JSON = {
            "vqgan_config": "wikiart_16384.yaml",
            "vqgan_checkpoint": "wikiart_16384.ckpt",
        }
        if msg.attachments:
            attachment = msg.attachments[0]
            key = (
                "input/"
                + attachment["id"]
                + "-"
                + (attachment.get("filename") or ".jpg")
            )
            params["init_image"] = key
            await redis.set(
                key, open(Path("./attachments") / attachment["id"], "rb").read()
            )
        await self.queue.execute(
            """INSERT INTO prompt_queue (prompt, paid, author, signal_ts, group_id, params, url) VALUES ($1, $2, $3, $4, $5, $6, $7);""",
            msg.text,
            False,
            msg.source,
            msg.timestamp,
            msg.group,
            json.dumps(params),
            utils.URL,
        )
        queue_length = (await self.queue.length())[0].get("len")
        return f"you are #{queue_length} in line"

    @hide
    async def do_c(self, msg: Message) -> str:
        prompt = (
            "The following is a conversation with an AI assistant. "
            "The assistant is helpful, creative, clever, funny, very friendly, an artist and anarchist\n\n"
            "Human: Hello, who are you?\nAI: My name is Imogen, I'm an AI that makes dream-like images. What's up?\n"
            f"Human: {msg.text}\nAI: "
        )
        response = openai.Completion.create(  # type: ignore
            engine="davinci",
            prompt=prompt,
            temperature=0.9,
            max_tokens=140,
            top_p=1,
            frequency_penalty=0.0,
            presence_penalty=0.6,
            stop=["\n", " Human:", " AI:"],
        )
        return response["choices"][0]["text"].strip()

    @requires_admin
    async def do_gpt(self, msg: Message) -> str:
        response = openai.Completion.create(  # type: ignore
            engine="davinci",
            prompt=msg.text,
            temperature=0.9,
            max_tokens=120,
            top_p=1,
            frequency_penalty=0.01,
            presence_penalty=0.6,
            stop=["\n", " Human:", " AI:"],
        )
        return response["choices"][0]["text"].strip()

    async def do_list_queue(self, _: Message) -> str:
        q = "; ".join(prompt.get("prompt") for prompt in await self.queue.list_queue())
        return q or "queue empty"

    do_list_prompts = do_listqueue = do_queue = hide(do_list_queue)

    @hide
    async def do_dump_queue(self, _: Message) -> Response:
        raise NotImplementedError

    async def payment_response(self, msg: Message, amount_pmob: int) -> None:
        del msg, amount_pmob
        return None

    @hide
    async def do_poke(self, _: Message) -> str:
        return "poke"

    @requires_admin
    async def do_exception(self, msg: Message) -> None:
        raise Exception("You asked for it~!")

    async def default(self, message: Message) -> Response:
        if message.text and message.text.startswith("/"):
            message.text = message.text.removeprefix("/")
            return await self.do_imagine(message)
        return await super().default(message)

    async def do_tip(self, _: Message) -> str:
        return dedent(
            """
        Thank you for collaborating with Imogen, if you'd like to support the project you can send her a tip of any amount with Signal Pay.

        If you get "This person has not activated payments", try messagining me with /ping. 

        If you have payments activated, simply click on the plus sign and choose payment.

        If you don't have Payments activated follow these instructions to activate it.

        1. Update Signal app: https://signal.org/install/
        2. Open Signal, tap on the icon in the top left for Settings. If you don’t see *Payments*, reboot your phone. It can take a few hours.
        3. Tap *Payments* and *Activate Payments*

        For more information on Signal Payments visit:

        https://support.signal.org/hc/en-us/articles/360057625692-In-app-Payments"""
        )

    # eh
    # async def async_shutdown(self):
    #    await redis.disconnect()
    #    super().async_shutdown()


tip_message = """
If you like Imogen's art, you can show your support by donating within Signal Payments.
Send Imogen a message with the command "/tip" for donation instructions.  Every time she creates an image, it costs $0.09
Imogen shares tips with collaborators! If you like an Imogen Imoge, react ❤️  t️o it. When an Imoge gets multiple reactions, the person who prompted the Imoge will be awarded a tip (currently 0.1 MOB).
""".strip()


@dataclass
class Prompt:
    prompt: str
    author: str
    signal_ts: int
    elapsed_gpu: int
    loss: float = 0.0
    group_id: str = ""
    version: str = ""


async def store_image_handler(  # pylint: disable=too-many-locals
    request: web.Request,
) -> web.Response:
    bot = request.app.get("bot")
    assert isinstance(bot, Imogen)
    if not bot:
        return web.Response(status=504, text="Sorry, no live workers.")
    async for field in await request.multipart():
        logging.info(field)
        logging.info("multipart field name: %s", field.name)
        filename = field.filename or f"attachment-{time.time()}.jpg"
        # You cannot rely on Content-Length if transfer is chunked.
        size = 0
        path = Path(filename).absolute()
        with open(path, "wb") as f:
            logging.info("writing file")
            while True:
                chunk = await field.read_chunk()  # 8192 bytes by default.
                if not chunk:
                    break
                size += len(chunk)
                f.write(chunk)
    prompt_id = int(request.query.get("id", "-1"))

    cols = ", ".join(Prompt.__annotations__) # pylint: disable=no-member
    row = await bot.queue.execute(
        f"SELECT {cols} FROM prompt_queue WHERE id=$1", prompt_id
    )
    if not row:
        await bot.admin("no prompt id found?", attachments=str(path))
        info = f"prompt id now found, sent {filename} sized of {size} to admin"
        logging.info(info)
        return web.Response(text=info)

    prompt = Prompt(**row[0])
    minutes, seconds = divmod(prompt.elapsed_gpu, 60)
    message = f"{prompt.prompt}\nTook {minutes}m{seconds}s to generate, "
    if prompt.loss:
        message += f"{prompt.loss} loss, "
    if prompt.version:
        message += f" v{prompt.version}."
    message += "\n\N{Object Replacement Character}"
    # needs to be String.length in Java, i.e. number of utf-16 code units,
    # which are 2 bytes each. we need to specify any endianness to skip
    # byte-order mark.
    mention_start = len(message.encode("utf-16-be")) // 2 - 1
    quote = (
        {
<<<<<<< HEAD
            "quote-timestamp": int(prompt.signal_ts),
            "quote-author": str(prompt.author),
            "quote-message": str(prompt.prompt),
            "mention": f"{len(message)-1}:1:{prompt.author}",
=======
            "quote-timestamp": ts,
            "quote-author": author,
            "quote-message": "prompt",
            "mention": f"{mention_start}:1:{author}",
>>>>>>> 6afba068
        }
        if prompt.author and prompt.signal_ts
        else {}
    )
    if prompt.group_id:
        rpc_id = await bot.send_message(
            None, message, attachments=[str(path)], group=prompt.group_id, **quote  # type: ignore
        )
        if random.random() < 0.05:
            asyncio.create_task(
                bot.send_message(None, tip_message, group=prompt.group_id)
            )
    else:
        rpc_id = await bot.send_message(
            prompt.author, message, attachments=[str(path)], **quote  # type: ignore
        )
        if prompt.author != utils.get_secret("ADMIN"):
            asyncio.create_task(
                bot.admin(message + f"author: {prompt.author}", attachments=[str(path)])
            )

    # bind variables to local scope for safety; hopefully bot can't change between requests
    async def followup(rpc_id: str = rpc_id, prompt_id: int = prompt_id) -> None:
        assert isinstance(bot, Imogen)
        result = await bot.pending_requests[rpc_id]
        await bot.queue.execute(
            "UPDATE prompt_queue SET sent_ts=$1 WHERE id=$2",
            result.timestamp,
            prompt_id,
        )

    asyncio.create_task(followup())
    info = f"{filename} sized of {size} sent"
    logging.info(info)
    return web.Response(text=info)


app.add_routes([web.post("/attachment", store_image_handler)])
app.add_routes([])


if __name__ == "__main__":

    @app.on_startup.append
    async def start_wrapper(our_app: web.Application) -> None:
        our_app["bot"] = Imogen()

    web.run_app(app, port=8080, host="0.0.0.0")<|MERGE_RESOLUTION|>--- conflicted
+++ resolved
@@ -182,14 +182,9 @@
         return None
 
     async def do_status(self, _: Message) -> str:
-<<<<<<< HEAD
         "shows queue size"
-=======
-        "shows the GPU instance state (not the program) and queue size"
-        # state = await get_output(status)
->>>>>>> 6afba068
-        queue_size = await redis.llen("prompt_queue")
-        return f"queue size: {queue_size}"
+        queue_length = (await self.queue.length())[0].get("len")
+        return f"queue size: {queue_length}"
 
     image_rate_cents = 10
 
@@ -469,17 +464,10 @@
     mention_start = len(message.encode("utf-16-be")) // 2 - 1
     quote = (
         {
-<<<<<<< HEAD
             "quote-timestamp": int(prompt.signal_ts),
             "quote-author": str(prompt.author),
             "quote-message": str(prompt.prompt),
-            "mention": f"{len(message)-1}:1:{prompt.author}",
-=======
-            "quote-timestamp": ts,
-            "quote-author": author,
-            "quote-message": "prompt",
-            "mention": f"{mention_start}:1:{author}",
->>>>>>> 6afba068
+            "mention": f"{mention_start}:1:{prompt.author}",
         }
         if prompt.author and prompt.signal_ts
         else {}
