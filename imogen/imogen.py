#!/usr/bin/python3.9
import asyncio
import base64
import datetime
import json
import logging
import urllib
import time
from pathlib import Path
from typing import Optional
import base58
import aiohttp
import aioredis
from aiohttp import web
from forest import utils
from forest.core import Bot, Message, Response, app

if not utils.LOCAL:
    aws_cred = utils.get_secret("AWS_CREDENTIALS")
    if aws_cred:
        aws_dir = Path("/root/.aws")
        aws_dir.mkdir(parents=True, exist_ok=True)
        with (aws_dir / "credentials").open("w") as creds:
            creds.write(base64.b64decode(utils.get_secret("AWS_CREDENTIALS")).decode())
        logging.info("wrote creds")
        with (aws_dir / "config").open("w") as config:
            config.write("[profile default]\nregion = us-east-1")
        logging.info("writing config")
    else:
        logging.info("couldn't find creds")
    ssh_key = utils.get_secret("SSH_KEY")
    open("id_rsa", "w").write(base64.b64decode(ssh_key).decode())
url = (
    utils.get_secret("FLY_REDIS_CACHE_URL")
    or "redis://:***REMOVED***@***REMOVED***:10079"
)
password, rest = url.lstrip("redis://:").split("@")
host, port = rest.split(":")
redis = aioredis.Redis(host=host, port=int(port), password=password)

instance_id = "aws ec2 describe-instances --region us-east-1 | jq -r .Reservations[].Instances[].InstanceId"
status = "aws ec2 describe-instances --region us-east-1| jq -r '..|.State?|.Name?|select(.!=null)'"
start = "aws ec2 start-instances --region us-east-1 --instance-ids {}"
stop = "aws ec2 stop-instances --region us-east-1 --instance-ids {}"
get_ip = "aws ec2 describe-instances --region us-east-1|jq -r .Reservations[].Instances[].PublicIpAddress"
start_worker = "ssh -i id_rsa -o ConnectTimeout=2 ubuntu@{} ~/ml/read_redis.py {}"


get_cost = (
    "aws ce get-cost-and-usage --time-period Start={},End={} --granularity DAILY --metrics BlendedCost | "
    "jq -r .ResultsByTime[0].Total.BlendedCost.Amount"
)

get_all_cost = (
    "aws ce get-cost-and-usage --time-period Start=2021-10-01,End={end} --granularity DAILY --metrics BlendedCost | "
    "jq '.ResultsByTime[] | {(.TimePeriod.Start): .Total.BlendedCost.Amount}' | jq -s add"
)


async def get_output(cmd: str) -> str:
    proc = await asyncio.create_subprocess_shell(cmd, stdout=-1, stderr=-1)
    stdout, stderr = await proc.communicate()
    return stdout.decode().strip() or stderr.decode().strip()


# async def really_start_worker() -> None:
#     ip = await get_output(get_ip)
#     while 1:
#         await asyncio.create_subprocess_shell(
#             start_worker.format(ip, url), stdout=-1, stderr=-1
#         )
#         # don't *block* since output runs forever, but check if failed...


class Imogen(Bot):
    worker_instance_id: Optional[str] = None

    async def start_process(self) -> None:
        self.worker_instance_id = await get_output(instance_id)
        await super().start_process()

    async def set_profile(self) -> None:
        profile = {
            "command": "updateProfile",
            "given-name": "imogen",
            "about": "imagine there's an imoge generated",
            "about-emoji": "\N{Artist Palette}",
            "family-name": "",
        }
        await self.signalcli_input_queue.put(profile)
        logging.info(profile)

    async def do_get_cost(self, _: Message) -> str:
        today = datetime.date.today()
        tomorrow = today + datetime.timedelta(1)
        out = await get_output(get_cost.format(today, tomorrow))
        try:
            return str(round(float(out), 2))
        except ValueError:
            return out

    async def do_get_all_cost(self, _: Message) -> str:
        tomorrow = datetime.date.today() + datetime.timedelta(1)
        out = await get_output(get_all_cost.replace("{end}", str(tomorrow)))
        return json.loads(out)

    do_get_costs = do_get_all_costs = do_get_all_cost

    async def do_status(self, _: Message) -> str:
        "shows the GPU instance state (not the program) and queue size"
        state = await get_output(status)
        queue_size = await redis.llen("prompt_queue")
        return f"worker state: {state}, queue size: {queue_size}"

    image_rate_cents = 5

    async def do_imagine(self, msg: Message) -> str:
        """/imagine <prompt>"""
        logging.info(msg.full_text)
        logging.info(msg.text)
        if msg.group:
            destination = base58.b58encode(msg.group).decode()
        else:
            destination = msg.source
        await redis.rpush(
            "prompt_queue", json.dumps({"prompt": msg.text, "callback": destination})
        )
        # check if worker is up
        state = await get_output(status)
        logging.info("worker state: %s", state)
        # await self.mobster.put_usd_tx(msg.sender, self.image_rate_cents, msg.text[:32])
        if state == "stopped":
            # if not, turn it on
            logging.info(await get_output(start.format(self.worker_instance_id)))
            # asyncio.create_task(really_start_worker())
        timed = await redis.llen("prompt_queue")
        return f"you are #{timed} in line"

    async def do_stop(self, _: Message) -> str:
        return await get_output(stop.format(self.worker_instance_id))

    async def do_start(self, _: Message) -> str:
        return await get_output(start.format(self.worker_instance_id))

    async def do_list_queue(self, _: Message) -> str:
        try:
            return "; ".join(
                json.loads(item)["prompt"]
                for item in await redis.lrange("prompt_queue", 0, -1)
            )
        except json.JSONDecodeError:
            return "json decode error?"

    do_list_prompts = do_listqueue = do_queue = do_list_queue

<<<<<<< HEAD
=======
    async def do_dump_queue(self, _: Message) -> Response:
        prompts = []
        while 1:
            if not (item := await redis.lpop("prompt_queue")):
                break
            prompts.append(str(json.loads(item)["prompt"]))
        return prompts

>>>>>>> fb0d5b78
    async def payment_response(self, _: Message) -> None:
        return None

    # eh
    # async def async_shutdown(self):
    #    await redis.disconnect()
    #    super().async_shutdown()


async def admin_handler(request: web.Request) -> web.Response:
    bot = request.app.get("bot")
    if not bot:
        return web.Response(status=504, text="Sorry, no live workers.")
    await bot.send_message(utils.get_secret("ADMIN"), request.query.get("message"))
    return web.Response(text="OK")


async def store_image_handler(request: web.Request) -> web.Response:
    bot = request.app.get("bot")
    if not bot:
        return web.Response(status=504, text="Sorry, no live workers.")
    reader = await request.multipart()
    # /!\ Don't forget to validate your inputs /!\
    # reader.next() will `yield` the fields of your form
    maybe_metadata = None
    async for field in reader:
        logging.info(field)
        logging.info("multipart field name: %s", field.name)
        # try:
        #     meybe_metadata = await field.json()
        #     continue
        # except (ValueError, json.JSONDecodeError):
        #     logging.info("field is not json")
        #     pass
        # if not isinstance(field, aiohttp.BodyPartReader):
        #     return web.Response(text="bad form")
        # assert field.name == "image"
        filename = field.filename or f"attachment-{time.time()}"
        # You cannot rely on Content-Length if transfer is chunked.
        size = 0
        path = Path(filename).absolute()
        with open(path, "wb") as f:
            logging.info("writing file")
            while True:
                chunk = await field.read_chunk()  # 8192 bytes by default.
                logging.info("read chunk")
                if not chunk:
                    break
                size += len(chunk)
                f.write(chunk)
    metadata: dict = maybe_metadata or {}
    message = metadata.get("message") or urllib.parse.unquote(
        request.query.get("message", "")
    )
    destination = metadata.get("destination") or urllib.parse.unquote(
        request.query.get("destination", "")
    )

    recipient = utils.signal_format(str(destination))
    if destination and not recipient:
        try:
            group = base58.b58decode(destination).decode()
        except ValueError:
            # like THtg80Gi2jvgOEFhQjT2Cm+6plNGXTSBJg2HSnhJyH4=
            group = destination
    if recipient:
        await bot.send_message(recipient, message, attachments=[str(path)])
    else:
        await bot.send_message(None, message, attachments=[str(path)], group=group)
    info = f"{filename} sized of {size} sent"
    logging.info(info)
    return web.Response(text=info)


app.add_routes([web.post("/attachment", store_image_handler)])
app.add_routes([web.post("/admin", admin_handler)])


if __name__ == "__main__":

    @app.on_startup.append
    async def start_wrapper(out_app: web.Application) -> None:
        out_app["bot"] = Imogen()

    web.run_app(app, port=8080, host="0.0.0.0")<|MERGE_RESOLUTION|>--- conflicted
+++ resolved
@@ -43,7 +43,7 @@
 start = "aws ec2 start-instances --region us-east-1 --instance-ids {}"
 stop = "aws ec2 stop-instances --region us-east-1 --instance-ids {}"
 get_ip = "aws ec2 describe-instances --region us-east-1|jq -r .Reservations[].Instances[].PublicIpAddress"
-start_worker = "ssh -i id_rsa -o ConnectTimeout=2 ubuntu@{} ~/ml/read_redis.py {}"
+#start_worker = "ssh -i id_rsa -o ConnectTimeout=2 ubuntu@{} ~/ml/read_redis.py {}"
 
 
 get_cost = (
@@ -61,15 +61,6 @@
     proc = await asyncio.create_subprocess_shell(cmd, stdout=-1, stderr=-1)
     stdout, stderr = await proc.communicate()
     return stdout.decode().strip() or stderr.decode().strip()
-
-
-# async def really_start_worker() -> None:
-#     ip = await get_output(get_ip)
-#     while 1:
-#         await asyncio.create_subprocess_shell(
-#             start_worker.format(ip, url), stdout=-1, stderr=-1
-#         )
-#         # don't *block* since output runs forever, but check if failed...
 
 
 class Imogen(Bot):
@@ -153,8 +144,6 @@
 
     do_list_prompts = do_listqueue = do_queue = do_list_queue
 
-<<<<<<< HEAD
-=======
     async def do_dump_queue(self, _: Message) -> Response:
         prompts = []
         while 1:
@@ -163,7 +152,6 @@
             prompts.append(str(json.loads(item)["prompt"]))
         return prompts
 
->>>>>>> fb0d5b78
     async def payment_response(self, _: Message) -> None:
         return None
 
@@ -186,21 +174,9 @@
     if not bot:
         return web.Response(status=504, text="Sorry, no live workers.")
     reader = await request.multipart()
-    # /!\ Don't forget to validate your inputs /!\
-    # reader.next() will `yield` the fields of your form
-    maybe_metadata = None
     async for field in reader:
         logging.info(field)
         logging.info("multipart field name: %s", field.name)
-        # try:
-        #     meybe_metadata = await field.json()
-        #     continue
-        # except (ValueError, json.JSONDecodeError):
-        #     logging.info("field is not json")
-        #     pass
-        # if not isinstance(field, aiohttp.BodyPartReader):
-        #     return web.Response(text="bad form")
-        # assert field.name == "image"
         filename = field.filename or f"attachment-{time.time()}"
         # You cannot rely on Content-Length if transfer is chunked.
         size = 0
@@ -214,14 +190,8 @@
                     break
                 size += len(chunk)
                 f.write(chunk)
-    metadata: dict = maybe_metadata or {}
-    message = metadata.get("message") or urllib.parse.unquote(
-        request.query.get("message", "")
-    )
-    destination = metadata.get("destination") or urllib.parse.unquote(
-        request.query.get("destination", "")
-    )
-
+    message = urllib.parse.unquote(request.query.get("message", ""))
+    destination = urllib.parse.unquote(request.query.get("destination", ""))
     recipient = utils.signal_format(str(destination))
     if destination and not recipient:
         try:
