--- conflicted
+++ resolved
@@ -43,11 +43,7 @@
 start = "aws ec2 start-instances --region us-east-1 --instance-ids {}"
 stop = "aws ec2 stop-instances --region us-east-1 --instance-ids {}"
 get_ip = "aws ec2 describe-instances --region us-east-1|jq -r .Reservations[].Instances[].PublicIpAddress"
-<<<<<<< HEAD
-#start_worker = "ssh -i id_rsa -o ConnectTimeout=2 ubuntu@{} ~/ml/read_redis.py {}"
-=======
 # start_worker = "ssh -i id_rsa -o ConnectTimeout=2 ubuntu@{} ~/ml/read_redis.py {}"
->>>>>>> a534ecc2
 
 
 get_cost = (
@@ -182,11 +178,7 @@
     async for field in reader:
         logging.info(field)
         logging.info("multipart field name: %s", field.name)
-<<<<<<< HEAD
-        filename = field.filename or f"attachment-{time.time()}"
-=======
         filename = field.filename or f"attachment-{time.time()}.jpg"
->>>>>>> a534ecc2
         # You cannot rely on Content-Length if transfer is chunked.
         size = 0
         path = Path(filename).absolute()
