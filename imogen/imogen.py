--- conflicted
+++ resolved
@@ -188,17 +188,12 @@
         await self.admin("\N{deciduous tree}\N{robot face}\N{hiking boot}")
         await super().start_process()
 
-<<<<<<< HEAD
-    async def set_profile(self) -> None:
-        profile = {
-            "command": "updateProfile",
-            "given-name": "imogen",
-            "about": "imagine there's an imoge generated",
-            "about-emoji": "\N{Artist Palette}",
-            "family-name": "",
-        }
-        await self.auxincli_input_queue.put(profile)
-        logging.info(profile)
+        # profile = {
+        #     "given-name": "imogen",
+        #     "about": "imagine there's an imoge generated",
+        #     "about-emoji": "\N{Artist Palette}",
+        #     "family-name": "",
+        # }
 
     async def handle_reaction(self, msg: Message) -> Response:
         await super().handle_reaction(msg)
@@ -254,21 +249,6 @@
             # re-parse the tokenization without the prefix
             msg.parse_text(msg.text[-kept_length:])
         return super().match_command(msg)
-=======
-    async def do_get_cost(self, _: Message) -> str:
-        today = datetime.date.today()
-        tomorrow = today + datetime.timedelta(1)
-        out = await get_output(get_cost.format(today, tomorrow))
-        try:
-            return str(round(float(out), 2))
-        except ValueError:
-            return out
-
-    async def do_get_all_cost(self, _: Message) -> str:
-        tomorrow = datetime.date.today() + datetime.timedelta(1)
-        out = await get_output(get_all_cost.replace("{end}", str(tomorrow)))
-        return json.loads(out)
->>>>>>> 41a8531e
 
     async def do_beep(self, _: Message) -> str:
         return "beep"
