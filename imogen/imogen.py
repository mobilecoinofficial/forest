--- conflicted
+++ resolved
@@ -9,13 +9,8 @@
 import random
 import time
 from dataclasses import dataclass
-<<<<<<< HEAD
 from mimetypes import guess_extension
 from pathlib import Path
-=======
-from pathlib import Path
-from mimetypes import guess_extension
->>>>>>> a5a52dbb
 from textwrap import dedent
 from typing import Any, Callable
 
@@ -23,34 +18,21 @@
 import openai
 from aiohttp import web
 
-<<<<<<< HEAD
-from forest import pghelp, utils
-from forest.core import (
-    Message,
-    PayBot,
-=======
 import mc_util
 from forest import pghelp, utils
 from forest.core import (
     Message,
     QuestionBot,
->>>>>>> a5a52dbb
     Response,
     UserError,
     app,
     group_help_text,
     hide,
-<<<<<<< HEAD
     is_admin,
     requires_admin,
     run_bot,
 )
-=======
-    requires_admin,
-    run_bot,
-)
 from gelato import GelatoBot
->>>>>>> a5a52dbb
 
 
 @dataclass
@@ -108,11 +90,7 @@
     last_active_group="SELECT group_id FROM prompt_queue WHERE author=$1 AND group_id<>'' ORDER BY id DESC LIMIT 1",
     costs="""select
     (select 0.860*sum(elapsed_gpu)/3600.0 from prompt_queue where inserted_ts > (select min(inserted_ts) from prompt_queue where paid=true and author<>'+***REMOVED***') and inserted_ts is not null and author<>'+***REMOVED***') as cost,
-<<<<<<< HEAD
-    (select sum(amount_usd_cents/100.0) from imogen_ledger where amount_usd_cents>0 and account<>'+***REMOVED***') as revenue;
-=======
     (select sum(amount_usd_cents/100.0) from imogen_ledger where amount_usd_cents>0 and account<>'+***REMOVED***' and memo<>'freebie') as revenue;
->>>>>>> a5a52dbb
     """,
 )
 # selectors: paid, free, a6000, esrgan, diffusion, +ffmpeg video streaming
@@ -182,15 +160,9 @@
     3. Tap *Payments* and *Activate Payments*
 
     For more information on Signal Payments visit:
-<<<<<<< HEAD
 
     https://support.signal.org/hc/en-us/articles/360057625692-In-app-Payments
 
-=======
-
-    https://support.signal.org/hc/en-us/articles/360057625692-In-app-Payments
-
->>>>>>> a5a52dbb
     To top up your Mobilecoin balance, follow these instructions: https://mobilecoin.com/news/how-to-buy-mob-in-the-us
     """,
     rules="""1. please don't be mean to Imogen
@@ -223,7 +195,6 @@
     """,
     """
     Want to skip the line? Imogen offers a priority queue for a cost of $0.10 per image.
-<<<<<<< HEAD
 
     DM funds to Imogen as a Signal payment to become a premium user. You can tip Imogen with /tip [amnt].
 
@@ -232,7 +203,7 @@
 ]
 
 
-class Imogen(PayBot):
+class Imogen(GelatoBot):
     # pylint: disable=too-many-public-methods, no-self-use
     async def start_process(self) -> None:
         self.queue = pghelp.PGInterface(
@@ -294,79 +265,6 @@
         #     )
         #     return None
 
-=======
-
-    DM funds to Imogen as a Signal payment to become a premium user. You can tip Imogen with /tip [amnt].
-
-    Just want to tip Imogen? Send Imogen a payment with the note set to "tip"
-    """,
-]
-
-
-class Imogen(GelatoBot):  # pylint: disable=too-many-public-methods
-    prompts: dict[str, str] = {}
-
-    async def start_process(self) -> None:
-        self.queue = pghelp.PGInterface(
-            query_strings=QueueExpressions,
-            database=utils.get_secret("DATABASE_URL"),
-        )
-        await self.admin("\N{deciduous tree}\N{robot face}\N{hiking boot}")
-        await super().start_process()
-
-        # profile = {
-        #     "given-name": "imogen",
-        #     "about": "imagine there's an imoge generated",
-        #     "about-emoji": "\N{Artist Palette}",
-        #     "family-name": "",
-        # }
-
-    async def handle_reaction(self, msg: Message) -> Response:
-        await super().handle_reaction(msg)
-        assert msg.reaction
-        logging.info(
-            "updating %s with %s",
-            msg.reaction.ts,
-            json.dumps({msg.source: msg.reaction.emoji}),
-        )
-        # reaction_map, author, prompt,
-        react_result = await self.queue.react(
-            msg.reaction.ts, json.dumps({msg.source: msg.reaction.emoji})
-        )
-        if not react_result:
-            return
-        prompt = react_result[0]
-        current_reaction_count = len(json.loads(prompt.get("reaction_map", "{}")))
-        prompt_author = prompt.get("author")
-        if current_reaction_count == 6:
-            if not prompt_author or prompt_author == self.bot_number:
-                logging.info("reaction isn't to a prompt")
-                return None
-            message = f"\N{Object Replacement Character}, your prompt got {current_reaction_count} reactions. Congrats!"
-            quote = {
-                "quote-timestamp": msg.reaction.ts,
-                "quote-author": self.bot_number,
-                "quote-message": prompt.get("prompt"),
-                "mention": f"0:1:{prompt_author}",
-            }
-            if msg.group:
-                await self.send_message(None, message, group=msg.group, **quote)
-            else:
-                await self.send_message(msg.source, message, **quote)
-        # if current_reaction_count in (2, 6):
-        #     await self.admin(f"trying to pay {prompt_author}")
-        #     await self.client_session.post(
-        #         utils.get_secret("PURSE_URL") + "/pay",
-        #         data={
-        #             "destination": prompt_author,
-        #             "amount": 0.01,
-        #             "message": f'sent you a tip for your prompt "{prompt.get("prompt")}" getting {current_reaction_count} reactions',
-        #             "prompt_id": prompt.get("id"),
-        #         },
-        #     )
-        #     return None
-
->>>>>>> a5a52dbb
     def match_command(self, msg: Message) -> str:
         if msg.full_text and msg.full_text.lower().startswith("computer"):
             logging.info("startswith computer")
@@ -385,7 +283,6 @@
         "shows queue size"
         queue_length = (await self.queue.length())[0].get("len")
         return f"queue size: {queue_length}"
-<<<<<<< HEAD
 
     async def do_prefix(self, msg: Message) -> Response:
         assert msg.tokens and len(msg.tokens) >= 2
@@ -402,24 +299,6 @@
         q = "; ".join(prompt.get("prompt") for prompt in await self.queue.list_queue())
         return q or "queue empty"
 
-=======
-
-    async def do_prefix(self, msg: Message) -> Response:
-        assert msg.tokens and len(msg.tokens) >= 2
-        prefix = msg.tokens[0]
-        msg.arg0 = msg.tokens[1].lstrip("/")
-        msg.tokens = msg.tokens[2:]
-        msg.text = " ".join(msg.tokens)
-        resp = await self.handle_message(msg)
-        if resp and isinstance(resp, str):
-            return prefix + " " + resp
-        return resp
-
-    async def do_list_queue(self, _: Message) -> str:
-        q = "; ".join(prompt.get("prompt") for prompt in await self.queue.list_queue())
-        return q or "queue empty"
-
->>>>>>> a5a52dbb
     do_list_prompts = do_listqueue = do_queue = hide(do_list_queue)
 
     @hide
@@ -434,7 +313,6 @@
     async def do_costs(self, _: Message) -> str:
         return repr((await self.queue.costs())[0])
 
-<<<<<<< HEAD
     @requires_admin
     async def do_kubectl(self, msg: Message) -> Response:
         return await get_output(f"kubectl {msg.text}")
@@ -443,14 +321,6 @@
     async def do_bash(self, msg: Message) -> Response:
         return await get_output(msg.text)
 
-    async def do_balance(self, msg: Message) -> Response:
-        "returns your Imogen balance in USD for priority requests and tips"
-        balance = await self.get_user_usd_balance(msg.source)
-        prompts = int(balance / (self.image_rate_cents / 100))
-        balance_msg = (
-            f"Your current Imogen balance is {prompts} priority prompt credits"
-        )
-=======
     async def do_balance(self, msg: Message) -> Response:
         "returns your Imogen balance in MOB for priority requests, tips, and prints"
         balance = await self.get_user_usd_balance(msg.source)
@@ -458,7 +328,6 @@
 
         balance_pmob = await self.get_user_pmob_balance(msg.source)
         balance_msg = f"Your current Imogen balance is {mc_util.pmob2mob(balance_pmob).normalize()} MOB, which is good for {prompts} priority prompts"
->>>>>>> a5a52dbb
         if balance == 0:
             balance_msg += "\n\n To buy more credits, send Imogen some MobileCoin. Try /signalpay to learn more activating payments"
         # if msg.group:
@@ -483,12 +352,8 @@
         rate = self.image_rate_cents / 100
         prompts = int(value / rate)
         total = int(await self.get_user_usd_balance(msg.source) / rate)
-<<<<<<< HEAD
-        return f"Thank you for supporting Imogen! You now have an additional {prompts} priority prompts. Total: {total}. Your prompts will automatically get dedicated workers and bypass the free queue."
-=======
         balance_pmob = await self.get_user_pmob_balance(msg.source)
         return f"Thank you for supporting Imogen! You now have an Imogen Balance of {mc_util.pmob2mob(balance_pmob)} MOB. You can use this balance to tip, buy prints, and use the priority queue. You now have an additional {prompts} priority prompts. Total: {total}. Your prompts will automatically get dedicated workers and bypass the free queue."
->>>>>>> a5a52dbb
 
     async def ensure_unique_worker(
         self, yaml_path: str = "free-imagegen-job.yaml"
@@ -533,7 +398,6 @@
             attachment.get("filename")
             or guess_extension(attachment.get("contentType", ""))
             or ".jpg"
-<<<<<<< HEAD
         )
         key = "input/" + attachment["id"] + "-" + fname
         await redis.set(
@@ -580,54 +444,6 @@
             .removesuffix(".png")
             .removesuffix("/progress")
         )
-=======
-        )
-        key = "input/" + attachment["id"] + "-" + fname
-        await redis.set(
-            key,
-            open(Path("./attachments") / attachment["id"], "rb").read(),
-            ex=7200,  # expires after 2h
-        )
-        return {"init_image": key}
-
-    async def upload_all_attachments(self, msg: Message) -> dict[str, list[str]]:
-        if not msg.attachments:
-            return {}
-        keys: list[str] = []
-        for attachment in msg.attachments:
-            if (attachment.get("filename") or "").endswith(".txt"):
-                raise UserError("your prompt is way too long")
-            if "image" not in attachment.get("contentType", ""):
-                raise UserError("attachment must be an image")
-            fname = (
-                attachment.get("filename")
-                or guess_extension(attachment.get("contentType", ""))
-                or ".jpg"
-            )
-            key = "input/" + attachment["id"] + "-" + fname
-            await redis.set(
-                key,
-                open(Path("./attachments") / attachment["id"], "rb").read(),
-                ex=7200,
-            )
-            keys.append(key)
-        return {"image_prompts": keys}
-
-    async def do_upsample(self, msg: Message) -> str:
-        if not msg.quote:
-            return "Quote an image I sent to use this command"
-        ret = await self.queue.execute(
-            "SELECT filepath FROM prompt_queue WHERE sent_ts=$1", msg.quote.ts
-        )
-        logging.info(ret)
-        if not ret or not (filepath := ret[0].get("filepath")):
-            return "Sorry, I don't have that image saved for upsampling right now"
-        slug = (
-            filepath.removeprefix("output/")
-            .removesuffix(".png")
-            .removesuffix("/progress")
-        )
->>>>>>> a5a52dbb
         ret = await self.queue.execute(
             """INSERT INTO prompt_queue (prompt, author, group_id, signal_ts, url, selector, paid)
             VALUES ($1, $2, $3, $4, $5, 'ESRGAN', true)
@@ -639,16 +455,11 @@
             msg.timestamp,
             utils.URL,
         )
-<<<<<<< HEAD
-=======
-        ret[0].get("queue_length")
->>>>>>> a5a52dbb
         await self.ensure_unique_worker("esrgan-job.yaml")
         return f"you are #{ret[0]['queue_length']} in line"
 
     do_enhance = hide(do_upsample)
 
-<<<<<<< HEAD
     async def do_cancel(self, msg: Message) -> str:
         if not msg.quote:
             return "quote a prompt you sent to use this command"
@@ -672,8 +483,6 @@
             return f"canceled prompt #{prompt_id}"
         return "sorry, that didn't work"
 
-=======
->>>>>>> a5a52dbb
     async def enqueue_prompt(
         self,
         msg: Message,
@@ -681,11 +490,7 @@
         attachments: str = "",
     ) -> str:
         if attachments != "target" and not msg.text.strip():
-<<<<<<< HEAD
             return "a prompt is required"
-=======
-            return "A prompt is required"
->>>>>>> a5a52dbb
         logging.info(msg.full_text)
         if attachments == "init":
             params.update(await self.upload_attachment(msg))
@@ -743,11 +548,7 @@
 
     async def do_nopost(self, msg: Message) -> str:
         "Like /imagine, but doesn't post on Twitter"
-<<<<<<< HEAD
         return await self.enqueue_prompt(msg, {"nopost": "true"}, attachments="init")
-=======
-        return await self.enqueue_prompt(msg, {"nopost": True}, attachments="init")
->>>>>>> a5a52dbb
 
     @hide
     async def do_priority(self, msg: Message) -> str:
@@ -775,19 +576,11 @@
     @hide
     async def do_highres(self, msg: Message) -> str:
         "Generate a 2626x1616 image. Costs 0.25 MOB"
-<<<<<<< HEAD
         balance = await self.get_user_pmob_balance(msg.source)
         if not msg.text.strip():
             return "a prompt is required"
         if balance < 0.25e12:  # hosting cost is about 16/60 * 1.96 = 0.52
             return "highres costs 0.25 MOB. Please send a payment to use this command."
-=======
-        balance = await self.get_user_usd_balance(msg.source)
-        if not msg.text.strip():
-            return "A prompt is required"
-        if balance < 1.0:  # hosting cost is about 16/60 * 1.96 = 0.52
-            return "Highres costs 0.25 MOB. Please send a payment to use this command."
->>>>>>> a5a52dbb
         worker_created = await self.ensure_unique_worker("a6000.yaml")
         logging.info(msg.full_text)
         params: dict[str, Any] = {"size": [2620, 1610]}
@@ -810,11 +603,7 @@
             utils.URL,
         )
         if not raw_result:
-<<<<<<< HEAD
             return "sorry, couldn't enqueue your prompt"
-=======
-            return "Sorry, couldn't enqueue your prompt"
->>>>>>> a5a52dbb
         result = raw_result[0]
         # note that this isn't atomic and it's possible to use this command twice and end up with a negative balance
         await self.mobster.ledger_manager.put_usd_tx(
@@ -827,7 +616,6 @@
             deets = ""
         return f"you are #{result['queue_length']} in the highres line{deets}"
 
-<<<<<<< HEAD
     async def do_diffuse(
         self,
         msg: Message,
@@ -855,8 +643,6 @@
         deets = " (started a new worker)" if worker_created else ""
         return f"you are #{ret[0]['queue_length']} in the diffusion line{deets}"
 
-=======
->>>>>>> a5a52dbb
     def make_prefix(prefix: str) -> Callable:  # type: ignore  # pylint: disable=no-self-argument
         async def wrapped(self: "Imogen", msg: Message) -> Response:
             if msg.group and msg.group == utils.get_secret("ADMIN_GROUP"):
@@ -891,19 +677,11 @@
     # async def do_quick(self, msg: Message) -> str:
     #     """Generate a 512x512 image off from the last time this command was used"""
     #     return await self.enqueue_prompt(msg, {"feedforward": True}, False)
-<<<<<<< HEAD
 
     # async def do_fast(self, msg: Message) -> str:
     #     """Generate an image in a single pass"""
     #     return await self.enqueue_prompt(msg, {"feedforward_fast": True}, False)
 
-=======
-
-    # async def do_fast(self, msg: Message) -> str:
-    #     """Generate an image in a single pass"""
-    #     return await self.enqueue_prompt(msg, {"feedforward_fast": True}, False)
-
->>>>>>> a5a52dbb
     @hide
     async def do_c(self, msg: Message) -> str:
         prompt = (
@@ -984,7 +762,6 @@
             presence_penalty=0,
         )
         return response["choices"][0]["text"].strip()
-<<<<<<< HEAD
 
     @hide
     async def do_spitball(self, msg: Message) -> str:
@@ -1059,93 +836,13 @@
         await self.mobster.ledger_manager.put_usd_tx(msg.source, -amount * 100, "tip")
         return f"thank you for tipping ${amount:.2f}"
 
-=======
-
-    @hide
-    async def do_spitball(self, msg: Message) -> str:
-        "Spitball a prompt"
-        prompt = (
-            "text prompts for a neural network that are aiming to be artistic, "
-            'short descriptive phrases of bizarre, otherworldly scenes: "'
-        )
-        completion = openai.Completion.create(  # type: ignore
-            engine="davinci",
-            prompt=prompt,
-            temperature=0.9,
-            max_tokens=140,
-            top_p=1,
-            frequency_penalty=0.0,
-            presence_penalty=0.6,
-            stop=['"', "\n"],
-        )
-        prompt = completion["choices"][0]["text"].strip()
-        msg.text = prompt
-        resp = await self.do_imagine(msg)
-        return resp.replace("you are", f'"{prompt}" is')
-
-    @hide
-    async def do_test(self, msg: Message) -> str:
-        if msg.tokens and len(msg.tokens) == 1:
-            msg.text = "a perfectly normal test image"
-        return await self.enqueue_prompt(
-            msg, {"size": [50, 50], "max_iterations": 5}, attachments="init"
-        )
-
-    @requires_admin
-    async def do_exception(self, msg: Message) -> None:
-        raise Exception("You asked for it~!")
-
-    async def default(self, message: Message) -> Response:
-        if message.full_text and message.full_text.startswith("/"):
-            message.full_text = message.full_text.removeprefix("/")
-            message.parse_text(message.full_text)
-            return await self.do_imagine(message)
-        return await super().default(message)
-
-    @group_help_text(
-        """
-        To send imogen a tip, first send imogen a payment, and then you can use /tip [amnt] to tip Imogen from your balance.
-
-        To send Imogen payments, please DM her on Signal and use the command /signalpay for instructions
-        """
-    )
-    async def do_tip(self, msg: Message) -> str:
-        """
-        If you already have Imogen balance, you can use `/tip [amount]` to send that amount in USD as a tip to Imogen.
-
-        You can also type `/tip all` To check your imogen balance, type /balance.
-
-        To top up your balance, simply send Imogen a payment with Signal. For instructions on how to send payments with Signal, type /signalpay.
-        """
-        if msg.arg1 is None:
-            return dedent(self.do_tip.__doc__).strip()
-        balance = await self.get_user_usd_balance(msg.source)
-        if msg.arg1 and msg.arg1.lower() in ("all", "everything"):
-            amount = balance
-        else:
-            try:
-                amount = float((msg.arg1 or "").strip("$"))
-                if amount < 0.01:
-                    return "/tip requires amounts in USD"
-                if amount > balance:
-                    return "That's more than your balance"
-            except ValueError:
-                return f"Couldn't parse {msg.arg1} as an amount"
-        await self.mobster.ledger_manager.put_usd_tx(msg.source, -amount * 100, "tip")
-        return f"Thank you for tipping ${amount:.2f}"
-
->>>>>>> a5a52dbb
     async def do_signalpay(self, msg: Message) -> Response:
         "Learn about sending payments on Signal"
         if msg.group:
             await self.send_message(
                 msg.source, dedent(messages["activate_payments"]).strip()
             )
-<<<<<<< HEAD
             return "to send Imogen a payment, please message Imogen directly."
-=======
-            return "To send Imogen a payment, please message Imogen directly."
->>>>>>> a5a52dbb
         return dedent(messages["activate_payments"]).strip()
 
     # eh
@@ -1282,32 +979,16 @@
         return web.Response(text=info)
     prompt = Prompt(**row[0])
     message = await request.text()
-<<<<<<< HEAD
-    message += "\n\N{Object Replacement Character}"
-    # needs to be String.length in Java, i.e. number of utf-16 code units,
-    # which are 2 bytes each. we need to specify any endianness to skip
-    # byte-order mark.
-    mention_start = len(message.encode("utf-16-be")) // 2 - 1
-=======
->>>>>>> a5a52dbb
     quote = (
         {
             "quote-timestamp": int(prompt.signal_ts),
             "quote-author": str(prompt.author),
             "quote-message": str(prompt.prompt),
-<<<<<<< HEAD
-            "mention": f"{mention_start}:1:{prompt.author}",
-=======
->>>>>>> a5a52dbb
         }
         if prompt.author and prompt.signal_ts
         else {}
     )
     if prompt.group_id:
-<<<<<<< HEAD
-        rpc_id = await bot.send_message(
-            None, message, group=prompt.group_id, **quote  # type: ignore
-=======
         message += "\n\N{Object Replacement Character}"
         # needs to be String.length in Java, i.e. number of utf-16 code units,
         # which are 2 bytes each. we need to specify any endianness to skip
@@ -1319,7 +1000,6 @@
             group=prompt.group_id,
             mention=f"{mention_start}:1:{prompt.author}",
             **quote,  # type: ignore
->>>>>>> a5a52dbb
         )
     else:
         rpc_id = await bot.send_message(prompt.author, message, **quote)  # type: ignore
@@ -1337,7 +1017,6 @@
     )
     logging.info("upsampled sent")
     return web.Response(text="sent")
-<<<<<<< HEAD
 
 
 app.add_routes(
@@ -1347,16 +1026,5 @@
     ]
 )
 
-=======
-
-
-app.add_routes(
-    [
-        web.post("/attachment", store_image_handler),
-        web.post("/prompt_message", prompt_msg_handler),
-    ]
-)
-
->>>>>>> a5a52dbb
 if __name__ == "__main__":
     run_bot(Imogen, app)