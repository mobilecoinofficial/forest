#!/usr/bin/python3.9
# Copyright (c) 2021 MobileCoin Inc.
# Copyright (c) 2021 The Forest Team

import asyncio
import codecs
import json
import secrets
import string
from decimal import Decimal
from typing import Any, Optional

from aiohttp import web
from prometheus_async import aio
from prometheus_async.aio import time as time_
from prometheus_client import Summary

import mc_util
from forest import utils
from forest.core import (
    Message,
    QuestionBot,
    Response,
    app,
    hide,
    requires_admin,
    is_admin,
)
from forest.pdictng import aPersistDict, aPersistDictOfInts, aPersistDictOfLists
from mc_util import pmob2mob

FEE = int(1e12 * 0.0004)
REQUEST_TIME = Summary("request_processing_seconds", "Time spent processing request")


class PayBotPro(QuestionBot):
    def __init__(self) -> None:
        self.last_seen: dict[str, float] = {}
        super().__init__()

    async def handle_message(self, message: Message) -> Response:
        user_last_seen = self.last_seen.get(message.source, 0)
        self.last_seen[message.source] = message.timestamp / 1000
        return await super().handle_message(message)

    async def do_roll(self, msg: Message) -> Response:
        """Rolls N dice of M sides: ie) roll 1 d20.
        Optionally accepts a third argument to specify starting at 0 instead of 1."""
        num_dice, dice_sides, offset = 1, 20, 0
        if msg.arg1 and msg.arg1.isnumeric():
            num_dice = int(msg.arg1)
        if msg.arg2 and msg.arg2.lstrip("d").isnumeric():
            dice_sides = int(msg.arg2.lstrip("d"))
        if msg.arg1 and "d" in msg.arg1:
            maybe_num_dice, maybe_dice_sides = msg.arg1.split("d")
            if maybe_num_dice.isnumeric():
                num_dice = int(maybe_num_dice)
            if maybe_dice_sides.isnumeric():
                dice_sides = int(maybe_dice_sides)
        if msg.arg3 and msg.arg3 == "0":
            offset = 1
        if dice_sides > 256:
            return "Try with a smaller number of sides (<256)."
        return [
            f"Okay, we rolled {num_dice} {dice_sides}-sided dice!"
            f"{[secrets.randbelow(dice_sides-1)-offset+1 for _ in range(num_dice)]}"
        ]


class TalkBack(PayBotPro):
    def __init__(self) -> None:
        self.profile_cache: aPersistDict[dict[str, str]] = aPersistDict("profile_cache")
        self.displayname_cache: aPersistDict[str] = aPersistDict("displayname_cache")
        self.displayname_lookup_cache: aPersistDict[str] = aPersistDict(
            "displayname_lookup_cache"
        )
        super().__init__()

    @requires_admin
    async def do_send(self, msg: Message) -> Response:
        """Send <recipient> <message>
        Sends a message as MOBot."""
        obj = msg.arg1
        param = msg.arg2
        if not is_admin(msg):
            await self.send_message(
                utils.get_secret("ADMIN"), f"Someone just used send:\n {msg}"
            )
        if obj and param:
            if obj in await self.displayname_lookup_cache.keys():
                obj = await self.displayname_lookup_cache.get(obj)
            try:
                result = await self.send_message(obj, param)
                return result
            except Exception as err:  # pylint: disable=broad-except
                return str(err)
        if not obj:
            msg.arg1 = await self.ask_freeform_question(
                msg.uuid, "Who would you like to message?"
            )
        if param and param.strip(string.punctuation).isalnum():
            param = (
                (msg.full_text or "")
                .lstrip("/")
                .replace(f"send {msg.arg1} ", "", 1)
                .replace(f"Send {msg.arg1} ", "", 1)
            )  # thanks mikey :)
        if not param:
            msg.arg2 = await self.ask_freeform_question(
                msg.uuid, "What would you like to say?"
            )
        return await self.do_send(msg)

    async def get_displayname(self, uuid: str) -> str:
        """Retrieves a display name from a UUID, stores in the cache, handles error conditions."""
        uuid = uuid.strip("\u2068\u2069")
        # displayname provided, not uuid or phone
        if uuid.count("-") != 4 and not uuid.startswith("+"):
            uuid = await self.displayname_lookup_cache.get(uuid, uuid)
        # phone number, not uuid provided
        if uuid.startswith("+"):
            uuid = self.get_uuid_by_phone(uuid) or uuid
        maybe_displayname = await self.displayname_cache.get(uuid)
        if maybe_displayname:
            return maybe_displayname
        maybe_user_profile = await self.profile_cache.get(uuid)
        # if no luck, but we have a valid uuid
        user_given = ""
        if not maybe_user_profile and uuid.count("-") == 4:
            try:
                maybe_user_profile = (
                    await self.signal_rpc_request("getprofile", peer_name=uuid)
                ).blob
                user_given = maybe_user_profile.get("givenName", "")
                await self.profile_cache.set(uuid, maybe_user_profile)
            except AttributeError:
                # this returns a Dict containing an error key
                user_given = "[error]"
        elif maybe_user_profile and "givenName" in maybe_user_profile:
            user_given = maybe_user_profile["givenName"]
        if not user_given:
            user_given = "givenName"
        if uuid and ("+" not in uuid and "-" in uuid):
            user_short = f"{user_given}_{uuid.split('-')[1]}"
        else:
            user_short = user_given + uuid
        await self.displayname_cache.set(uuid, user_short)
        await self.displayname_lookup_cache.set(user_short, uuid)
        return user_short

    async def talkback(self, msg: Message) -> Response:
        source = msg.uuid or msg.source
        await self.admin(f"{await self.get_displayname(source)} says: {msg.full_text}")
        return None


class ClanGat(TalkBack):
    def __init__(self) -> None:
        self.no_repay: list[str] = []
<<<<<<< HEAD
        self.pending_orders: aPersistDict[str] = aPersistDict("pending_orders")
        self.pending_funds: aPersistDict[str] = aPersistDict("pending_funds")
        self.event_limits = aPersistDictOfInts("event_limits")
        self.event_prompts: aPersistDict[str] = aPersistDict("event_prompts")
        self.event_prices: aPersistDict[float] = aPersistDict("event_prices")
        # self.event_images: aPersistDict[str] = aPersistDict("event_images")
        self.event_owners: aPersistDictOfLists[str] = aPersistDictOfLists(
            "event_owners"
        )
        self.event_attendees: aPersistDictOfLists[str] = aPersistDictOfLists(
            "event_attendees"
        )
        self.event_lists: aPersistDictOfLists[str] = aPersistDictOfLists("event_lists")
        self.list_owners: aPersistDictOfLists[str] = aPersistDictOfLists("list_owners")
        self.easter_eggs: aPersistDict[str] = aPersistDict("easter_eggs")
        self.successful_pays: aPersistDictOfLists[str] = aPersistDictOfLists(
            "successful_pays"
        )
        self.payout_balance_mmob = aPersistDictOfInts("payout_balance_mmob")
        self.challenging: aPersistDict[bool] = aPersistDict("challenging")
=======
        self.pending_orders = aPersistDict("pending_orders")
        self.pending_funds = aPersistDict("pending_funds")
        self.pending_donations = aPersistDict("pending_donations")
        self.event_limits = aPersistDict("event_limits")
        self.event_prompts = aPersistDict("event_prompts")
        self.event_prices = aPersistDict("event_prices")
        self.event_images = aPersistDict("event_images")
        self.event_owners = aPersistDict("event_owners")
        self.event_attendees = aPersistDict("event_attendees")
        self.event_lists = aPersistDict("event_lists")
        self.list_owners = aPersistDict("list_owners")
        self.easter_eggs = aPersistDict("easter_eggs")
        self.successful_pays = aPersistDict("successful_pays")
        self.payout_balance_mmob = aPersistDict("payout_balance_mmob")
        self.challenging = aPersistDict("challenging")
        self.charities = aPersistDict("charities")
        self.charities_balance_mmob = aPersistDict("charities_balance_mmob")
>>>>>>> fa63566e
        self.pay_lock: asyncio.Lock = asyncio.Lock()
        # okay, this now maps the tag (restore key) of each of the above to the instance of the PersistDict class
        self.state = {
            self.__getattribute__(attr).tag: self.__getattribute__(attr)
            for attr in dir(self)
            if isinstance(self.__getattribute__(attr), aPersistDict)
        }
        super().__init__()

    @requires_admin
    async def do_dump(self, msg: Message) -> Response:
        """dump | dump <event>
        returns a JSON serialization of an event (or all events)"""
        obj = (msg.arg1 or "").lower()
        dump = {}
        for eventcode in list(await self.event_owners.keys()) + list(
            await self.list_owners.keys()
        ):
            event = {}
            for parameters in self.state:
                if await self.state[parameters].get(eventcode):
                    event[parameters] = await self.state[parameters].get(eventcode)
            dump[eventcode] = event
        return json.dumps(dump if not obj else dump.get(obj), indent=2)

    async def check_user_owns(self, user_uuid: str, list_name: str) -> Optional[str]:
        """returns 'event' if the user owns the specified event, or 'list' if the user owns the list."""
        if user_uuid in await self.event_owners.get(list_name.lower(), []):
            return "event"
        if user_uuid in await self.list_owners.get(list_name.lower(), []):
            return "list"
        return None

    async def do_check(self, msg: Message) -> Response:
        """check | check <list_or_event>
        returns all lists the user's on, or optionally info about a specified list."""
        obj = (msg.arg1 or "").lower()
        user = msg.uuid or msg.source
        if msg.arg1 and await self.check_user_owns(user, msg.arg1):
            return "\n\n".join(
                [
                    f"code: {obj}",
                    f"prompt: {await self.event_prompts.get(obj)}",
                    f"limit: {await self.event_limits.get(obj)}",
                    f"join price: {await self.event_prices.get(obj, 0)}MOB/ea",
                    f"event owned by: {[await self.get_displayname(uuid) for uuid in await self.event_owners.get(obj, [])]}",
                    f"announce list owned by: {[await self.get_displayname(uuid) for uuid in await self.list_owners.get(obj, [])]}",
                    f"number paid attendees: {len(await self.event_attendees.get(obj, []))}",
                    f"paid attendees: {[await self.get_displayname(uuid) for uuid in await self.event_attendees.get(obj, [])]}",
                    f"list has {len(await self.event_lists.get(obj,[]))} members",
                    f"list members: {[await self.get_displayname(uuid) for uuid in await self.event_lists.get(obj, [])]}",
                    f"CAPTCHA enabled: {await self.challenging.get(obj, False)}",
                    f"balance: {await self.payout_balance_mmob.get(obj, 0)}mmob",
                ]
            )
        lists_ = [
            list_
            for list_ in await self.event_lists.keys()
            if user in await self.event_lists.get(list_, [])
        ]
        owns_event = [
            list_
            for list_ in await self.event_lists.keys()
            if user in await self.event_owners.get(list_, [])
        ]
        owns_list = [
            list_
            for list_ in await self.event_lists.keys()
            if user in await self.list_owners.get(list_, [])
        ]
        return f"You're on the list for {lists_}.\n\nYou own these paid events: {owns_event}\n\nYou own these free lists: {owns_list}\n\nFor more information reply: check <code>."

    async def do_stop(self, msg: Message) -> Response:
        """stop | stop <list>
        Removes user from all lists (optionally, specified list)."""
        removed = 0
        if msg.arg1 and msg.uuid in await self.event_lists.get(
            (msg.arg1 or "").lower(), []
        ):
            await self.event_lists.remove_from((msg.arg1 or "").lower(), msg.uuid)
            return f"Okay, removed you from {msg.arg1}"
        if not msg.arg1:
            for list_ in await self.event_lists.keys():
                if msg.uuid in await self.event_lists.get(list_, []):
                    await self.event_lists.remove_from(list_, msg.uuid)
                    await self.send_message(
                        msg.uuid,
                        f"Removed you from list {list_}, to rejoin send 'subscribe {list_}'",
                    )
                    removed += 1
        if msg.arg1 and not removed:
            return f"Sorry, you're not on the announcement list for {msg.arg1}"  # thanks y?!
        if not removed:
            return "You're not on any lists!"
        return None

    @hide
    async def do_payout(self, msg: Message) -> Response:
        """Sweeps all balance for an event to the requesting owner.
        Prompts admin for approval."""
        user = msg.uuid
        list_ = (msg.arg1 or "").lower()
        user_owns = await self.check_user_owns(user, list_)
        balance = await self.payout_balance_mmob.get(list_, 0)
        if is_admin(msg) or (user_owns and balance):
            async with self.pay_lock:
                utxos = list((await self.mobster.get_utxos()).items())
                input_pmob_sum = 0
                input_txo_ids = []
                while input_pmob_sum < balance * 1_000_000_000:
                    txoid, pmob = utxos.pop()
                    input_txo_ids += [txoid]
                    input_pmob_sum += pmob
                    if len(input_txo_ids) > 15:
                        return "Something went wrong! Please contact your administrator for support. (too many utxos needed)"
                if not input_txo_ids:
                    return "Something went wrong! Please contact your administrator for support. (not enough utxos)"
                await self.send_message(msg.uuid, "Waiting for admin approval")
                if not await self.ask_yesno_question(
                    utils.get_secret("ADMIN"),
                    f"Owner of {list_} requests payout of {balance}. Approve?",
                ):
                    return "Sorry, admin rejected your payout."
                result = await self.send_payment(
                    recipient=user,
                    amount_pmob=(balance * 1_000_000_000 - FEE),
                    receipt_message=f'Payout for the "{list_}" event!',
                    input_txo_ids=input_txo_ids,
                )
                if result and not result.status == "tx_status_failed":
                    await self.payout_balance_mmob.decrement(list_, balance)
                    return f"Payed you you {balance}"
                return None
        if user_owns and not balance:
            return "Sorry, {list_} has 0mmob balance!"  # thanks y?!
        return "Sorry, can't help you."

    @hide
    async def do_pay(self, msg: Message) -> Response:
        """Allows an event/list owner to distribute available funds across those on a list."""
        user = msg.uuid
        to_send: list[str] = []
        if not msg.arg2 or not msg.arg2.isnumeric():
            msg.arg2 = await self.ask_freeform_question(
                msg.uuid,
                "How many mMOB should each recipient recieve (1000mMOB = 1MOB)?",
            )
            if msg.arg2 == "0":
                return "OK, cancelling."
        amount_mmob = 0
        list_, amount, message = (
            (msg.arg1 or "").lower(),
            (msg.arg2 or "0"),
            msg.arg3 or msg.arg1,
        )
        if not amount.isnumeric() or not amount:
            msg.arg2 = await self.ask_freeform_question(
                user, "Please provide an amount of milliMOB as a number:"
            )
            if msg.arg2 == "0":
                return "OK, cancelling."
            return await self.do_pay(msg)
        amount_mmob = int(amount)
        if not list_:
            msg.arg1 = await self.ask_freeform_question(
                user, "Who would you like to send the mMOB to?"
            )
            return await self.do_pay(msg)
        user_owns = await self.check_user_owns(user, list_)
        if not is_admin(msg) and not user_owns:
            return "Sorry, you are not authorized."
        # when would to_send not be [] here?
        if len(to_send) == 0 and not (
            list_ in await self.event_lists.keys()
            or list_ in await self.event_attendees.keys()
        ):
            return "Sorry, that's not a valid list or number!"
        if len(to_send) == 0:
            to_send = await self.event_lists.get(
                list_, []
            ) or await self.event_attendees.get(list_, [])
        save_key = f"{list_}_{amount}_{message}"
        filtered_send_list = [
            user
            for user in to_send
            if user not in await self.successful_pays.get(save_key, [])
        ]
        total_mmob = len(filtered_send_list) * amount_mmob
        if len(to_send) > 0 and len(filtered_send_list) == 0:
            return "Warning: already sent to this combination! Change the memo, amount, or list and retry."
        if not is_admin(msg) and (
            total_mmob > await self.payout_balance_mmob.get(list_, 0)
        ):
            return "Not enough balance remaining on this event!"
        await self.send_message(
            msg.uuid,
            f"about to send {total_mmob}mmob to {len(filtered_send_list)} folks on {list_}",
        )
        await self.send_message(
            msg.uuid,
            f"Using this for the memo:\n\n > {message}",
        )
        if not await self.ask_yesno_question(msg.uuid):
            return "OK, canceling"
        async with self.pay_lock:
            valid_utxos = [
                utxo
                for utxo, upmob in (await self.mobster.get_utxos()).items()
                if upmob > (1_000_000_000 * amount_mmob)
            ]
            if len(valid_utxos) < len(filtered_send_list):
                await self.send_message(
                    msg.uuid,
                    "Please wait! Insufficient number of utxos!\nBuilding more...",
                )
                building_msg = await self.mobster.split_txos_slow(
                    amount_mmob, (len(filtered_send_list) - len(valid_utxos))
                )
                await self.send_message(msg.uuid, building_msg)
                valid_utxos = [
                    utxo
                    for utxo, upmob in (await self.mobster.get_utxos()).items()
                    if upmob > (1_000_000_000 * amount_mmob)
                ]
            failed = []

            async def pay_logging_success(
                target: str,
                amount_mmob: int,
                message: Optional[str] = "",
                input_txo_ids: Optional[list[str]] = None,
            ) -> Optional[Message]:
                if not input_txo_ids:
                    input_txo_ids = []
                try:
                    result = await self.send_payment(
                        recipient=target,
                        amount_pmob=amount_mmob * 1_000_000_000,
                        receipt_message=message or "",
                        input_txo_ids=input_txo_ids,
                    )
                    await asyncio.sleep(0.5)
                    # if we didn't get a result indicating success
                    if not result or (result and result.status == "tx_status_failed"):
                        # stash as failed
                        return None
                    # persist user as successfully paid
                    await self.successful_pays.extend(save_key, target)
                    await self.payout_balance_mmob.decrement(list_, amount_mmob)
                    await self.send_message(target, "I've sent you a payment!")
                    return result
                except Exception as e:  # pylint: disable=broad-except
                    return None

            results = [
                await pay_logging_success(
                    target,
                    amount_mmob,
                    message,
                    input_txo_ids=[valid_utxos.pop(0) or ""],
                )
                for target in filtered_send_list
            ]
            failed = [filtered_send_list[i] for (i, x) in enumerate(results) if not x]
            if len(failed):
                await self.send_message(
                    msg.uuid,
                    (
                        f"failed on\n{[await self.get_displayname(uuid) for uuid in failed]}\n"
                        "Copy and paste your original pay message and resend to retry."
                    ),
                )
            return "completed sends"
        return "failed"

    @hide
    async def do_fund(self, msg: Message) -> Response:
        """Allows an owner to add funds for distribution to a list or event.
        fund <listname>
        fund <eventname>
        """
        obj = (msg.arg1 or "").lower()
        user = msg.uuid
        await self.pending_orders.remove(msg.uuid)
        if await self.check_user_owns(user, obj):
            await self.pending_funds.set(user, obj)
            self.no_repay += [user]
            return "Okay, waiting for your funds."
        return "Sorry, can't find an event by that name."

    @hide
    async def do_give(self, msg: Message) -> Response:
        """Donate to one of the supported charities!
        give <charityname>
        """
        obj = (msg.arg1 or "").lower()
        user = msg.uuid
        await self.pending_donations.remove(msg.uuid)
        give_message = await self.easter_eggs.get("give", "")
        await self.send_message(
            user,
            "Charity donations to date!\n\n"
            + "\n".join(
                [
                    f"{k}: {str(v/1000)[:5]}MOB"
                    for (k, v) in self.charities_balance_mmob.dict_.items()
                ]
            ),
        )
        if not obj:
            obj = await self.ask_freeform_question(user, give_message)
            obj = obj.lower()
        if obj in await self.charities.keys():
            await self.pending_donations.set(user, obj)
            charity_info = await self.charities.get(obj, "")
            self.no_repay += [user]
            return f"Okay, waiting for your donation to {obj}!\n\n{charity_info}\n\nSend me a payment over Signal and I will make sure it gets to them."
        if obj not in self.TERMINAL_ANSWERS:
            msg.arg1 = await self.ask_freeform_question(user, give_message)
            return await self.do_give(msg)
        return "Okay, maybe later!"

    @hide
    async def do_blast(self, msg: Message) -> Response:
        """blast  <listname> "message"
        blast <eventname> "message"
        """
        obj, param = (msg.arg1 or ""), (msg.arg2 or "")
        user = msg.uuid
        sent = []
        success = False
        user_owns = await self.check_user_owns(user, obj)
        if user_owns and param:
            # if the user forgot the quotes, the param will be a single word
            if param.rstrip(string.punctuation).isalnum():
                param = (
                    (msg.full_text or "")
                    .lstrip("/")
                    .replace(f"blast {msg.arg1} ", "", 1)
                    .replace(f"Blast {msg.arg1} ", "", 1)
                )  # thanks mikey :)
            success = True
            target_users = list(
                set(
                    await self.event_lists.get(obj.lower(), [])
                    + await self.event_attendees.get(obj.lower(), [])
                )
            )
            # send preview
            await self.send_message(msg.uuid, param)
            # ask for confirmation
            if not await self.ask_yesno_question(
                msg.uuid,
                f"Would you like to blast the above message (as written) to {len(target_users)}? (yes/no)",
            ):
                return "ok, let's not."
            # do the blast
            for target_user in target_users:
                await self.send_message(target_user.strip("\u2068\u2069"), param)
                sent.append(target_user)
                await asyncio.sleep(0.01)
        elif user_owns:
            msg.full_text = msg.arg2 = param = await self.ask_freeform_question(
                msg.uuid, "What would you like to send?"
            )
            return await self.do_blast(msg)
        if not success:
            return "That didn't work! Try 'blast <list code> 'mymessage'. You can only send to lists you own!"
        # confirm we finished
        return f"Finished sending to {len(sent)} recipients on the {obj} list"

    @hide
    async def do_subscribe(self, msg: Message) -> Response:
        obj = (msg.arg1 or "").lower()
        if obj not in await self.event_lists.keys():
            return f"Sorry, I couldn't find a list called {obj} - to create your own, try 'add list {obj}'."
        if msg.uuid in await self.event_lists[obj]:
            return f"You're already on the {obj} list!"
        await self.event_lists.extend(obj, msg.uuid)
        return f"Added you to the {obj} list!"

    async def do_help(self, msg: Message) -> Response:
        if msg.arg1 and msg.arg1.lower() == "add":
            return self.do_add.__doc__
        if msg.arg1 and msg.arg1.lower() == "setup":
            return self.do_setup.__doc__
        return "\n\n".join(
            [
                "Hi, I'm MOBot! Welcome to my Hotline!",
                "\nEvents and announcement lists can be unlocked by messaging me the secret code at any time.\n\nAccolades, feature requests, and support questions can be directed to my maintainers at https://signal.group/#CjQKILH5dkoz99TKxwG7T3TaVAuskMq4gybSplYDfTq-vxUrEhBhuy19A4DbvBqm7PfnBn3I .",
            ]
        )

    @hide
    async def do_remove(self, msg: Message) -> Response:
        """Removes a given event by code, if the msg.uuid is the owner."""
        if not await self.check_user_owns(msg.uuid, msg.arg1 or ""):
            return f"Sorry, it doesn't look like you own {msg.arg1}."
        parameters = []
        for state_ in self.state.keys():
            if "egg" not in state_ and msg.arg1 in (await self.state[state_].keys()):
                parameters += [state_]
        lists = []

        # show human-friendly version before prompting removal
        await self.send_message(
            msg.uuid, "This event currently has the following state:"
        )
        await self.send_message(msg.uuid, await self.do_check(msg))
        if await self.ask_yesno_question(
            msg.uuid, f"Are you sure you want to remove {msg.arg1}?"
        ):
            for state_ in self.state.keys():
                if "egg" not in state_ and msg.arg1 in (
                    await self.__getattribute__(state_).keys()
                ):
                    lists += [state_]
                    await self.__getattribute__(state_).remove(msg.arg1)
            return f"Okay, removed {msg.arg1} {lists}"
        return "Okay, not removing"

    @hide
    async def do_set(self, msg: Message) -> Response:
        """Set is an alias for add"""
        return await self.do_add(msg)

    async def do_setup(self, msg: Message) -> Response:
        "A question-and-answer based workflow for setting up events and lists"
        if not msg.arg1:
            msg.arg1 = await self.ask_freeform_question(
                msg.uuid, "What event or list would you like to setup?"
            )
        obj = (msg.arg1 or "").lower()
        user = msg.uuid
        event_or_list = await self.check_user_owns(msg.uuid, obj)
        if not event_or_list:
            return "Please try again with a list or event that you own!"
        if await self.ask_yesno_question(
            user,
            f"Would you like to limit the number of individuals who may join this {event_or_list}?",
        ):
            msg.arg1 = "limit"
            msg.arg2 = obj
            msg.arg3 = await self.ask_freeform_question(
                user, "What limit would you like to set?"
            )
            await self.send_message(user, await self.do_add(msg))
        if event_or_list == "event" and await self.ask_yesno_question(
            user,
            f"Would you like to change the price from {await self.event_prices.get(obj, 0)}MOB?",
        ):
            msg.arg1 = "price"
            msg.arg2 = obj
            msg.arg3 = await self.ask_freeform_question(
                user, f"What price would you like to set for the {obj} event?"
            )
            await self.send_message(user, await self.do_add(msg))
        if event_or_list and await self.ask_yesno_question(
            user,
            f"Would you like to set a prompt for {event_or_list} {obj}?\n\nIt is currently: \n'{await self.event_prompts.get(obj)}'",
        ):

            msg.arg1 = "prompt"
            msg.arg2 = obj
            msg.arg3 = await self.ask_freeform_question(
                user,
                f"What prompt would you like to set for the {obj} {event_or_list}?",
            )
            await self.send_message(user, await self.do_add(msg))
        msg.arg1 = obj
        return await self.do_check(msg)

    @hide
    async def do_add(self, msg: Message) -> Response:
        """add event <eventcode>
        > add event TEAMNYE22
        Okay, you're now the proud owner of an event on The Hotline, secret code TEAMNYE22!
        > add owner TEAMNYE22 +1-555-000-1234
        Okay, +15550001234 has been notified that they are owners of this event.
        They can also edit details, and will be notified of sales.
        > add price TEAMNYE22 0
        > add prompt TEAMNYE22 "the gang celebrates 2023 with a cool new years eve party. yeah, we plan ahead!"
        > add limit TEAMNYE22 200
        > add list COWORKERS
        """
        if not msg.arg1:
            msg.arg1 = await self.ask_freeform_question(
                msg.uuid, "Would you like to add an event, easteregg, or a list?"
            )
        obj, param, value = (
            (msg.arg1 or "").lower(),
            (msg.arg2 or "").lower(),
            msg.arg3 or "",
        )
        value = value.strip("\u2068\u2069")
        user = msg.uuid or msg.source  # should always be uuid, be nice to types tho
        user_owns = await self.check_user_owns(user, param)
        success = False
        if (
            obj in "egg easteregg"
            and not await self.easter_eggs.get(param, None)
            or await self.get_displayname(msg.uuid)
            in await self.easter_eggs.get(param, "")
            or msg.uuid in await self.easter_eggs.get(param, "")
            or msg.source in await self.easter_eggs.get(param, "")
        ):
            if not param:
                param = await self.ask_freeform_question(
                    user, "What word or phrase would you like to show the easter egg?"
                )
            maybe_old_message = await self.easter_eggs.get(param, "")
            if not value and not maybe_old_message:
                value = await self.ask_freeform_question(
                    user,
                    "What phrase should be returned when the easter egg is revealed?",
                )
            if maybe_old_message:
                self.send_message(msg.uuid, f"replacing: {maybe_old_message}")
                await self.easter_eggs.set(
                    param,
                    f"{value} - updated by {await self.get_displayname(msg.uuid)}",
                )
                return f"Updated {param} to read {value}"
            await self.easter_eggs.set(
                param.lower(),
                f"{value} - added by {await self.get_displayname(msg.uuid)}",
            )
            return f'Added an egg! "{param}" now returns\n > {value} - added by {await self.get_displayname(msg.uuid)}'
        if obj == "egg" and param in await self.easter_eggs.keys():
            return f"Sorry, egg already has value {await self.easter_eggs.get(param)}. Please message support to change it."
        if (
            obj == "event"
            and param
            and param not in await self.event_owners.keys()
            and param not in await self.list_owners.keys()
        ):
            await self.event_owners.set(param, [user])
            await self.list_owners.set(param, [user])
            await self.event_attendees.set(param, [])
            await self.event_lists.set(param, [])
            # await self.event_images.set(param, [])
            await self.event_prompts.set(param, "")
            await self.payout_balance_mmob.set(param, 0)
            if await self.ask_yesno_question(
                user, f"Would you like to setup your new event '{param}' now? (yes/no)"
            ):
                msg.arg1 = param
                return await self.do_setup(msg)
            return f'You now own paid event "{param}", and a free list by the same name - use "setup {param}" to configure your event at your convenience!'
        if (
            obj == "list"
            and param
            and param not in await self.list_owners.keys()
            and param not in await self.event_owners.keys()
        ):
            await self.list_owners.set(param, [user])
            await self.event_lists.set(param, [])
            # await self.event_images.set(param, [])
            await self.event_prompts.set(param, "")
            if await self.ask_yesno_question(
                user, f"Would you like to setup your new list '{param}' now? (yes/no)"
            ):
                msg.arg1 = param
                msg.arg2 = ""
                msg.arg3 = ""
                return await self.do_setup(msg)
            return f'You now own a free announcement list named {param} - use "setup {param}" to configure your event at your convenience!'
        if obj == "event" and not param:
            msg.arg2 = await self.ask_freeform_question(
                msg.uuid, "What unlock code would you like to use for this event?"
            )
            return await self.do_add(msg)
        if obj == "list" and not param:
            msg.arg2 = await self.ask_freeform_question(
                msg.uuid, "What unlock code would you like to use for this list?"
            )
            return await self.do_add(msg)
        if user_owns and not value:
            return await self.do_setup(msg)

        # if the user owns the event and we have a value passed
        if user_owns and value:
            if obj == "owner":
                if value in await self.displayname_lookup_cache.keys():
                    new_owner_uuid = await self.displayname_lookup_cache.get(
                        value, value
                    )
                elif value in await self.displayname_cache.keys():
                    new_owner_uuid = value
                if user_owns == "event":
                    if value not in await self.event_owners.get(param, []):
                        await self.event_owners.extend(param, new_owner_uuid)
                if user_owns == "list":
                    if value not in await self.list_owners.get(param, []):
                        await self.list_owners.extend(param, new_owner_uuid)
                if user_owns:
                    await self.send_message(
                        new_owner_uuid,
                        f"You've been added as an owner of the {param} {user_owns} by {await self.displayname_cache.get(msg.uuid)}!",
                    )
                success = True
            elif obj == "price" and user_owns == "event":
                # check if string == floatable
                if (
                    value.replace(".", "1", 1).isnumeric()  # 1.01
                    or value.replace(",", "1", 1).isnumeric()  # 1,01
                ):
                    await self.event_prices.set(
                        param, float(value.replace(",", ".", 1))
                    )  # eu standard decimal as 1,00 h/t y?!
                    success = True
                else:
                    msg.arg3 = await self.ask_freeform_question(
                        msg.uuid,
                        "I didn't understand that, what price would you like to set? (as a number)",
                    )
                    return await self.do_add(msg)
            elif obj == "prompt":
                # todo add validation
                await self.event_prompts.set(param, value)
                success = True
            elif obj == "limit":
                # check if int
                if value.isnumeric():
                    await self.event_limits.set(param, int(value))
                    success = True
                else:
                    msg.arg3 = await self.ask_freeform_question(
                        msg.uuid,
                        "I didn't understand that, what limit would you like to set? (as a number)",
                    )
                    return await self.do_add(msg)
        if success:
            return f"Successfully added '{value}' to event {param}'s {obj}!"
        return f"Failed to add {value} to event {param}'s {obj}!"

    async def maybe_unlock(self, msg: Message) -> Response:
        code = msg.arg0
        # if the event has an owner and a price and there's attendee space and the user hasn't already bought tickets
        if (
            code
            and code in await self.event_owners.keys()  # event has an owner
            and code in await self.event_prices.keys()  # and a price
            and (
                len(await self.event_attendees.get(code, []))
                < await self.event_limits.get(code, 1000)
            )  # and there's space
            and msg.uuid
            not in await self.event_attendees[
                code
            ]  # and they're not already on the list
        ):
            if await self.event_prices.get(code, 0) > 0:
                self.pending_orders[msg.uuid] = code
                return [
                    await self.event_prompts.get(code) or "Event Unlocked!",
                    f"You may now make one purchase of up to 2 tickets at {await self.event_prices[code]} MOB ea.\nIf you have payments activated, open the conversation on your Signal mobile app, click on the plus (+) sign and choose payment.",
                ]
            await self.send_message(
                msg.uuid,
                f"{await self.event_prompts.get(code) or 'You have unlocked an event!'}",
            )
            if await self.ask_yesno_question(
                msg.uuid, "Would you like to bring a guest?"
            ):
                await self.event_attendees.extend(code, msg.uuid)
            await self.event_attendees.extend(code, msg.uuid)
            return f"You're on the list for {code}!"
        # if there's a list but no attendees
        if (
            code  # if there's a code and...
            and code in await self.event_lists.keys()  # if there's a list and...
            and not await self.event_prices.get(code, 0)  # and it's free
        ):
            if len(await self.event_lists.get(code, [])) > await self.event_limits.get(
                code, 1000
            ):
                return f"Sorry, {code} is full!"
            if msg.uuid in await self.event_lists.get(code, []):
                return f"You're already on the {code} list!"
            if await self.challenging.get(code):
                await self.send_message(
                    msg.uuid, "Before you continue, you need to solve a challenge!"
                )
                await self.do_challenge(msg)
                if not await self.ask_yesno_question(
                    msg.uuid,
                    f"Thank you for helping keep our community safe!\n\nYou've unlocked {code}, would you like to be added to the list?",
                    require_first_device=True,
                ):
                    return f"Okay, but you're missing out! \n\nIf you change your mind, unlock the list again by sending '{code}'"
            else:
                if not await self.ask_yesno_question(
                    msg.uuid,
                    f"You've unlocked {code}! Would you like to be added to the list?",
                ):
                    return f"Okay, but you're missing out! \n\nIf you change your mind, unlock the list again by sending '{code}'"
            if await self.event_prompts.get(code):
                await self.send_message(msg.uuid, await self.event_prompts.get(code))
            await self.event_lists.extend(code, msg.uuid)
            return f"Added you to the {code} list!"
        if (
            code
            and code in await self.event_owners.keys()
            and code  # event has owner
            in await self.event_prices.keys()  # event has price (not just a stand-alone list)
            and code in await self.event_lists.keys()  # if there's a list and...
            and msg.uuid in await self.event_attendees[code]  # user on the list
        ):
            return f"You're already on the attendee list for the '{code}' event."
        return None

    async def talkback(self, msg: Message) -> None:
        code = msg.arg0
        lists = []
        all_owners = []
        for list_ in await self.event_lists.keys():
            # if user is on a list
            if msg.uuid in await self.event_lists.get(list_, []):
                owners = await self.event_owners.get(list_, [])
                owners += await self.list_owners.get(list_, [])
                all_owners += owners
                lists += [list_]
            # if user bought tickets
            if (
                list_ in await self.event_attendees.keys()
                and msg.uuid in await self.event_attendees.get(list_, [])
            ):
                owners = await self.event_owners.get(list_, [])
                all_owners += owners
                lists += [list_]
            # if user has started buying tickets
            maybe_pending = await self.pending_orders.get(msg.uuid)
            if maybe_pending and maybe_pending in await self.event_owners.keys():
                all_owners += await self.event_owners.get(maybe_pending, [])
                lists += [f"pending: {maybe_pending}"]
        user_given = await self.get_displayname(msg.uuid)
        # being really lazy about owners / all_owners here
        for owner in list(set(all_owners)):
            # don't flood j
            if "7777" not in owner:
                await self.send_message(
                    owner,
                    f"{user_given} ( {msg.source} ) says: {code} {msg.text}\nThey are on the following lists: {list(set(lists))}",
                )
                await asyncio.sleep(0.1)

    async def default(self, message: Message) -> Response:
        msg = message
        code = msg.arg0
        if not code:
            return None
        if code == "?":
            return await self.do_help(msg)
        if code == "y":
            return await self.do_yes(msg)
        if code == "n":
            return await self.do_no(msg)
        if code and code.rstrip(string.punctuation) == "yes":  # yes!
            return await self.do_yes(msg)
        if code in "+ buy purchase":  # was a function, now helptext
            return self.PAYMENTS_HELPTEXT
        if not code:
            return None
        if msg.full_text and msg.full_text in [
            key.lower() for key in await self.easter_eggs.keys()
        ]:
            return await self.easter_eggs.get(msg.full_text)
        if code in await self.easter_eggs.keys():
            return await self.easter_eggs.get(code)
        maybe_unlocked = await self.maybe_unlock(msg)
        if maybe_unlocked:
            return maybe_unlocked
        await self.talkback(msg)
        # handle default case
        return await self.do_help(msg)

    @time_(REQUEST_TIME)
    async def payment_response(self, msg: Message, amount_pmob: int) -> Response:
        amount_mob = float(mc_util.pmob2mob(amount_pmob).quantize(Decimal("1.0000")))
        amount_mmob = int(amount_mob * 1000)
        if msg.uuid in await self.pending_orders.keys():
            code = (await self.pending_orders.get(msg.uuid, "")).lower()
            price = await self.event_prices.get(code, 1000)
            if (
                price
                and amount_mob >= price
                and len(await self.event_attendees.get(code, []))
                < await self.event_limits.get(code, int(1e5))
                and msg.uuid not in (await self.event_attendees.get(code, []))
            ):
                await self.payout_balance_mmob.increment(code, amount_mmob)
                end_note = ""
                if (amount_mob // price) == 2:
                    await self.event_attendees.extend(code, msg.uuid)
                    end_note = "(times two!)"
                await self.event_attendees.extend(code, msg.uuid)
                thank_you = f"Thanks for paying for {await self.pending_orders[msg.uuid]}.\nYou're on the list! {end_note}"
                await self.pending_orders.remove(msg.uuid)
                return thank_you
        maybe_code = await self.pending_funds.pop(msg.uuid)
        if maybe_code:
            code = maybe_code
            await self.payout_balance_mmob.increment(code, amount_mmob)
            if msg.uuid in self.no_repay:
                self.no_repay.remove(msg.uuid)
            return (
                f"We have credited your event {code} {amount_mob}MOB!\n"
                + "You may sweep your balance with 'payout' or distrbute specific amounts of millimobb to attendees and individuals with 'pay <user_or_group> <amount> <memo>'."
            )
        if msg.uuid in await self.pending_donations.keys():
            code = await self.pending_donations.pop(msg.uuid)
            await self.charities_balance_mmob.increment(code, amount_mmob)
            if msg.uuid in self.no_repay:
                self.no_repay.remove(msg.uuid)
            return (
                f"Your selected charity {code} has been credited {amount_mob}MOB!\n"
                + "Thank you for your gift!"
            )
        if msg.uuid not in self.no_repay:
            if not await self.ask_yesno_question(
                utils.get_secret("ADMIN"),
                f"Approve refund request? {msg.source} sent payment of {amount_mob} when unexpected.",
            ):
                return None
            payment_notif = await self.send_payment(msg.uuid, amount_pmob - FEE)
            if (
                not payment_notif
                or payment_notif
                and payment_notif.status == "tx_status_failed"
            ):
                return f"Failed to repay your {amount_mob} transaction; please contact the administrator with a screenshot for your MOB."
            delta = (payment_notif.timestamp - msg.timestamp) / 1000
            self.signal_roundtrip_latency.append((msg.timestamp, "repayment", delta))
            return "We have refunded your accidental payment, minus fees!"
        self.no_repay.remove(msg.uuid)
        return None


if __name__ == "__main__":
    app.add_routes([web.get("/metrics", aio.web.server_stats)])

    @app.on_startup.append
    async def start_wrapper(out_app: web.Application) -> None:
        out_app["bot"] = ClanGat()

    web.run_app(app, port=8080, host="0.0.0.0", access_log=None)<|MERGE_RESOLUTION|>--- conflicted
+++ resolved
@@ -157,7 +157,6 @@
 class ClanGat(TalkBack):
     def __init__(self) -> None:
         self.no_repay: list[str] = []
-<<<<<<< HEAD
         self.pending_orders: aPersistDict[str] = aPersistDict("pending_orders")
         self.pending_funds: aPersistDict[str] = aPersistDict("pending_funds")
         self.event_limits = aPersistDictOfInts("event_limits")
@@ -178,25 +177,8 @@
         )
         self.payout_balance_mmob = aPersistDictOfInts("payout_balance_mmob")
         self.challenging: aPersistDict[bool] = aPersistDict("challenging")
-=======
-        self.pending_orders = aPersistDict("pending_orders")
-        self.pending_funds = aPersistDict("pending_funds")
-        self.pending_donations = aPersistDict("pending_donations")
-        self.event_limits = aPersistDict("event_limits")
-        self.event_prompts = aPersistDict("event_prompts")
-        self.event_prices = aPersistDict("event_prices")
-        self.event_images = aPersistDict("event_images")
-        self.event_owners = aPersistDict("event_owners")
-        self.event_attendees = aPersistDict("event_attendees")
-        self.event_lists = aPersistDict("event_lists")
-        self.list_owners = aPersistDict("list_owners")
-        self.easter_eggs = aPersistDict("easter_eggs")
-        self.successful_pays = aPersistDict("successful_pays")
-        self.payout_balance_mmob = aPersistDict("payout_balance_mmob")
-        self.challenging = aPersistDict("challenging")
-        self.charities = aPersistDict("charities")
-        self.charities_balance_mmob = aPersistDict("charities_balance_mmob")
->>>>>>> fa63566e
+        self.charities: aPersistDict[str] = aPersistDict("charities")
+        self.charities_balance_mmob = aPersistDictOfInts("charities_balance_mmob")
         self.pay_lock: asyncio.Lock = asyncio.Lock()
         # okay, this now maps the tag (restore key) of each of the above to the instance of the PersistDict class
         self.state = {
