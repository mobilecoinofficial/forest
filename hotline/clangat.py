#!/usr/bin/python3.9
# Copyright (c) 2021 MobileCoin Inc.
# Copyright (c) 2021 The Forest Team

import asyncio
import codecs
import json
import secrets
import string
from decimal import Decimal
from typing import Any, Optional
import secrets

from aiohttp import web
from prometheus_async import aio
from prometheus_async.aio import time as time_
from prometheus_client import Summary

import mc_util
from forest import utils
from forest.core import (
    Message,
    QuestionBot,
    Response,
    app,
    hide,
    requires_admin,
    is_admin,
)
from forest.pdictng import aPersistDict, aPersistDictOfInts, aPersistDictOfLists
from mc_util import pmob2mob

FEE = int(1e12 * 0.0004)
REQUEST_TIME = Summary("request_processing_seconds", "Time spent processing request")


class PayBotPro(QuestionBot):
    def __init__(self) -> None:
        self.last_seen: dict[str, float] = {}
        super().__init__()

    async def handle_message(self, message: Message) -> Response:
        user_last_seen = self.last_seen.get(message.source, 0)
        self.last_seen[message.source] = message.timestamp / 1000
        return await super().handle_message(message)

    async def do_roll(self, msg: Message) -> Response:
        """Rolls N dice of M sides: ie) roll 1 d20.
        Optionally accepts a third argument to specify starting at 0 instead of 1."""
        num_dice, dice_sides, offset = 1, 20, 0
        if msg.arg1 and msg.arg1.isnumeric():
            num_dice = int(msg.arg1)
        if msg.arg2 and msg.arg2.lstrip("d").isnumeric():
            dice_sides = int(msg.arg2.lstrip("d"))
        if msg.arg1 and "d" in msg.arg1:
            maybe_num_dice, maybe_dice_sides = msg.arg1.split("d")
            if maybe_num_dice.isnumeric():
                num_dice = int(maybe_num_dice)
            if maybe_dice_sides.isnumeric():
                dice_sides = int(maybe_dice_sides)
        if msg.arg3 and msg.arg3 == "0":
            offset = 1
        if dice_sides > 256:
            return "Try with a smaller number of sides (<256)."
        return [
            f"Okay, we rolled {num_dice} {dice_sides}-sided dice!"
            f"{[secrets.randbelow(dice_sides-1)-offset+1 for _ in range(num_dice)]}"
        ]


class TalkBack(PayBotPro):
    def __init__(self) -> None:
        self.profile_cache = aPersistDict("profile_cache")
        self.displayname_cache = aPersistDict("displayname_cache")
        self.displayname_lookup_cache = aPersistDict("displayname_lookup_cache")
        super().__init__()

    @requires_admin
    async def do_send(self, msg: Message) -> Response:
        """Send <recipient> <message>
        Sends a message as MOBot."""
        obj = msg.arg1
        param = msg.arg2
        if not is_admin(msg):
            await self.send_message(
                utils.get_secret("ADMIN"), f"Someone just used send:\n {msg}"
            )
        if obj and param:
            if obj in await self.displayname_lookup_cache.keys():
                obj = await self.displayname_lookup_cache.get(obj)
            try:
                result = await self.send_message(obj, param)
                return result
            except Exception as err:
                return str(err)
        if not obj:
            msg.arg1 = await self.ask_freeform_question(
                msg.uuid, "Who would you like to message?"
            )
<<<<<<< HEAD
        if param and param.rstrip(string.punctuation).isalnum():
=======
        if param and param.strip(string.punctuation).isalnum():
>>>>>>> a8f37f78
            param = (
                (msg.full_text or "")
                .lstrip("/")
                .replace(f"send {msg.arg1} ", "", 1)
                .replace(f"Send {msg.arg1} ", "", 1)
            )  # thanks mikey :)
        if not param:
            msg.arg2 = await self.ask_freeform_question(
                msg.uuid, "What would you like to say?"
            )
        return await self.do_send(msg)

    async def get_displayname(self, uuid: str) -> str:
        """Retrieves a display name from a UUID, stores in the cache, handles error conditions."""
        uuid = uuid.strip("\u2068\u2069")
        # displayname provided, not uuid or phone
        if uuid.count("-") != 4 and not uuid.startswith("+"):
            uuid = await self.displayname_lookup_cache.get(uuid, uuid)
        # phone number, not uuid provided
        if uuid.startswith("+"):
            uuid = self.get_uuid_by_phone(uuid) or uuid
        maybe_displayname = await self.displayname_cache.get(uuid)
        if maybe_displayname:
            return maybe_displayname
        maybe_user_profile = await self.profile_cache.get(uuid)
        # if no luck, but we have a valid uuid
        user_given = ""
        if not maybe_user_profile and uuid.count("-") == 4:
            try:
                maybe_user_profile = (
                    await self.signal_rpc_request("getprofile", peer_name=uuid)
                ).blob
                user_given = maybe_user_profile.get("givenName", "")
                await self.profile_cache.set(uuid, maybe_user_profile)
            except AttributeError:
                # this returns a Dict containing an error key
                user_given = "[error]"
        elif maybe_user_profile and "givenName" in maybe_user_profile:
            user_given = maybe_user_profile["givenName"]
        if not user_given:
            user_given = "givenName"
        if uuid and ("+" not in uuid and "-" in uuid):
            user_short = f"{user_given}_{uuid.split('-')[1]}"
        else:
            user_short = user_given + uuid
        await self.displayname_cache.set(uuid, user_short)
        await self.displayname_lookup_cache.set(user_short, uuid)
        return user_short

    async def talkback(self, msg: Message) -> Response:
        source = msg.uuid or msg.source
        await self.admin(f"{await self.get_displayname(source)} says: {msg.full_text}")
        return None


class ClanGat(TalkBack):
    def __init__(self) -> None:
        self.no_repay: list[str] = []
        self.pending_orders: aPersistDict[str, str] = aPersistDict("pending_orders")
        self.pending_funds: aPersistDict[str, str] = aPersistDict("pending_funds")
        self.event_limits = aPersistDictOfInts("event_limits")
        self.event_prompts: aPersistDict[str, str] = aPersistDict("event_prompts")
        self.event_prices: aPersistDict[str, float] = aPersistDict("event_prices")
        self.event_images: aPersistDict[str, str] = aPersistDict("event_images")
        self.event_owners = aPersistDictOfLists("event_owners")
        self.event_attendees = aPersistDictOfLists("event_attendees")
        self.event_lists = aPersistDictOfLists("event_lists")
        self.list_owners = aPersistDictOfLists("list_owners")
        self.easter_eggs: aPersistDict[str, str] = aPersistDict("easter_eggs")
        self.successful_pays = aPersistDictOfLists("successful_pays")
        self.payout_balance_mmob = aPersistDictOfInts("payout_balance_mmob")
        self.challenging: aPersistDict[str, str] = aPersistDict("challenging")
        self.pay_lock: asyncio.Lock = asyncio.Lock()
        # okay, this now maps the tag (restore key) of each of the above to the instance of the PersistDict class
        self.state = {
            self.__getattribute__(attr).tag: self.__getattribute__(attr)
            for attr in dir(self)
            if isinstance(self.__getattribute__(attr), aPersistDict)
        }
        super().__init__()

    @requires_admin
    async def do_dump(self, msg: Message) -> Response:
        """dump | dump <event>
        returns a JSON serialization of an event (or all events)"""
        obj = (msg.arg1 or "").lower()
        dump = {}
        for eventcode in list(await self.event_owners.keys()) + list(
            await self.list_owners.keys()
        ):
            event = {}
            for parameters in self.state:
                if await self.state[parameters].get(eventcode):
                    event[parameters] = await self.state[parameters].get(eventcode)
            dump[eventcode] = event
        return json.dumps(dump if not obj else dump.get(obj), indent=2)

    async def check_user_owns(self, user_uuid: str, list_name: str) -> Optional[str]:
        """returns 'event' if the user owns the specified event, or 'list' if the user owns the list."""
        if user_uuid in await self.event_owners.get(list_name.lower(), []):
            return "event"
        if user_uuid in await self.list_owners.get(list_name.lower(), []):
            return "list"
        return None

    async def do_check(self, msg: Message) -> Response:
        """check | check <list_or_event>
        returns all lists the user's on, or optionally info about a specified list."""
        obj = (msg.arg1 or "").lower()
        user = msg.uuid or msg.source
        if msg.arg1 and await self.check_user_owns(user, msg.arg1):
            return "\n\n".join(
                [
                    f"code: {obj}",
                    f"prompt: {await self.event_prompts.get(obj)}",
                    f"limit: {await self.event_limits.get(obj)}",
                    f"join price: {await self.event_prices.get(obj, 0)}MOB/ea",
                    f"event owned by: {[await self.get_displayname(uuid) for uuid in await self.event_owners.get(obj, [])]}",
                    f"announce list owned by: {[await self.get_displayname(uuid) for uuid in await self.list_owners.get(obj)]}",
                    f"number paid attendees: {len(await self.event_attendees.get(obj, []))}",
                    f"paid attendees: {[await self.get_displayname(uuid) for uuid in await self.event_attendees.get(obj, [])]}",
                    f"list has {len(await self.event_lists.get(obj,[]))} members",
                    f"list members: {[await self.get_displayname(uuid) for uuid in await self.event_lists.get(obj, [])]}",
                    f"CAPTCHA enabled: {await self.challenging.get(obj, False)}",
                    f"balance: {await self.payout_balance_mmob.get(obj, 0)}mmob",
                ]
            )
        lists_ = [
            list_
            for list_ in await self.event_lists.keys()
            if user in await self.event_lists.get(list_, [])
        ]
        owns_event = [
            list_
            for list_ in await self.event_lists.keys()
            if user in await self.event_owners.get(list_, [])
        ]
        owns_list = [
            list_
            for list_ in await self.event_lists.keys()
            if user in await self.list_owners.get(list_, [])
        ]
        return f"You're on the list for {lists_}.\n\nYou own these paid events: {owns_event}\n\nYou own these free lists: {owns_list}\n\nFor more information reply: check <code>."

    async def do_stop(self, msg: Message) -> Response:
        """stop | stop <list>
        Removes user from all lists (optionally, specified list)."""
        removed = 0
        if msg.arg1 and msg.uuid in await self.event_lists.get(
            (msg.arg1 or "").lower(), []
        ):
            await self.event_lists.remove_from((msg.arg1 or "").lower(), msg.uuid)
            return f"Okay, removed you from {msg.arg1}"
        if not msg.arg1:
            for list_ in await self.event_lists.keys():
                if msg.uuid in await self.event_lists.get(list_, []):
                    await self.event_lists.remove_from(list_, msg.uuid)
                    await self.send_message(
                        msg.uuid,
                        f"Removed you from list {list_}, to rejoin send 'subscribe {list_}'",
                    )
                    removed += 1
        if msg.arg1 and not removed:
            return f"Sorry, you're not on the announcement list for {msg.arg1}"  # thanks y?!
        if not removed:
            return "You're not on any lists!"
        return None

    @hide
    async def do_payout(self, msg: Message) -> Response:
        """Sweeps all balance for an event to the requesting owner.
        Prompts admin for approval."""
        user = msg.uuid
        list_ = (msg.arg1 or "").lower()
        user_owns = await self.check_user_owns(user, list_)
        balance = await self.payout_balance_mmob.get(list_, 0)
        if is_admin(msg) or (user_owns and balance):
            async with self.pay_lock:
                utxos = list((await self.mobster.get_utxos()).items())
                input_pmob_sum = 0
                input_txo_ids = []
                while input_pmob_sum < balance * 1_000_000_000:
                    txoid, pmob = utxos.pop()
                    input_txo_ids += [txoid]
                    input_pmob_sum += pmob
                    if len(input_txo_ids) > 15:
                        return "Something went wrong! Please contact your administrator for support. (too many utxos needed)"
                if not input_txo_ids:
                    return "Something went wrong! Please contact your administrator for support. (not enough utxos)"
                await self.send_message(msg.uuid, "Waiting for admin approval")
                if not await self.ask_yesno_question(
                    utils.get_secret("ADMIN"),
                    f"Owner of {list_} requests payout of {balance}. Approve?",
                ):
                    return "Sorry, admin rejected your payout."
                result = await self.send_payment(
                    recipient=user,
                    amount_pmob=(balance * 1_000_000_000 - FEE),
                    receipt_message=f'Payout for the "{list_}" event!',
                    input_txo_ids=input_txo_ids,
                )
                if result and not result.status == "tx_status_failed":
                    await self.payout_balance_mmob.decrement(list_, balance)
                    return f"Payed you you {balance}"
                return None
        if user_owns and not balance:
            return "Sorry, {list_} has 0mmob balance!"  # thanks y?!
        return "Sorry, can't help you."

    @hide
    async def do_pay(self, msg: Message) -> Response:
        """Allows an event/list owner to distribute available funds across those on a list."""
        user = msg.uuid
        to_send = []
        if not msg.arg2 or not msg.arg2.isnumeric():
            msg.arg2 = await self.ask_freeform_question(
                msg.uuid,
                "How many mMOB should each recipient recieve (1000mMOB = 1MOB)?",
            )
            if msg.arg2 == "0":
                return "OK, cancelling."
        amount_mmob = 0
        list_, amount, message = (
            (msg.arg1 or "").lower(),
            (msg.arg2 or "0"),
            msg.arg3 or msg.arg1,
        )
        if not amount.isnumeric() or not amount:
            msg.arg2 = await self.ask_freeform_question(
                user, "Please provide an amount of milliMOB as a number:"
            )
            if msg.arg2 == "0":
                return "OK, cancelling."
            return await self.do_pay(msg)
        amount_mmob = int(amount)
        if not list_:
            msg.arg1 = await self.ask_freeform_question(
                user, "Who would you like to send the mMOB to?"
            )
            return await self.do_pay(msg)
        user_owns = await self.check_user_owns(user, list_)
        if not is_admin(msg) and not user_owns:
            return "Sorry, you are not authorized."
        if len(to_send) == 0 and not (
            list_ in await self.event_lists.keys()
            or list_ in await self.event_attendees.keys()
        ):
            return "Sorry, that's not a valid list or number!"
        if len(to_send) == 0:
            to_send = await self.event_lists.get(
                list_, []
            ) or await self.event_attendees.get(list_, [])
        save_key = f"{list_}_{amount}_{message}"
        filtered_send_list = [
            user
            for user in to_send
            if user not in await self.successful_pays.get(save_key, [])
        ]
        total_mmob = len(filtered_send_list) * amount_mmob
        if len(to_send) > 0 and len(filtered_send_list) == 0:
            return "Warning: already sent to this combination! Change the memo, amount, or list and retry."
        if not is_admin(msg) and (
            total_mmob > await self.payout_balance_mmob.get(list_, 0)
        ):
            return "Not enough balance remaining on this event!"
        await self.send_message(
            msg.uuid,
            f"about to send {total_mmob}mmob to {len(filtered_send_list)} folks on {list_}",
        )
        await self.send_message(
            msg.uuid,
            f"Using this for the memo:\n\n > {message}",
        )
        if not await self.ask_yesno_question(msg.uuid):
            return "OK, canceling"
        async with self.pay_lock:
            valid_utxos = [
                utxo
                for utxo, upmob in (await self.mobster.get_utxos()).items()
                if upmob > (1_000_000_000 * amount_mmob)
            ]
            if len(valid_utxos) < len(filtered_send_list):
                await self.send_message(
                    msg.uuid,
                    "Please wait! Insufficient number of utxos!\nBuilding more...",
                )
                building_msg = await self.mobster.split_txos_slow(
                    amount_mmob, (len(filtered_send_list) - len(valid_utxos))
                )
                await self.send_message(msg.uuid, building_msg)
                valid_utxos = [
                    utxo
                    for utxo, upmob in (await self.mobster.get_utxos()).items()
                    if upmob > (1_000_000_000 * amount_mmob)
                ]
            failed = []

            async def do_pay_logging_success(
                target: str,
                amount_mmob: int,
                message: Optional[str] = "",
                input_txo_ids: list[str] = [],
            ) -> Optional[dict[str, str]]:
                try:
                    result = await self.send_payment(
                        recipient=target,
                        amount_pmob=amount_mmob * 1_000_000_000,
                        receipt_message=message or "",
                        input_txo_ids=input_txo_ids,
                    )
                    await asyncio.sleep(0.5)
                    # if we didn't get a result indicating success
                    if not result or (result and result.status == "tx_status_failed"):
                        # stash as failed
                        return None
                    # persist user as successfully paid
                    await self.successful_pays.extend(save_key, target)
                    await self.payout_balance_mmob.decrement(list_, amount_mmob)
                    await self.send_message(target, "I've sent you a payment!")
                    return result
                except Exception as e:
                    return None

            results = [
                await do_pay_logging_success(
                    target,
                    amount_mmob,
                    message,
                    input_txo_ids=[valid_utxos.pop(0) or ""],
                )
                for target in filtered_send_list
            ]
            failed = [filtered_send_list[i] for (i, x) in enumerate(results) if not x]
            if len(failed):
                await self.send_message(
                    msg.uuid,
                    (
                        f"failed on\n{[await self.get_displayname(uuid) for uuid in failed]}\n"
                        "Copy and paste your original pay message and resend to retry."
                    ),
                )
            return "completed sends"
        return "failed"

    @hide
    async def do_fund(self, msg: Message) -> Response:
        """Allows an owner to add funds for distribution to a list or event.
        fund <listname>
        fund <eventname>
        """
        obj = (msg.arg1 or "").lower()
        user = msg.uuid
        await self.pending_orders.remove(msg.uuid)
        if await self.check_user_owns(user, obj):
            await self.pending_funds.set(user, obj)
            self.no_repay += [user]
            return "Okay, waiting for your funds."
        return "Sorry, can't find an event by that name."

    @hide
    async def do_blast(self, msg: Message) -> Response:
        """blast  <listname> "message"
        blast <eventname> "message"
        """
        obj, param = (msg.arg1 or ""), (msg.arg2 or "")
        user = msg.uuid
        sent = []
        success = False
        user_owns = await self.check_user_owns(user, obj)
        if user_owns and param:
            # if the user forgot the quotes, the param will be a single word
            if param.rstrip(string.punctuation).isalnum():
                param = (
                    (msg.full_text or "")
                    .lstrip("/")
                    .replace(f"blast {msg.arg1} ", "", 1)
                    .replace(f"Blast {msg.arg1} ", "", 1)
                )  # thanks mikey :)
            success = True
            target_users = list(
                set(
                    await self.event_lists.get(obj.lower(), [])
                    + await self.event_attendees.get(obj.lower(), [])
                )
            )
            # send preview
            await self.send_message(msg.uuid, param)
            # ask for confirmation
            if not await self.ask_yesno_question(
                msg.uuid,
                f"Would you like to blast the above message (as written) to {len(target_users)}? (yes/no)",
            ):
                return "ok, let's not."
            # do the blast
            for target_user in target_users:
                await self.send_message(target_user.strip("\u2068\u2069"), param)
                sent.append(target_user)
                await asyncio.sleep(0.01)
        elif user_owns:
            msg.full_text = msg.arg2 = param = await self.ask_freeform_question(
                msg.uuid, "What would you like to send?"
            )
            return await self.do_blast(msg)
        if not success:
            return "That didn't work! Try 'blast <list code> 'mymessage'. You can only send to lists you own!"
        # confirm we finished
        return f"Finished sending to {len(sent)} recipients on the {obj} list"

    @hide
    async def do_subscribe(self, msg: Message) -> Response:
        obj = (msg.arg1 or "").lower()
        if obj not in await self.event_lists.keys():
            return f"Sorry, I couldn't find a list called {obj} - to create your own, try 'add list {obj}'."
        if msg.uuid in await self.event_lists[obj]:
            return f"You're already on the {obj} list!"
        await self.event_lists.extend(obj, msg.uuid)
        return f"Added you to the {obj} list!"

    async def do_help(self, msg: Message) -> Response:
        if msg.arg1 and msg.arg1.lower() == "add":
            return self.do_add.__doc__
        if msg.arg1 and msg.arg1.lower() == "setup":
            return self.do_setup.__doc__
        return "\n\n".join(
            [
                "Hi, I'm MOBot! Welcome to my Hotline!",
                "\nEvents and announcement lists can be unlocked by messaging me the secret code at any time.\n\nAccolades, feature requests, and support questions can be directed to my maintainers at https://signal.group/#CjQKILH5dkoz99TKxwG7T3TaVAuskMq4gybSplYDfTq-vxUrEhBhuy19A4DbvBqm7PfnBn3I .",
            ]
        )

    @hide
    async def do_remove(self, msg: Message) -> Response:
        """Removes a given event by code, if the msg.uuid is the owner."""
        if not await self.check_user_owns(msg.uuid, msg.arg1 or ""):
            return f"Sorry, it doesn't look like you own {msg.arg1}."
        parameters = []
        for state_ in self.state.keys():
            if "egg" not in state_ and msg.arg1 in (await self.state[state_].keys()):
                parameters += [state_]
        lists = []

        # show human-friendly version before prompting removal
        await self.send_message(
            msg.uuid, "This event currently has the following state:"
        )
        await self.send_message(msg.uuid, await self.do_check(msg))
        if await self.ask_yesno_question(
            msg.uuid, f"Are you sure you want to remove {msg.arg1}?"
        ):
            for state_ in self.state.keys():
                if "egg" not in state_ and msg.arg1 in (
                    await self.__getattribute__(state_).keys()
                ):
                    lists += [state_]
                    await self.__getattribute__(state_).remove(msg.arg1)
            return f"Okay, removed {msg.arg1} {lists}"
        return "Okay, not removing"

    @hide
    async def do_set(self, msg: Message) -> Response:
        """Set is an alias for add"""
        return await self.do_add(msg)

    async def do_setup(self, msg: Message) -> Response:
        "A question-and-answer based workflow for setting up events and lists"
        if not msg.arg1:
            msg.arg1 = await self.ask_freeform_question(
                msg.uuid, "What event or list would you like to setup?"
            )
        obj = (msg.arg1 or "").lower()
        user = msg.uuid
        event_or_list = await self.check_user_owns(msg.uuid, obj)
        if not event_or_list:
            return "Please try again with a list or event that you own!"
        if await self.ask_yesno_question(
            user,
            f"Would you like to limit the number of individuals who may join this {event_or_list}?",
        ):
            msg.arg1 = "limit"
            msg.arg2 = obj
            msg.arg3 = await self.ask_freeform_question(
                user, "What limit would you like to set?"
            )
            await self.send_message(user, await self.do_add(msg))
        if event_or_list == "event" and await self.ask_yesno_question(
            user,
            f"Would you like to change the price from {await self.event_prices.get(obj, 0)}MOB?",
        ):
            msg.arg1 = "price"
            msg.arg2 = obj
            msg.arg3 = await self.ask_freeform_question(
                user, f"What price would you like to set for the {obj} event?"
            )
            await self.send_message(user, await self.do_add(msg))
        if event_or_list and await self.ask_yesno_question(
            user,
            f"Would you like to set a prompt for {event_or_list} {obj}?\n\nIt is currently: \n'{await self.event_prompts.get(obj)}'",
        ):

            msg.arg1 = "prompt"
            msg.arg2 = obj
            msg.arg3 = await self.ask_freeform_question(
                user,
                f"What prompt would you like to set for the {obj} {event_or_list}?",
            )
            await self.send_message(user, await self.do_add(msg))
        msg.arg1 = obj
        return await self.do_check(msg)

    @hide
    async def do_add(self, msg: Message) -> Response:
        """add event <eventcode>
        > add event TEAMNYE22
        Okay, you're now the proud owner of an event on The Hotline, secret code TEAMNYE22!
        > add owner TEAMNYE22 +1-555-000-1234
        Okay, +15550001234 has been notified that they are owners of this event.
        They can also edit details, and will be notified of sales.
        > add price TEAMNYE22 0
        > add prompt TEAMNYE22 "the gang celebrates 2023 with a cool new years eve party. yeah, we plan ahead!"
        > add limit TEAMNYE22 200
        > add list COWORKERS
        """
        if not msg.arg1:
            msg.arg1 = await self.ask_freeform_question(
                msg.uuid, "Would you like to add an event, easteregg, or a list?"
            )
        obj, param, value = (
            (msg.arg1 or "").lower(),
            (msg.arg2 or "").lower(),
            msg.arg3 or "",
        )
        value = value.strip("\u2068\u2069")
        user = msg.uuid or msg.source  # should always be uuid, be nice to types tho
        user_owns = await self.check_user_owns(user, param)
        success = False
        if (
            obj in "egg easteregg"
            and not await self.easter_eggs.get(param, None)
            or await self.get_displayname(msg.uuid)
            in await self.easter_eggs.get(param, "")
            or msg.uuid in await self.easter_eggs.get(param, "")
            or msg.source in await self.easter_eggs.get(param, "")
        ):
            if not param:
                param = await self.ask_freeform_question(
                    user, "What word or phrase would you like to show the easter egg?"
                )
            maybe_old_message = await self.easter_eggs.get(param, "")
            if not value and not maybe_old_message:
                value = await self.ask_freeform_question(
                    user,
                    "What phrase should be returned when the easter egg is revealed?",
                )
            if maybe_old_message:
                self.send_message(msg.uuid, f"replacing: {maybe_old_message}")
                await self.easter_eggs.set(
                    param,
                    f"{value} - updated by {await self.get_displayname(msg.uuid)}",
                )
                return f"Updated {param} to read {value}"
            await self.easter_eggs.set(
                param.lower(),
                f"{value} - added by {await self.get_displayname(msg.uuid)}",
            )
            return f'Added an egg! "{param}" now returns\n > {value} - added by {await self.get_displayname(msg.uuid)}'
        if obj == "egg" and param in await self.easter_eggs.keys():
            return f"Sorry, egg already has value {await self.easter_eggs.get(param)}. Please message support to change it."
        if (
            obj == "event"
            and param
            and param not in await self.event_owners.keys()
            and param not in await self.list_owners.keys()
        ):
            await self.event_owners.set(param, [user])
            await self.list_owners.set(param, [user])
            await self.event_attendees.set(param, [])
            await self.event_lists.set(param, [])
            await self.event_images.set(param, [])
            await self.event_prompts.set(param, "")
            await self.payout_balance_mmob.set(param, 0)
            if await self.ask_yesno_question(
                user, f"Would you like to setup your new event '{param}' now? (yes/no)"
            ):
                msg.arg1 = param
                return await self.do_setup(msg)
            return f'You now own paid event "{param}", and a free list by the same name - use "setup {param}" to configure your event at your convenience!'
        if (
            obj == "list"
            and param
            and param not in await self.list_owners.keys()
            and param not in await self.event_owners.keys()
        ):
            await self.list_owners.set(param, [user])
            await self.event_lists.set(param, [])
            await self.event_images.set(param, [])
            await self.event_prompts.set(param, "")
            if await self.ask_yesno_question(
                user, f"Would you like to setup your new list '{param}' now? (yes/no)"
            ):
                msg.arg1 = param
                msg.arg2 = ""
                msg.arg3 = ""
                return await self.do_setup(msg)
            return f'You now own a free announcement list named {param} - use "setup {param}" to configure your event at your convenience!'
        if obj == "event" and not param:
            msg.arg2 = await self.ask_freeform_question(
                msg.uuid, "What unlock code would you like to use for this event?"
            )
            return await self.do_add(msg)
        if obj == "list" and not param:
            msg.arg2 = await self.ask_freeform_question(
                msg.uuid, "What unlock code would you like to use for this list?"
            )
            return await self.do_add(msg)
        if user_owns and not value:
            return await self.do_setup(msg)

        # if the user owns the event and we have a value passed
        if user_owns and value:
            if obj == "owner":
                if value in await self.displayname_lookup_cache.keys():
                    new_owner_uuid = await self.displayname_lookup_cache.get(
                        value, value
                    )
                elif value in await self.displayname_cache.keys():
                    new_owner_uuid = value
                if user_owns == "event":
                    if value not in await self.event_owners.get(param, []):
                        await self.event_owners.extend(param, new_owner_uuid)
                if user_owns == "list":
                    if value not in await self.list_owners.get(param, []):
                        await self.list_owners.extend(param, new_owner_uuid)
                if user_owns:
                    await self.send_message(
                        new_owner_uuid,
                        f"You've been added as an owner of the {param} {user_owns} by {await self.displayname_cache.get(msg.uuid)}!",
                    )
                success = True
            elif obj == "price" and user_owns == "event":
                # check if string == floatable
                if (
                    value.replace(".", "1", 1).isnumeric()  # 1.01
                    or value.replace(",", "1", 1).isnumeric()  # 1,01
                ):
                    await self.event_prices.set(
                        param, float(value.replace(",", ".", 1))
                    )  # eu standard decimal as 1,00 h/t y?!
                    success = True
                else:
                    msg.arg3 = await self.ask_freeform_question(
                        msg.uuid,
                        "I didn't understand that, what price would you like to set? (as a number)",
                    )
                    return await self.do_add(msg)
            elif obj == "prompt":
                # todo add validation
                await self.event_prompts.set(param, value)
                success = True
            elif obj == "limit":
                # check if int
                if value.isnumeric():
                    await self.event_limits.set(param, int(value))
                    success = True
                else:
                    msg.arg3 = await self.ask_freeform_question(
                        msg.uuid,
                        "I didn't understand that, what limit would you like to set? (as a number)",
                    )
                    return await self.do_add(msg)
        if success:
            return f"Successfully added '{value}' to event {param}'s {obj}!"
        return f"Failed to add {value} to event {param}'s {obj}!"

    async def maybe_unlock(self, msg: Message) -> Response:
        code = msg.arg0
        # if the event has an owner and a price and there's attendee space and the user hasn't already bought tickets
        if (
            code
            and code in await self.event_owners.keys()  # event has an owner
            and code in await self.event_prices.keys()  # and a price
            and (
                len(await self.event_attendees.get(code, []))
                < await self.event_limits.get(code, 1000)
            )  # and there's space
            and msg.uuid
            not in await self.event_attendees[
                code
            ]  # and they're not already on the list
        ):
            if await self.event_prices.get(code, 0) > 0:
                self.pending_orders[msg.uuid] = code
                return [
                    await self.event_prompts.get(code) or "Event Unlocked!",
                    f"You may now make one purchase of up to 2 tickets at {await self.event_prices[code]} MOB ea.\nIf you have payments activated, open the conversation on your Signal mobile app, click on the plus (+) sign and choose payment.",
                ]
            else:
                await self.send_message(
                    msg.uuid,
                    f"{await self.event_prompts.get(code) or 'You have unlocked an event!'}",
                )
                if await self.ask_yesno_question(
                    msg.uuid, "Would you like to bring a guest?"
                ):
                    await self.event_attendees.extend(code, msg.uuid)
                await self.event_attendees.extend(code, msg.uuid)
                return f"You're on the list for {code}!"
        # if there's a list but no attendees
        if (
            code  # if there's a code and...
            and code in await self.event_lists.keys()  # if there's a list and...
            and not await self.event_prices.get(code, 0)  # and it's free
        ):
            if len(await self.event_lists.get(code, [])) > await self.event_limits.get(
                code, 1000
            ):
                return f"Sorry, {code} is full!"
            if msg.uuid in await self.event_lists[code]:
                return f"You're already on the {code} list!"
            if await self.challenging.get(code):
                await self.send_message(
                    msg.uuid, "Before you continue, you need to solve a challenge!"
                )
                await self.do_challenge(msg)
                if not await self.ask_yesno_question(
                    msg.uuid,
                    f"Thank you for helping keep our community safe!\n\nYou've unlocked {code}, would you like to be added to the list?",
                    require_first_device=True,
                ):
                    return f"Okay, but you're missing out! \n\nIf you change your mind, unlock the list again by sending '{code}'"
            else:
                if not await self.ask_yesno_question(
                    msg.uuid,
                    f"You've unlocked {code}! Would you like to be added to the list?",
                ):
                    return f"Okay, but you're missing out! \n\nIf you change your mind, unlock the list again by sending '{code}'"
            if await self.event_prompts.get(code):
                await self.send_message(msg.uuid, await self.event_prompts.get(code))
            await self.event_lists.extend(code, msg.uuid)
            return f"Added you to the {code} list!"
        if (
            code
            and code in await self.event_owners.keys()
            and code  # event has owner
            in await self.event_prices.keys()  # event has price (not just a stand-alone list)
            and code in await self.event_lists.keys()  # if there's a list and...
            and msg.uuid in await self.event_attendees[code]  # user on the list
        ):
            return f"You're already on the attendee list for the '{code}' event."
        return None

    async def talkback(self, msg: Message) -> Response:
        code = msg.arg0
        lists = []
        all_owners = []
        for list_ in await self.event_lists.keys():
            # if user is on a list
            if msg.uuid in await self.event_lists.get(list_, []):
                owners = await self.event_owners.get(list_, [])
                owners += await self.list_owners.get(list_, [])
                all_owners += owners
                lists += [list_]
            # if user bought tickets
            if (
                list_ in await self.event_attendees.keys()
                and msg.uuid in await self.event_attendees[list_]
            ):
                owners = await self.event_owners.get(list_, [])
                all_owners += owners
                lists += [list_]
            # if user has started buying tickets
            maybe_pending = await self.pending_orders.get(msg.uuid)
            if maybe_pending and maybe_pending in await self.event_owners.keys():
                all_owners += await self.event_owners.get(maybe_pending, [])
                lists += [f"pending: {maybe_pending}"]
        user_given = await self.get_displayname(msg.uuid)
        # being really lazy about owners / all_owners here
        for owner in list(set(all_owners)):
            # don't flood j
            if "7777" not in owner:
                await self.send_message(
                    owner,
                    f"{user_given} ( {msg.source} ) says: {code} {msg.text}\nThey are on the following lists: {list(set(lists))}",
                )
                await asyncio.sleep(0.1)

    async def default(self, message: Message) -> Response:
        msg = message
        code = msg.arg0
        if not code:
            return None
        if code == "?":
            return await self.do_help(msg)
        if code == "y":
            return await self.do_yes(msg)
        if code == "n":
            return await self.do_no(msg)
        if code and code.rstrip(string.punctuation) == "yes":  # yes!
            return await self.do_yes(msg)
        if code in "+ buy purchase":  # was a function, now helptext
            return self.PAYMENTS_HELPTEXT
        if not code:
            return None
        if msg.full_text and msg.full_text in [
            key.lower() for key in await self.easter_eggs.keys()
        ]:
            return await self.easter_eggs.get(msg.full_text)
        if code in await self.easter_eggs.keys():
            return await self.easter_eggs.get(code)
        maybe_unlocked = await self.maybe_unlock(msg)
        if maybe_unlocked:
            return maybe_unlocked
        await self.talkback(msg)
        # handle default case
        return await self.do_help(msg)

    @time_(REQUEST_TIME)
    async def payment_response(self, msg: Message, amount_pmob: int) -> Response:
        amount_mob = float(mc_util.pmob2mob(amount_pmob).quantize(Decimal("1.0000")))
        amount_mmob = int(amount_mob * 1000)
        if msg.uuid in await self.pending_orders.keys():
            code = (await self.pending_orders.get(msg.uuid, "")).lower()
            price = await self.event_prices.get(code, 1000)
            if (
                price
<<<<<<< HEAD
                and amount_mob >= price
                and len(await self.event_attendees.get(code, []))
                < await self.event_limits.get(code, int(1e5))
                and msg.uuid not in (await self.event_attendees.get(code, []))
            ):
                await self.payout_balance_mmob.increment(code, amount_mmob)
                end_note = ""
                if (amount_mob // price) == 2:
=======
                and (amount_mob >= price)
                and len(await self.event_attendees.get(code, []))
                < await self.event_limits.get(code, 1e5)
            ):
                if msg.uuid not in await self.event_attendees.get(code, []):
                    await self.payout_balance_mmob.increment(code, amount_mmob)
                    end_note = ""
                    if (amount_mob // price) == 2:
                        await self.event_attendees.extend(code, msg.uuid)
                        end_note = "(times two!)"
>>>>>>> a8f37f78
                    await self.event_attendees.extend(code, msg.uuid)
                    end_note = "(times two!)"
                await self.event_attendees.extend(code, msg.uuid)
                thank_you = f"Thanks for paying for {await self.pending_orders[msg.uuid]}.\nYou're on the list! {end_note}"
                await self.pending_orders.remove(msg.uuid)
                return thank_you
        if code := await self.pending_funds.pop(msg.uuid):
            await self.payout_balance_mmob.increment(code, amount_mmob)
            if msg.uuid in self.no_repay:
                self.no_repay.remove(msg.uuid)
            return (
                f"We have credited your event {code} {amount_mob}MOB!\n"
                + "You may sweep your balance with 'payout' or distrbute specific amounts of millimobb to attendees and individuals with 'pay <user_or_group> <amount> <memo>'."
            )
        if msg.uuid not in self.no_repay:
            if not await self.ask_yesno_question(
                utils.get_secret("ADMIN"),
                f"Approve refund request? {msg.source} sent payment of {amount_mob} when unexpected.",
            ):
                return None
            payment_notif = await self.send_payment(msg.uuid, amount_pmob - FEE)
            if (
                not payment_notif
                or payment_notif
                and payment_notif.status == "tx_status_failed"
            ):
                return f"Failed to repay your {amount_mob} transaction; please contact the administrator with a screenshot for your MOB."
            delta = (payment_notif.timestamp - msg.timestamp) / 1000
            self.signal_roundtrip_latency.append((msg.timestamp, "repayment", delta))
            return "We have refunded your accidental payment, minus fees!"
        self.no_repay.remove(msg.uuid)
        return None


if __name__ == "__main__":
    app.add_routes([web.get("/metrics", aio.web.server_stats)])

    @app.on_startup.append
    async def start_wrapper(out_app: web.Application) -> None:
        out_app["bot"] = ClanGat()

    web.run_app(app, port=8080, host="0.0.0.0", access_log=None)<|MERGE_RESOLUTION|>--- conflicted
+++ resolved
@@ -9,7 +9,6 @@
 import string
 from decimal import Decimal
 from typing import Any, Optional
-import secrets
 
 from aiohttp import web
 from prometheus_async import aio
@@ -97,11 +96,7 @@
             msg.arg1 = await self.ask_freeform_question(
                 msg.uuid, "Who would you like to message?"
             )
-<<<<<<< HEAD
-        if param and param.rstrip(string.punctuation).isalnum():
-=======
         if param and param.strip(string.punctuation).isalnum():
->>>>>>> a8f37f78
             param = (
                 (msg.full_text or "")
                 .lstrip("/")
@@ -926,7 +921,6 @@
             price = await self.event_prices.get(code, 1000)
             if (
                 price
-<<<<<<< HEAD
                 and amount_mob >= price
                 and len(await self.event_attendees.get(code, []))
                 < await self.event_limits.get(code, int(1e5))
@@ -935,18 +929,6 @@
                 await self.payout_balance_mmob.increment(code, amount_mmob)
                 end_note = ""
                 if (amount_mob // price) == 2:
-=======
-                and (amount_mob >= price)
-                and len(await self.event_attendees.get(code, []))
-                < await self.event_limits.get(code, 1e5)
-            ):
-                if msg.uuid not in await self.event_attendees.get(code, []):
-                    await self.payout_balance_mmob.increment(code, amount_mmob)
-                    end_note = ""
-                    if (amount_mob // price) == 2:
-                        await self.event_attendees.extend(code, msg.uuid)
-                        end_note = "(times two!)"
->>>>>>> a8f37f78
                     await self.event_attendees.extend(code, msg.uuid)
                     end_note = "(times two!)"
                 await self.event_attendees.extend(code, msg.uuid)
