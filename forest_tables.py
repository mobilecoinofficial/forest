--- conflicted
+++ resolved
@@ -1,10 +1,5 @@
-<<<<<<< HEAD
-from forest.pghelp import PGExpressions, PGInterface, Loop
 from forest import configs
-=======
-from forest import utils
 from forest.pghelp import Loop, PGExpressions, PGInterface
->>>>>>> 25fb4c24
 
 DATABASE_URL = configs.get_secret("DATABASE_URL")
 
