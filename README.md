--- conflicted
+++ resolved
@@ -48,11 +48,7 @@
 
 # Options and secrets
 
-<<<<<<< HEAD
-- `ENV`: if running locally, which {ENV}_secrets file to use. this is also optionally used as profile family name 
-=======
 - `ENV`: if running locally, which {ENV}_secrets file to use. this is also optionally used as profile family name
->>>>>>> cf07d279
 - `BOT_NUMBER`: signal account being used
 - `ADMIN`: primarily fallback recipient for invalid webhooks; may also be used to send error messages
 - `DATABASE_URL`: Postgres DB
@@ -64,11 +60,7 @@
 - `MONITOR_WALLET`: monitor transactions from full-service. has bugs
 - `SIGNAL_CLI_PATH`: executable to use. useful for running graalvm tracing agent
 - `MIGRATE`: run db migrations and set teli sms webhooks
-<<<<<<< HEAD
-- `LOGFILES`: create a debug.log 
-=======
 - `LOGFILES`: create a debug.log
->>>>>>> cf07d279
 - `LOGLEVEL`: what log level to use for console logs
 - `ORDER`: allow users to buy phonenumbers
 - `GROUPS`: use group routes
