--- conflicted
+++ resolved
@@ -6,11 +6,11 @@
 
 you also need to register an account -- you can use https://github.com/forestcontact/go_ham/blob/main/register.py or https://github.com/forestcontact/message-in-a-bottle as a starting point. you can also grab one from the DB if you have access to secrets.
 
-<<<<<<< HEAD
+you'll need to grab [https://github.com/forestcontact/signal-cli], check out the stdio-generalized `./gradlew installDist`, and add a symlink from signal-cli/build/install/signal-cli/bin/signal-cli to the working directory.
+
+you also need to register an account -- you can use https://github.com/forestcontact/go_ham/blob/main/register.py or https://github.com/forestcontact/message-in-a-bottle as a starting point. you can also grab one from the DB if you have access to secrets.
+
 You can use `python3.9 -m forest.datastore upload --number` or `python3.9 -m forest.datastore sync --number` to mess with the DB. your secrets file should be named {prod,staging,dev}_secrets. you can use `ENV=prod ./datastore ...` to select said file accordingly.
-=======
-You can use `./datastore.py upload --number` or `./datastore.py sync --number` to mess with the DB. your secrets file should be named {prod,staging,dev}_secrets. you can use `ENV=prod ./datastore ...` to select said file accordingly.
->>>>>>> 28f6b7b9
 
 If things seem wrong, you can use `fly suspend`, the above to sync, use signal-cli locally to receive/send --endsession/trust identities/whatever, then `fly resume`
 
