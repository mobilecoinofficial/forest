--- conflicted
+++ resolved
@@ -18,11 +18,7 @@
         uses: actions/cache@v1
         with:
           path: ~/.local/share/virtualenvs
-<<<<<<< HEAD
-          key: '${{ runner.os }}-pipenv-v9-${{ hashFiles(''**/Pipfile.lock'') }}'
-=======
           key: '${{ runner.os }}-pipenv-v0-${{ hashFiles(''**/Pipfile.lock'') }}'
->>>>>>> 5bd6c8f6
       - name: Install dependencies
         if: steps.cache-pipenv.outputs.cache-hit != 'true'
         run: cp .github/Pipfile .; pipenv install --skip-lock --pre
