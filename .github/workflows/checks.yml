name: checks
'on':
  - push
jobs:
  tests:
    runs-on: ubuntu-latest
    steps:
      - uses: actions/checkout@v1
        with:
          fetch-depth: 1
      - name: Set up Python 3.9
        uses: actions/setup-python@v1
        with:
          python-version: 3.9
      - name: Install pipenv
        run: python -m pip install --upgrade pipenv wheel
      - id: cache-pipenv
        uses: actions/cache@v1
        with:
          path: ~/.local/share/virtualenvs
          key: '${{ runner.os }}-pipenv-${{ hashFiles(''**/Pipfile.lock'') }}'
      - name: Install dependencies
        if: steps.cache-pipenv.outputs.cache-hit != 'true'
        run: pipenv install --deploy --dev
      - name: Black
        run: pipenv run black . --check
        continue-on-error: true
      - name: Mypy
<<<<<<< HEAD
        run: pipenv run mypy *py other_bots mc_util forest
        continue-on-error: true
      - name: Pylint
        run: pipenv run pylint *py other_bots mc_util forest
        continue-on-error: true
=======
        run: pipenv run mypy *py other_bots mc_util forest mobfriend
      - name: Pylint
        run: pipenv run pylint *py other_bots mc_util forest mobfriend/mobfriend.py
>>>>>>> f4581d47
<|MERGE_RESOLUTION|>--- conflicted
+++ resolved
@@ -26,14 +26,8 @@
         run: pipenv run black . --check
         continue-on-error: true
       - name: Mypy
-<<<<<<< HEAD
-        run: pipenv run mypy *py other_bots mc_util forest
+        run: pipenv run mypy *py other_bots mc_util forest mobfriend
         continue-on-error: true
       - name: Pylint
-        run: pipenv run pylint *py other_bots mc_util forest
+        run: pipenv run pylint *py other_bots mc_util forest mobfriend/mobfriend.py
         continue-on-error: true
-=======
-        run: pipenv run mypy *py other_bots mc_util forest mobfriend
-      - name: Pylint
-        run: pipenv run pylint *py other_bots mc_util forest mobfriend/mobfriend.py
->>>>>>> f4581d47
