name: checks
'on':
  - push
jobs:
  tests:
    runs-on: ubuntu-latest
    steps:
      - uses: actions/checkout@v1
        with:
          fetch-depth: 1
      - name: Set up Python 3.9
        uses: actions/setup-python@v1
        with:
          python-version: 3.9
      - name: Install pipenv
        run: python -m pip install --upgrade pipenv wheel
      # - name: Setup tmate session # this lets you SSH into the container
      #   uses: mxschmitt/action-tmate@v3
      - id: cache-pipenv
        uses: actions/cache@v1
        with:
          path: ~/.local/share/virtualenvs
<<<<<<< HEAD
          key: '${{ runner.os }}-pipenv-v3-${{ hashFiles(''**/Pipfile.lock'') }}'
=======
          key: '${{ runner.os }}-pipenv-v4-${{ hashFiles(''**/Pipfile.lock'') }}'
>>>>>>> 68726258
      - name: Install dependencies
        if: steps.cache-pipenv.outputs.cache-hit != 'true'
        run: pipenv install -r .github/requirements.txt
      - name: Black
        run: pipenv run black . --check
        if: always()
      - name: Mypy
        run: pipenv run mypy other_bots mc_util forest mobfriend contact imogen
        if: always()
      - name: Pylint
        run: pipenv run pylint other_bots mc_util forest mobfriend/mobfriend.py contact imogen/imogen.py
        if: always()<|MERGE_RESOLUTION|>--- conflicted
+++ resolved
@@ -20,11 +20,7 @@
         uses: actions/cache@v1
         with:
           path: ~/.local/share/virtualenvs
-<<<<<<< HEAD
-          key: '${{ runner.os }}-pipenv-v3-${{ hashFiles(''**/Pipfile.lock'') }}'
-=======
           key: '${{ runner.os }}-pipenv-v4-${{ hashFiles(''**/Pipfile.lock'') }}'
->>>>>>> 68726258
       - name: Install dependencies
         if: steps.cache-pipenv.outputs.cache-hit != 'true'
         run: pipenv install -r .github/requirements.txt
