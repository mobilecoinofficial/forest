[[source]]
url = "https://pypi.org/simple"
verify_ssl = true
name = "pypi"

[packages]
aioprocessing = "*"
asyncpg = "*"
base58 = "*"
phonenumbers = "*"
termcolor = "*"
prometheus_async = "*"
prometheus_client = "*"

[requires]
python_version = "3.9"

[pipenv]
allow_prereleases = true

[dev-packages]
black = "*"
mypy = "*"
pylint = "*"
types-termcolor = "*"
types-protobuf = "*"
<<<<<<< HEAD
pyqrcode = "*" # putting it here because pylint needs it to check mobfriend but it's not needed in prod
=======
>>>>>>> 68726258

[packages.aiohttp]
extras = [ "speedups",]
version = "==3.8.1"<|MERGE_RESOLUTION|>--- conflicted
+++ resolved
@@ -24,10 +24,6 @@
 pylint = "*"
 types-termcolor = "*"
 types-protobuf = "*"
-<<<<<<< HEAD
-pyqrcode = "*" # putting it here because pylint needs it to check mobfriend but it's not needed in prod
-=======
->>>>>>> 68726258
 
 [packages.aiohttp]
 extras = [ "speedups",]
