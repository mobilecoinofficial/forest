--- conflicted
+++ resolved
@@ -228,28 +228,7 @@
 
     async def do_register(self, _: Message) -> Response:
         """register for a phone number"""
-<<<<<<< HEAD
         return f"Please send {await self.mobster.usd2mob(self.usd_price)} MOB via Signal Pay"
-=======
-        if int(message.source[1:3]) in (44, 49, 33, 41):
-            # keep in sync with https://github.com/signalapp/Signal-Android/blob/master/app/build.gradle#L174
-            return "Please send {await self.mobster.usd2mob(self.usd_price)} via Signal Pay"
-        mob_price_exact = await self.mobster.create_invoice(
-            self.usd_price, message.source, "/register"
-        )
-        address = await self.mobster.get_my_address()
-        return [
-            f"The current price for a SMS number is {mob_price_exact}MOB/month. If you would like to continue, please send exactly...",
-            f"{mob_price_exact}",
-            "to",
-            address,
-            "Upon payment, you will be able to select the area code for your new phone number!",
-        ]
-
-    async def get_user_usd_balance(self, account: str) -> float:
-        res = await self.mobster.ledger_manager.get_usd_balance(account)
-        return float(round(res[0].get("balance"), 2))
->>>>>>> dccf32b2
 
     async def do_balance(self, message: Message) -> str:
         """Check your balance"""
@@ -274,7 +253,6 @@
             )
             msg.arg1 = str(code)
         if not (msg.arg1 and len(msg.arg1) == 3 and msg.arg1.isnumeric()):
-<<<<<<< HEAD
             return "Usage: /order <area code>"
         diff = await self.get_user_balance(msg.source) - self.usd_price
         numbers = await self.get_user_numbers(msg)
@@ -282,12 +260,6 @@
         # need to note that this is a freebie
         if diff < 0 and not msg.source.startswith("+380") and numbers:
             return await self.do_register(msg)
-=======
-            return """Usage: /order <area code>"""
-        diff = await self.get_user_usd_balance(msg.source) - self.usd_price
-        if diff < 0:
-            return "Make a payment with Signal Pay or /register first"
->>>>>>> dccf32b2
         await self.routing_manager.sweep_expired_destinations()
         available_numbers = [
             num
