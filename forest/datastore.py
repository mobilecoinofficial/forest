#!/bin/python3.9
import argparse
import asyncio
import json
import logging
import os
import shutil
import sys
import time
from io import BytesIO
from pathlib import Path
from tarfile import TarFile
<<<<<<< HEAD
from typing import Any, Callable, Optional, cast
=======
from typing import Any, Optional, Callable, cast

import aioprocessing
from aiohttp import web
>>>>>>> d00726f5


try:
    # normally in a package
    from forest import pghelp, utils
except ImportError:
    # maybe we're local?
    try:
        import pghelp
        import utils
    except ImportError:
        # i wasn't asking
        sys.path.append("forest")
        sys.path.append("..")
        import pghelp  # pylint: disable=ungrouped-imports
        import utils  # pylint: disable=ungrouped-imports
if utils.get_secret("MIGRATE"):
    get_datastore = "SELECT account, datastore FROM {self.table} WHERE id=$1"
else:
    get_datastore = "SELECT datastore FROM {self.table} WHERE id=$1"


class DatastoreError(Exception):
    pass


AccountPGExpressions = pghelp.PGExpressions(
    table="signal_accounts",
    # rename="ALTAR TABLE IF EXISTS prod_users RENAME TO {self.table}",
    migrate="ALTER TABLE IF EXISTS {self.table} ADD IF NOT EXISTS datastore BYTEA, notes TEXT",
    create_table="CREATE TABLE IF NOT EXISTS {self.table} \
            (id TEXT PRIMARY KEY, \
            datastore BYTEA, \
            last_update_ms BIGINT, \
            last_claim_ms BIGINT, \
            active_node_name TEXT, \
            notes TEXT);",
    is_registered="SELECT datastore is not null as registered FROM {self.table} WHERE id=$1",
    get_datastore=get_datastore,
    get_claim="SELECT active_node_name FROM {self.table} WHERE id=$1",
    mark_account_claimed="UPDATE {self.table} \
        SET active_node_name = $2, \
        last_claim_ms = (extract(epoch from now()) * 1000) \
        WHERE id=$1;",
    mark_account_freed="UPDATE {self.table} SET last_claim_ms = 0, \
        active_node_name = NULL WHERE id=$1;",
    get_free_account="SELECT (id, datastore) FROM {self.table} \
            WHERE active_node_name IS NULL \
            AND last_claim_ms = 0 \
            LIMIT 1;",
    upload="INSERT INTO {self.table} (id, datastore, last_update_ms) \
            VALUES($1, $2, (extract(epoch from now()) * 1000)) \
            ON CONFLICT (id) DO UPDATE SET \
            datastore = $2, last_update_ms = EXCLUDED.last_update_ms;",
    free_accounts_not_updated_in_the_last_hour="UPDATE {self.table} \
            SET last_claim_ms = 0, active_node_name = NULL \
            WHERE last_update_ms < ((extract(epoch from now())-3600) * 1000);",
    get_timestamp="select last_update_ms from {self.table} where id=$1",
)


def get_account_interface() -> pghelp.PGInterface:
    return pghelp.PGInterface(
        query_strings=AccountPGExpressions,
        database=utils.get_secret("DATABASE_URL"),
    )


class SignalDatastore:
    """
    Download, claim, mount, and sync a signal datastore
    """

    def __init__(self, number: str):
        self.account_interface = get_account_interface()
        formatted_number = utils.signal_format(number)
        if isinstance(formatted_number, str):
            self.number: str = formatted_number
        else:
            raise Exception("not a valid number")
        logging.info("SignalDatastore number is %s", self.number)
        self.filepath = "data/" + number
        # await self.account_interface.create_table()

    def is_registered_locally(self) -> bool:
        try:
            return json.load(open(self.filepath))["registered"]
        except (FileNotFoundError, json.JSONDecodeError, KeyError) as e:
            logging.error(e)
            return False

    async def is_claimed(self) -> Optional[str]:
        record = await self.account_interface.get_claim(self.number)
        if not record:
            logging.warning("checking claim without plus instead")
            record = await self.account_interface.get_claim(self.number[1:])
            if record:
                return record[0].get("active_node_name")
            raise Exception(f"no record in db for {self.number}")
        return record[0].get("active_node_name")

    async def download(self) -> None:
        """Fetch our account datastore from postgresql and mark it claimed"""
        logging.info("datastore download entered")
        await self.account_interface.free_accounts_not_updated_in_the_last_hour()
        for i in range(5):
            logging.info("checking claim")
            claim = await self.is_claimed()
            if not claim:
                logging.info("no account claim!")
                break
            # you can also try to kill the other process
            logging.info(
                "this account is claimed by %s, waiting",
                claim,
            )
            await asyncio.sleep(6)
            if i == 4:
                logging.info("time's up")
        logging.info("downloading")
        record = await self.account_interface.get_datastore(self.number)
        if not record and utils.get_secret("MIGRATE"):
            logging.warning("trying without plus")
            record = await self.account_interface.get_datastore(
                self.number.removeprefix("+")
            )
        logging.info("got datastore from pg")
        if json_data := record[0].get("account"):
            # legacy json-only field
            loaded_data = json.loads(json_data)
            if "username" in loaded_data:
                try:
                    os.mkdir("data")
                except FileExistsError:
                    pass
                open("data/" + loaded_data["username"], "w").write(json_data)
                return
        buffer = BytesIO(record[0].get("datastore"))
        tarball = TarFile(fileobj=buffer)
        fnames = [member.name for member in tarball.getmembers()]
        logging.debug(fnames[:2])
        logging.info(
            "expected file %s exists: %s",
            self.filepath,
            self.filepath in fnames,
        )
        tarball.extractall(utils.ROOT_DIR)
        # open("last_downloaded_checksum", "w").write(zlib.crc32(buffer.seek(0).read()))
        await self.account_interface.mark_account_claimed(self.number, utils.HOSTNAME)
        logging.debug("marked account as claimed, asserting that this is the case")
        assert await self.is_claimed()
        return

    def tarball_data(self) -> Optional[bytes]:
        """Tarball our data files"""
        if not self.is_registered_locally():
            logging.error("datastore not registered. not uploading")
            return None
        # fixme: check if the last thing we downloaded/uploaded
        # is older than the last thing in the db
        buffer = BytesIO()
        tarball = TarFile(fileobj=buffer, mode="w")
        try:
            tarball.add(self.filepath)
            try:
                tarball.add(self.filepath + ".d")
            except FileNotFoundError:
                logging.info("ignoring no %s", self.filepath + ".d")
        except FileNotFoundError:
            logging.warning(
                "couldn't find %s in %s, adding data instead",
                self.filepath + ".d",
                os.getcwd(),
            )
            tarball.add("data")
        fnames = [member.name for member in tarball.getmembers()]
        logging.debug(fnames[:2])
        tarball.close()
        buffer.seek(0)
        data = buffer.read()
        return data

    async def upload(self) -> Any:
        """Puts account datastore in postgresql."""
        data = self.tarball_data()
        if not data:
            return
        kb = round(len(data) / 1024, 1)
        # maybe something like:
        # upload and return registered timestamp. write timestamp locally. when uploading, check that the last_updated_ts in postgres matches the file
        # if it doesn't, you've probably diverged, but someone may have put an invalid ratchet more recently by mistake (e.g. restarting triggering upload despite crashing)
        # or:
        # open("last_uploaded_checksum", "w").write(zlib.crc32(buffer.seek(0).read()))
        await self.account_interface.upload(self.number, data)
        logging.debug("saved %s kb of tarballed datastore to supabase", kb)
        return

    async def mark_freed(self) -> list:
        """Marks account as freed in PG database."""
        return await self.account_interface.mark_account_freed(self.number)


def setup_tmpdir() -> None:
    if not utils.LOCAL:
        return
    if utils.ROOT_DIR == ".":
        logging.warning("not setting up tmpdir")
        return
    if utils.ROOT_DIR == "/tmp/local-signal/":
        try:
            shutil.rmtree(utils.ROOT_DIR)
        except (FileNotFoundError, OSError) as e:
            logging.warning("couldn't remove rootdir: %s", e)
    (Path(utils.ROOT_DIR) / "data").mkdir(exist_ok=True)
    # assume we're running in the repo
    sigcli = utils.get_secret("SIGNAL_CLI_PATH") or "signal-cli"
    sigcli_path = Path(sigcli).absolute()
    logging.info("symlinking %s to %s", sigcli_path, utils.ROOT_DIR)
    os.symlink(sigcli_path, utils.ROOT_DIR + "/signal-cli")
    os.symlink(Path("avatar.png").absolute(), utils.ROOT_DIR + "/avatar.png")
    logging.info("chdir to %s", utils.ROOT_DIR)
    os.chdir(utils.ROOT_DIR)
    logging.info("not starting memfs because running locally")
    return


async def getFreeSignalDatastore() -> SignalDatastore:
    interface = get_account_interface()
    await interface.free_accounts_not_updated_in_the_last_hour()
    record = await interface.get_free_account()
    if not record:
        raise Exception("no free accounts")
        # alternatively, register an account...
        # could put some of register.py/signalcaptcha handler here...
    number = record[0].get("id")
    logging.info(number)
    assert number
    return SignalDatastore(number)


# this stuff desperately needs to be cleaned up and probably moved to scripts
# maybe a config about where we're running:
# MEMFS, DOWNLOAD, ROOT_DIR, HOSTNAME, etc
# is HCL overkill?


parser = argparse.ArgumentParser(
    description="manage the signal datastore. use ENV=... to use something other than dev"
)
subparser = parser.add_subparsers(dest="subparser")  # ?

# h/t https://gist.github.com/mivade/384c2c41c3a29c637cb6c603d4197f9f


def argument(*name_or_flags: Any, **kwargs: Any) -> tuple:
    """Convenience function to properly format arguments to pass to the
    subcommand decorator.
    """
    return (list(name_or_flags), kwargs)


def subcommand(
    _args: Optional[list] = None, parent: argparse._SubParsersAction = subparser
) -> Callable:
    """Decorator to define a new subcommand in a sanity-preserving way.
    The function will be stored in the ``func`` variable when the parser
    parses arguments so that it can be called directly like so::
        args = cli.parse_args()
        args.func(args)
    Usage example::
        @subcommand([argument("-d", help="Enable debug mode", action="store_true")])
        def subcommand(args):
            print(args)
    Then on the command line::
        $ python cli.py subcommand -d
    """

    def decorator(func: Callable) -> None:
        _parser = parent.add_parser(func.__name__, description=func.__doc__)
        for arg in _args if _args else []:
            _parser.add_argument(*arg[0], **arg[1])
        _parser.set_defaults(func=func)

    return decorator


@subcommand()
async def list_accounts(_args: argparse.Namespace) -> None:
    "list available accounts in table format"
    cols = ["id", "last_update_ms", "last_claim_ms", "active_node_name"]
    interface = get_account_interface()
    # sorry
    if "notes" in [
        column.get("column_name")
        for column in (
            await interface.execute(
                "select column_name from information_schema.columns where table_name='signal_accounts';"
            )
            or [] # don't error if the query fails
        )
    ]:
        cols.append("notes")
    query = f"select {' ,'.join(cols)} from signal_accounts"
    accounts = await get_account_interface().execute(query)
    if not isinstance(accounts, list):
        return
    table = [cols] + [
        [str(value) for value in account.values()] for account in accounts
    ]
    str_widths = [max(len(row[index]) for row in table) for index in range(len(cols))]
    row_format = " ".join("{:<" + str(width) + "}" for width in str_widths)
    for row in table:
        print((row_format.format(*row).rstrip()))
    return


@subcommand([argument("--number")])
async def free(ns: argparse.Namespace) -> None:
    "mark account freed"
    await get_account_interface().mark_account_freed(ns.number)

@subcommand([argument("--number"), argument("note", help="new note for number")])
async def set_note(ns: argparse.Namespace) -> None:
    "set the note field for a number"
    await get_account_interface().execute(f"update signal_accounts set notes='{ns.note}' where id='{ns.number}'")

@subcommand([argument("--number")])
async def sync(ns: argparse.Namespace) -> None:
    setup_tmpdir() 
    #asyncio.create_task(start_memfs(app))  # ???
    #await start_memfs_monitor(app)
    try:
        datastore = SignalDatastore(ns.number)
        await datastore.download()
    except (IndexError, DatastoreError):
        datastore = await getFreeSignalDatastore()
        await datastore.download()
    try:
        while 1:
            time.sleep(3600)
    except KeyboardInterrupt:
        await datastore.upload()
        await datastore.mark_freed()


upload_parser = subparser.add_parser("upload")
upload_parser.add_argument("--path")
upload_parser.add_argument("--number")
# download_parser = subparser.add_parser("download")
# download_parser.add_argument("--number")
# migrate_parser = subparser.add_parser("migrate")
# migrate_parser.add_argument("--create")


if __name__ == "__main__":
    args = parser.parse_args()
    if hasattr(args, "func"):
        asyncio.run(args.func(args))
    elif args.subparser == "upload":
        if args.path:
            os.chdir(args.path)
        if args.number:
            num = args.number
        else:
            num = os.listdir("data")[0]
        store = SignalDatastore(num)
        asyncio.run(store.upload())
    else:
        print("not implemented")<|MERGE_RESOLUTION|>--- conflicted
+++ resolved
@@ -10,14 +10,7 @@
 from io import BytesIO
 from pathlib import Path
 from tarfile import TarFile
-<<<<<<< HEAD
 from typing import Any, Callable, Optional, cast
-=======
-from typing import Any, Optional, Callable, cast
-
-import aioprocessing
-from aiohttp import web
->>>>>>> d00726f5
 
 
 try:
@@ -258,7 +251,7 @@
     return SignalDatastore(number)
 
 
-# this stuff desperately needs to be cleaned up and probably moved to scripts
+# this stuff needs to be cleaned up
 # maybe a config about where we're running:
 # MEMFS, DOWNLOAD, ROOT_DIR, HOSTNAME, etc
 # is HCL overkill?
@@ -346,7 +339,7 @@
 
 @subcommand([argument("--number")])
 async def sync(ns: argparse.Namespace) -> None:
-    setup_tmpdir() 
+    setup_tmpdir()
     #asyncio.create_task(start_memfs(app))  # ???
     #await start_memfs_monitor(app)
     try:
