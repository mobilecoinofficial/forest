--- conflicted
+++ resolved
@@ -227,7 +227,6 @@
             logging.warning("couldn't remove rootdir: %s", e)
     (Path(utils.ROOT_DIR) / "data").mkdir(exist_ok=True, parents=True)
     # assume we're running in the repo
-<<<<<<< HEAD
     sigcli = utils.get_secret("SIGNAL_CLI_PATH") or "auxin-cli"
     sigcli_path = Path(sigcli).absolute()
     try:
@@ -239,16 +238,6 @@
         os.symlink(Path("avatar.png").absolute(), utils.ROOT_DIR + "/avatar.png")
     except FileExistsError:
         pass
-=======
-    try:
-        sigcli = utils.get_secret("SIGNAL_CLI_PATH") or "signal-cli"
-        sigcli_path = Path(sigcli).absolute()
-        logging.info("symlinking %s to %s", sigcli_path, utils.ROOT_DIR)
-        os.symlink(sigcli_path, utils.ROOT_DIR + "/signal-cli")
-        os.symlink(Path("avatar.png").absolute(), utils.ROOT_DIR + "/avatar.png")
-    except FileExistsError as e:
-        logging.warning(e)
->>>>>>> 7f0695c6
     logging.info("chdir to %s", utils.ROOT_DIR)
     os.chdir(utils.ROOT_DIR)
     logging.info("not starting memfs because running locally")
