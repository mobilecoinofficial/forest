--- conflicted
+++ resolved
@@ -45,12 +45,7 @@
 AccountPGExpressions = pghelp.PGExpressions(
     table="signal_accounts",
     # rename="ALTAR TABLE IF EXISTS prod_users RENAME TO {self.table}",
-<<<<<<< HEAD
-    migrate="""ALTER TABLE IF EXISTS {self.table} ADD IF NOT EXISTS datastore BYTEA, ADD IF NOT EXISTS notes TEXT,
-        IF NOT EXISTS uuid TEXT""",
-=======
     migrate="""ALTER TABLE IF EXISTS {self.table} ADD IF NOT EXISTS datastore BYTEA, ADD IF NOT EXISTS notes TEXT""",
->>>>>>> d249e4cf
     create_table="CREATE TABLE IF NOT EXISTS {self.table} \
             (id TEXT PRIMARY KEY, \
             datastore BYTEA, \
@@ -58,12 +53,7 @@
             last_claim_ms BIGINT, \
             active_node_name TEXT, \
             last_node_name TEXT, \
-<<<<<<< HEAD
-            notes TEXT, \
-            uuid TEXT);",
-=======
             notes TEXT);",
->>>>>>> d249e4cf
     is_registered="SELECT datastore is not null as registered FROM {self.table} WHERE id=$1",
     get_datastore=get_datastore,
     get_claim="SELECT active_node_name FROM {self.table} WHERE id=$1",
