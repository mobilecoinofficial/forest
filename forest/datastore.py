--- conflicted
+++ resolved
@@ -163,14 +163,9 @@
         )
         tarball.extractall(utils.ROOT_DIR)
         # open("last_downloaded_checksum", "w").write(zlib.crc32(buffer.seek(0).read()))
-<<<<<<< HEAD
         app_prefix = utils.APP_NAME + "-" if utils.APP_NAME else ""
-        node_name = app_prefix + utils.HOSTNAME
+        node_name = app_prefix + socket.gethostname()
         await self.account_interface.mark_account_claimed(self.number, node_name)
-=======
-        hostname = socket.gethostname()
-        await self.account_interface.mark_account_claimed(self.number, hostname)
->>>>>>> 705418b6
         logging.debug("marked account as claimed, asserting that this is the case")
         assert await self.is_claimed()
         return
@@ -241,17 +236,6 @@
     Path(utils.ROOT_DIR).mkdir(exist_ok=True, parents=True)
     if not utils.MEMFS:
         (Path(utils.ROOT_DIR) / "data").mkdir(exist_ok=True, parents=True)
-<<<<<<< HEAD
-    # assume we're running in the repo
-    sigcli = utils.get_secret("SIGNAL_CLI_PATH") or f"{utils.SIGNAL}"
-    sigcli_path = Path(sigcli).absolute()
-    try:
-        logging.info("symlinking %s to %s", sigcli_path, utils.ROOT_DIR)
-        os.symlink(sigcli_path, f"{utils.ROOT_DIR}/{utils.SIGNAL}")
-    except FileExistsError:
-        logging.info("%s's already there", utils.SIGNAL)
-=======
->>>>>>> 705418b6
     try:
         os.symlink(Path("avatar.png").absolute(), utils.ROOT_DIR + "/avatar.png")
     except FileExistsError:
