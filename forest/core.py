#!/usr/bin/python3.9
# Copyright (c) 2021 MobileCoin Inc.
# Copyright (c) 2021 The Forest Team
"""
The core chatbot framework: Message, Signal, Bot, PayBot, and app
"""
import ast
import asyncio
import asyncio.subprocess as subprocess  # https://github.com/PyCQA/pylint/issues/1469
import base64
import datetime
import json
import logging
import os
import signal
import sys
import time
import traceback
import urllib
import uuid
import glob
import functools

from asyncio import Queue, StreamReader, StreamWriter
from asyncio.subprocess import PIPE
from decimal import Decimal
from functools import wraps
from textwrap import dedent
from typing import Any, Callable, Optional, Type, Union, Awaitable

import aiohttp
import termcolor
from aiohttp import web
from phonenumbers import NumberParseException
from prometheus_async import aio
from prometheus_client import Histogram, Summary
from ulid2 import generate_ulid_as_base32 as get_uid

# framework
import mc_util
from forest import autosave, datastore, payments_monitor, pghelp, utils, string_dist
from forest.message import AuxinMessage, Message, StdioMessage

JSON = dict[str, Any]
Response = Union[str, list, dict[str, str], None]
AsyncFunc = Callable[..., Awaitable]

roundtrip_histogram = Histogram("roundtrip_h", "Roundtrip message response time")  # type: ignore
roundtrip_summary = Summary("roundtrip_s", "Roundtrip message response time")

MessageParser = AuxinMessage if utils.AUXIN else StdioMessage
logging.info("Using message parser: %s", MessageParser)
fee_pmob = int(1e12 * 0.0004)


def rpc(
    method: str, param_dict: Optional[dict] = None, _id: str = "1", **params: Any
) -> dict:
    return {
        "jsonrpc": "2.0",
        "method": method,
        "id": _id,
        "params": (param_dict or {}) | params,
    }


class Signal:
    """
    Represents a signal-cli/auxin-cli session.
    Lifecycle: Downloads the datastore, runs and restarts signal client,
    tries to gracefully kill signal and upload before exiting.
    I/O: reads signal client's output into inbox,
    has methods for sending commands to the signal client, and
    actually writes those json blobs to signal client's stdin.
    """

    def __init__(self, bot_number: Optional[str] = None) -> None:
        if not bot_number:
            try:
                bot_number = utils.signal_format(sys.argv[1])
                assert bot_number is not None
            except IndexError:
                bot_number = utils.get_secret("BOT_NUMBER")
        logging.debug("bot number: %s", bot_number)
        self.bot_number = bot_number
        self.datastore = datastore.SignalDatastore(bot_number)
        self.proc: Optional[subprocess.Process] = None
        self.inbox: Queue[Message] = Queue()
        self.outbox: Queue[dict] = Queue()
        self.exiting = False
        self.start_time = time.time()

    async def start_process(self) -> None:
        """
        Add SIGINT handlers. Download datastore.
        (Re)start signal client and launch reading and writing with it.
        """
        # things that don't work: loop.add_signal_handler(async_shutdown) - TypeError
        # signal.signal(sync_signal_handler) - can't interact with loop
        loop = asyncio.get_running_loop()
        loop.add_signal_handler(signal.SIGINT, self.sync_signal_handler)
        logging.debug("added signal handler, downloading...")
        if utils.DOWNLOAD:
            await self.datastore.download()
        write_task: Optional[asyncio.Task] = None
        restart_count = 0
        max_backoff = 15
        while self.sigints == 0 and not self.exiting:
            path = (
                utils.get_secret("SIGNAL_CLI_PATH")
                or f"{utils.ROOT_DIR}/{'auxin' if utils.AUXIN else 'signal'}-cli"
            )
            # this?? can blocks forever if the file doesn't exist??
            if not os.path.exists(path):
                raise FileNotFoundError(
                    f"{path} doesn't exist! Try symlinking {utils.SIGNAL} to the working directory"
                )
            if utils.AUXIN:
                path += " --download-path /tmp"
            else:
                path += " --trust-new-identities always"
            command = f"{path} --config {utils.ROOT_DIR} --user {self.bot_number} jsonRpc".split()
            logging.info(command)
            proc_launch_time = time.time()
            # this ought to FileNotFoundError but doesn't
            self.proc = await asyncio.create_subprocess_exec(
                *command, stdin=PIPE, stdout=PIPE
            )
            logging.info(
                "started %s @ %s with PID %s",
                utils.SIGNAL,
                self.bot_number,
                self.proc.pid,
            )
            assert self.proc.stdout and self.proc.stdin
            asyncio.create_task(self.read_signal_stdout(self.proc.stdout))
            # prevent the previous signal client's write task from stealing commands from the outbox queue
            if write_task:
                write_task.cancel()
            write_task = asyncio.create_task(self.write_commands(self.proc.stdin))
            returncode = await self.proc.wait()
            proc_exit_time = time.time()
            runtime = proc_exit_time - proc_launch_time
<<<<<<< HEAD
            if runtime < RESTART_TIME:
                logging.info("sleeping briefly")
                await asyncio.sleep(RESTART_TIME**restart_count)
            logging.warning("auxin-cli exited: %s", returncode)
            if returncode == 0:
                logging.info("auxin-cli apparently exited cleanly, not restarting")
=======
            if runtime > max_backoff * 4:
                restart_count = 0
            restart_count += 1
            backoff = 0.5 * (2**restart_count - 1)
            logging.warning("Signal exited with returncode %s", returncode)
            if backoff > max_backoff:
                logging.info(
                    "%s exiting after %s retries", self.bot_number, restart_count
                )
>>>>>>> 41a8531e
                break
            logging.info("%s will restart in %s second(s)", self.bot_number, backoff)
            await asyncio.sleep(backoff)

    sigints = 0

    def sync_signal_handler(self, *_: Any) -> None:
        """Try to start async_shutdown and/or just sys.exit"""
        logging.info("handling sigint. sigints: %s", self.sigints)
        self.sigints += 1
        self.exiting = True
        try:
            loop = asyncio.get_running_loop()
            logging.info("got running loop, scheduling async_shutdown")
            asyncio.run_coroutine_threadsafe(self.async_shutdown(), loop)
        except RuntimeError:
            asyncio.run(self.async_shutdown())
        if self.sigints >= 3:
            sys.exit(1)

    async def async_shutdown(self, *_: Any, wait: bool = False) -> None:
        """
        Upload our datastore, close postgres connections pools, kill signal, kill autosave, exit
        """
        logging.info("starting async_shutdown")
        # if we're downloading, then we upload too
        if utils.UPLOAD:
            await self.datastore.upload()
        # ideally also cancel Bot.restart_task
        if self.proc:
            try:
                self.proc.kill()
                if wait and utils.UPLOAD:
                    await self.proc.wait()
                    await self.datastore.upload()
            except ProcessLookupError:
                logging.info(f"no {utils.SIGNAL} process")
        if utils.UPLOAD:
            await self.datastore.mark_freed()
        await pghelp.close_pools()
        # this still deadlocks. see https://github.com/forestcontact/forest-draft/issues/10
        if autosave._memfs_process:
            executor = autosave._memfs_process._get_executor()
            logging.info(executor)
            executor.shutdown(wait=False, cancel_futures=True)
        logging.info("exited".center(60, "="))
        sys.exit(0)  # equivelent to `raise SystemExit()`
        logging.info("called sys.exit but still running, trying os._exit")
        # call C fn _exit() without calling cleanup handlers, flushing stdio buffers, etc.
        os._exit(1)

    def handle_task(
        self,
        task: asyncio.Task,
        *,
        _func: Optional[AsyncFunc] = None,
        f_args: Optional[dict] = None,
        **params: str,
    ) -> None:
        """
        Done callback which logs task done result and/or restarts a task on error
        args:
            task (asyncio.task): Finished task
            _func (AsyncFunc): Async function to restart
            f_args (dict): Args to pass to function on restart
        """
        name = task.get_name()
        if _func:
            name = _func.__name__
        try:
            result = task.result()
            logging.info("final result of %s was %s", name, result)
        except asyncio.CancelledError:
            logging.info("task %s was cancelled", name)
        except Exception:  # pylint: disable=broad-except
            logging.exception("%s errored", name)
            if self.sigints > 1:
                return
            if callable(_func) and asyncio.iscoroutinefunction(_func):
                if isinstance(f_args, dict):
                    task = asyncio.create_task(_func(**f_args))
                else:
                    task = asyncio.create_task(_func())
                task.add_done_callback(
                    functools.partial(
                        self.handle_task, _func=_func, f_args=f_args, **params
                    )
                )
                if hasattr(self, params.get("attr", "")):
                    setattr(self, params["attr"], task)
                logging.info("%s restarting", name)

    async def read_signal_stdout(self, stream: StreamReader) -> None:
        """Read auxin-cli/signal-cli output but delegate handling it"""
        while True:
            line = (await stream.readline()).decode().strip()
            if not line:
                break
            await self.decode_signal_line(line)
        logging.info("stopped reading signal stdout")

    async def decode_signal_line(self, line: str) -> None:
        "decode json and log errors"
        if '{"jsonrpc":"2.0","result":[],"id":"receive"}' not in line:
            pass  # logging.debug("signal: %s", line)
        try:
            blob = json.loads(line)
        except json.JSONDecodeError:
            logging.info("signal: %s", line)
            return
        if "error" in blob:
            logging.info("signal: %s", line)
            error = json.dumps(blob["error"])
            logging.error(
                json.dumps(blob).replace(error, termcolor.colored(error, "red"))
            )
            if "traceback" in blob:
                exception, *tb = blob["traceback"].split("\n")
                logging.error(termcolor.colored(exception, "red"))
                # maybe also send this to admin as a signal message
                for _line in tb:
                    logging.error(_line)
        # {"jsonrpc":"2.0","method":"receive","params":{"envelope":{"source":"+16176088864","sourceNumber":"+16176088864","sourceUuid":"412e180d-c500-4c60-b370-14f6693d8ea7","sourceName":"sylv","sourceDevice":3,"timestamp":1637290344242,"dataMessage":{"timestamp":1637290344242,"message":"/ping","expiresInSeconds":0,"viewOnce":false}},"account":"+447927948360"}}
        try:
            await self.enqueue_blob_messages(blob)
        except KeyError:
            logging.info("signal parse error: %s", line)
            traceback.print_exception(*sys.exc_info())
        return

    async def enqueue_blob_messages(self, blob: JSON) -> None:
        "turn rpc blobs into the appropriate number of Messages and put them in the inbox"
        message_blob: Optional[JSON] = None
        logging.info(blob)
        if "params" in blob:
            if isinstance(blob["params"], list):
                for msg in blob["params"]:
                    if not blob.get("content", {}).get("receipt_message", {}):
                        await self.inbox.put(MessageParser(msg))
            message_blob = blob["params"]
        if "result" in blob:
            if isinstance(blob["result"], list):
                # idt this happens anymore, remove?
                logging.info("results list code path")
                for msg in blob["result"]:
                    if not blob.get("content", {}).get("receipt_message", {}):
                        await self.inbox.put(MessageParser(msg))
            elif isinstance(blob["result"], dict):
                message_blob = blob
            else:
                logging.warning(blob["result"])
        if "error" in blob:
            message_blob = blob
        if message_blob:
            return await self.inbox.put(MessageParser(message_blob))

    # In the next section, we see how the outbox queue is populated and consumed

    pending_requests: dict[str, asyncio.Future[Message]] = {}
    pending_messages_sent: dict[str, dict] = {}

    async def wait_for_response(
        self, req: Optional[dict] = None, rpc_id: str = ""
    ) -> Message:
        """
        if a req is given, put in the outbox with along with a future for its result.
        if an rpc_id or req was given, wait for that future and return the result from
        auxin-cli/signal-cli
        """
        if req:
            rpc_id = req["method"] + "-" + get_uid()
            logging.info("expecting response id: %s", rpc_id)
            req["id"] = rpc_id
            self.pending_requests[rpc_id] = asyncio.Future()
            self.pending_messages_sent[rpc_id] = req
            await self.outbox.put(req)
        # when the result is received, the future will be set
        response = await self.pending_requests[rpc_id]
        self.pending_requests.pop(rpc_id)
        return response

    async def signal_rpc_request(self, method: str, **params: Any) -> Message:
        """Sends a jsonRpc command to signal-cli or auxin-cli"""
        return await self.wait_for_response(req=rpc(method, **params))

    async def set_profile_auxin(
        self,
        given_name: Optional[str] = "",
        family_name: Optional[str] = "",
        payment_address: Optional[str] = "",
        profile_path: Optional[str] = None,
    ) -> str:
        """set given and family name, payment address (must be b64 format),
        and profile picture"""
        params: JSON = {"name": {"givenName": given_name}}
        if given_name and family_name:
            params["name"]["familyName"] = family_name
        if payment_address:
            params["mobilecoinAddress"] = payment_address
        if profile_path:
            params["avatarFile"] = profile_path
        rpc_id = f"setProfile-{get_uid()}"
        await self.outbox.put(rpc("setProfile", params, rpc_id))
        return rpc_id

    # this should maybe yield a future (eep) and/or use signal_rpc_request
    async def send_message(  # pylint: disable=too-many-arguments
        self,
        recipient: Optional[str],
        msg: Response,
        group: Optional[str] = None,  # maybe combine this with recipient?
        endsession: bool = False,
        attachments: Optional[list[str]] = None,
        content: str = "",
    ) -> str:
        """
        Builds send command for the specified recipient in jsonrpc format and
        writes to the built command to the underlying signal engine. Supports
        multiple messages.

        Parameters
        -----------
        recipient `Optional[str]`:
            phone number of recepient (if individual user)
        msg `Response`:
            text message to recipient
        group 'Optional[str]':
            group to send message to if specified
        endsession `bool`:
            if specified as True, will reset session key
        attachments 'Optional[list[str]]`
            list of media attachments to upload
        content `str`:
            json string specifying raw message content to be serialized into protobufs
        """
        # Consider inferring desination
        if recipient and group:  # (recipient or group):
            raise ValueError(
                "either a group or individual recipient must be specified, not both; "
                f"got {recipient} and {group}"
            )
        if not recipient and not group:
            raise ValueError(
                f"need either a recipient or a group, got {recipient} and {group}"
            )

        if isinstance(msg, list):
            # return the last stamp
            return [
                await self.send_message(recipient, m, group, endsession, attachments)
                for m in msg
            ][-1]
        if isinstance(msg, dict):
            msg = "\n".join((f"{key}:\t{value}" for key, value in msg.items()))

        params: JSON = {"message": msg}
        if endsession:
            params["end_session"] = True
        if attachments:
            params["attachments"] = attachments
        if content:
            params["content"] = content
        if group:
            if utils.AUXIN:
                logging.error("setting a group message, but auxin doesn't support this")
            params["group-id"] = group
        elif recipient:
            try:
                assert recipient == utils.signal_format(recipient)
            except (AssertionError, NumberParseException):
                try:
                    assert recipient == str(uuid.UUID(recipient))
                except (AssertionError, ValueError) as e:
                    logging.error(
                        "not sending message to invalid recipient %s. error: %s",
                        recipient,
                        e,
                    )
                    return ""
            params["destination" if utils.AUXIN else "recipient"] = str(recipient)
        # maybe use rpc() instead
        rpc_id = f"send-{get_uid()}"
        json_command: JSON = {
            "jsonrpc": "2.0",
            "id": rpc_id,
            "method": "send",
            "params": params,
        }
        self.pending_messages_sent[rpc_id] = json_command
        self.pending_requests[rpc_id] = asyncio.Future()
        await self.outbox.put(json_command)
        return rpc_id

    async def admin(self, msg: Response) -> None:
        "send a message to admin"
        await self.send_message(utils.get_secret("ADMIN"), msg)

    async def respond(self, target_msg: Message, msg: Response) -> str:
        """Respond to a message depending on whether it's a DM or group"""
        logging.info(target_msg.source)
        if not target_msg.source:
            logging.error(target_msg.blob)
        if not utils.AUXIN and target_msg.group:
            return await self.send_message(None, msg, group=target_msg.group)
        destination = target_msg.source or target_msg.uuid
        return await self.send_message(destination, msg)

    async def send_reaction(self, target_msg: Message, emoji: str) -> None:
        """Send a reaction. Protip: you can use e.g. \N{GRINNING FACE} in python"""
        react = {
            "target-author": target_msg.source,
            "target-timestamp": target_msg.timestamp,
        }
        if target_msg.group:
            react["group"] = target_msg.group
        cmd = rpc(
            "sendReaction",
            param_dict=react,
            emoji=emoji,
            recipient=target_msg.source,
        )
        await self.outbox.put(cmd)

    backoff = False
    messages_until_rate_limit = 50.0
    last_update = time.time()

    def update_and_check_rate_limit(self) -> bool:
        """Returns whether we think signal server will rate limit us for sending a
        message right now"""
        elapsed, self.last_update = (time.time() - self.last_update, time.time())
        rate = 1  # theoretically 1 at least message per second is allowed
        self.messages_until_rate_limit = min(
            self.messages_until_rate_limit + elapsed * rate, 60
        )
        return self.messages_until_rate_limit > 1

    async def write_commands(self, pipe: StreamWriter) -> None:
        """Encode and write pending auxin-cli/signal-cli commands"""
        while True:
            command = await self.outbox.get()
            if self.backoff:
                logging.info("pausing message writes before retrying")
                await asyncio.sleep(4)
                self.backoff = False
            while not self.update_and_check_rate_limit():
                logging.info(
                    "waiting for rate limit (current: %s)",
                    self.messages_until_rate_limit,
                )
                await asyncio.sleep(1)
            self.messages_until_rate_limit -= 1
            if not command.get("method"):
                logging.error("command without method: %s", command)
            if command.get("method") != "receive":
                logging.info("input to signal: %s", json.dumps(command))
            if pipe.is_closing():
                logging.error("signal stdin pipe is closed")
            pipe.write(json.dumps(command).encode() + b"\n")
            await pipe.drain()


def is_admin(msg: Message) -> bool:
    return (
        msg.source == utils.get_secret("ADMIN")
        or msg.uuid == utils.get_secret("ADMIN")
        or msg.group == utils.get_secret("ADMIN_GROUP")
        or msg.source in utils.get_secret("ADMINS").split(",")
        or msg.uuid in utils.get_secret("ADMINS")
    )


def requires_admin(command: Callable) -> Callable:
    @wraps(command)
    async def admin_command(self: "Bot", msg: Message) -> Response:
        if is_admin(msg):
            return await command(self, msg)
        return "you must be an admin to use this command"

    admin_command.admin = True  # type: ignore
    admin_command.hide = True  # type: ignore
    return admin_command


def hide(command: Callable) -> Callable:
    @wraps(command)
    async def hidden_command(self: "Bot", msg: Message) -> Response:
        return await command(self, msg)

    hidden_command.hide = True  # type: ignore
    return hidden_command


Datapoint = tuple[int, str, float]  # timestamp in ms, command/info, latency in seconds


class Bot(Signal):
    """Handles messages and command dispatch, as well as basic commands.
    Must be instantiated within a running async loop.
    Subclass this with your own commands.
    """

    def __init__(self, bot_number: Optional[str] = None) -> None:
        """Creates AND STARTS a bot that routes commands to do_x handlers"""
        self.client_session = aiohttp.ClientSession()
        self.mobster = payments_monitor.Mobster()
        self.pongs: dict[str, str] = {}
        self.signal_roundtrip_latency: list[Datapoint] = []
        self.pending_response_tasks: list[asyncio.Task] = []
        self.commands = [
            name.removeprefix("do_") for name in dir(self) if name.startswith("do_")
        ]
        self.visible_commands = [
            name
            for name in self.commands
            if not hasattr(getattr(self, f"do_{name}"), "hide")
        ]
        super().__init__(bot_number)
        self.restart_task = asyncio.create_task(
            self.start_process()
        )  # maybe cancel on sigint?
        self.handle_messages_task = asyncio.create_task(self.handle_messages())
        self.handle_messages_task.add_done_callback(
            functools.partial(
                self.handle_task,
                _func=self.handle_messages,
                attr="handle_messages_task",
            )
        )
        self.restart_task.add_done_callback(functools.partial(self.handle_task))

    async def handle_messages(self) -> None:
        """
        Read messages from the queue. If it matches a pending request to auxin-cli/signal-cli,
        set the result for that request. If said result is being rate limited, retry sending it
        after pausing. Otherwise, concurrently respond to each message.
        """
        while True:
            message = await self.inbox.get()
            if message.id and message.id in self.pending_requests:
                logging.debug("setting result for future %s: %s", message.id, message)
                self.pending_requests[message.id].set_result(message)
                if (
                    message.error
                    and "status: 413" in message.error["data"]
                    and message.id in self.pending_messages_sent
                ):
                    sent_json_message = self.pending_messages_sent.pop(message.id)
                    warn = termcolor.colored(
                        "waiting to retry send after rate limit. message: %s", "red"
                    )
                    logging.warning(warn, sent_json_message)
                    self.backoff = True
                    await asyncio.sleep(4)
                    rpc_id = f"retry-send-{get_uid()}"
                    self.pending_messages_sent[rpc_id] = sent_json_message
                    self.pending_requests[rpc_id] = asyncio.Future()
                    await self.outbox.put(sent_json_message)
                continue
            self.pending_response_tasks = [
                task for task in self.pending_response_tasks if not task.done()
            ] + [asyncio.create_task(self.respond_and_collect_metrics(message))]

    # maybe this is merged with dispatch_message?
    async def respond_and_collect_metrics(self, message: Message) -> None:
        """
        Pass each message to handle_message. Notify an admin if an error happens.
        If that returns a non-empty string, send it as a reply,
        then record how long this took.
        """
        rpc_id = None
        start_time = time.time()
        try:
            response = await self.handle_message(message)
            if response is not None:
                rpc_id = await self.respond(message, response)
        except:  # pylint: disable=bare-except
            exception_traceback = "".join(traceback.format_exception(*sys.exc_info()))
            self.pending_response_tasks.append(
                asyncio.create_task(self.admin(f"{message}\n{exception_traceback}"))
            )
        python_delta = round(time.time() - start_time, 3)
        note = message.arg0 or ""
        if rpc_id:
            logging.debug("awaiting future %s", rpc_id)
            result = await self.wait_for_response(rpc_id=rpc_id)
            roundtrip_delta = (result.timestamp - message.timestamp) / 1000
            self.signal_roundtrip_latency.append(
                (message.timestamp, note, roundtrip_delta)
            )
            roundtrip_summary.observe(roundtrip_delta)  # type: ignore
            roundtrip_histogram.observe(roundtrip_delta)  # type: ignore
            logging.info("noted roundtrip time: %s", roundtrip_delta)
            if utils.get_secret("ADMIN_METRICS"):
                await self.admin(
                    f"command: {note}. python delta: {python_delta}s. roundtrip delta: {roundtrip_delta}s",
                )

    def is_command(self, msg: Message) -> bool:
        # "mentions":[{"name":"+447927948360","number":"+447927948360","uuid":"fc4457f0-c683-44fe-b887-fe3907d7762e","start":0,"length":1}
        has_slash = msg.full_text and msg.full_text.startswith("/")
        return has_slash or any(
            mention.get("number") == self.bot_number for mention in msg.mentions
        )

    def match_command(self, msg: Message) -> str:
        if not msg.arg0:
            return ""
        # happy part direct match
        if hasattr(self, "do_" + msg.arg0):
            return msg.arg0
        # always match in dms, only match /commands or @bot in groups
        if utils.get_secret("ENABLE_MAGIC") and (not msg.group or self.is_command(msg)):
            # don't leak admin commands
            valid_commands = self.commands if is_admin(msg) else self.visible_commands
            # closest match
            score, cmd = string_dist.match(msg.arg0, valid_commands)
            if score < (float(utils.get_secret("TYPO_THRESHOLD") or 0.3)):
                return cmd
            # check if there's a unique expansion
            expansions = [
                expanded_cmd
                for expanded_cmd in valid_commands
                if cmd.startswith(msg.arg0)
            ]
            if len(expansions) == 1:
                return expansions[0]
        return ""

    async def handle_message(self, message: Message) -> Response:
        """Method dispatch to do_x commands and goodies.
        Overwrite this to add your own non-command logic,
        but call super().handle_message(message) at the end"""
        # try to get a direct match, or a fuzzy match if appropriate
        if cmd := self.match_command(message):
            # invoke the function and return the response
            return await getattr(self, "do_" + cmd)(message)
        if message.text == "TERMINATE":
            return "signal session reset"
        return await self.default(message)

    def documented_commands(self) -> str:
        commands = ", ".join(
            name.removeprefix("do_")
            for name in dir(self)
            if name.startswith("do_")
            and not hasattr(getattr(self, name), "hide")
            and hasattr(getattr(self, name), "__doc__")
        )
        return f'Documented commands: {commands}\n\nFor more info about a command, try "help" [command]'

    async def default(self, message: Message) -> Response:
        "Default response. Override in your class to change this behavior"
        resp = "That didn't look like a valid command!\n" + self.documented_commands()
        # if it messages an echoserver, don't get in a loop (or groups)
        if message.text and not (message.group or message.text == resp):
            return resp
        return None

    async def do_help(self, msg: Message) -> Response:
        """
        help [command]. see the documentation for command, or all commands
        """
        if msg.text and "Documented commands" in msg.text:
            return None
        if msg.arg1:
            try:
                doc = getattr(self, f"do_{msg.arg1}").__doc__
                if doc:
                    if hasattr(getattr(self, f"do_{msg.arg1}"), "hide"):
                        raise AttributeError("Pretend this never happened.")
                    return dedent(doc).strip()
                return f"{msg.arg1} isn't documented, sorry :("
            except AttributeError:
                return f"No such command '{msg.arg1}'"
        else:
            resp = self.documented_commands()
        return resp

    async def do_printerfact(self, _: Message) -> str:
        "Learn a fact about printers"
        async with self.client_session.get(
            utils.get_secret("FACT_SOURCE") or "https://colbyolson.com/printers"
        ) as resp:
            fact = await resp.text()
        return fact.strip()

    @requires_admin
    async def do_eval(self, msg: Message) -> Response:
        """Evaluates a few lines of Python. Preface with "return" to reply with result."""

        async def async_exec(stmts: str, env: Optional[dict] = None) -> Any:
            parsed_stmts = ast.parse(stmts)
            fn_name = "_async_exec_f"
            my_fn = f"async def {fn_name}(): pass"
            parsed_fn = ast.parse(my_fn)
            for node in parsed_stmts.body:
                ast.increment_lineno(node)
            assert isinstance(parsed_fn.body[0], ast.AsyncFunctionDef)
            # replace the empty async def _async_exec_f(): pass body
            # with the AST parsed from the message
            parsed_fn.body[0].body = parsed_stmts.body
            code = compile(parsed_fn, filename="<ast>", mode="exec")
            exec(code, env or globals())  # pylint: disable=exec-used
            # pylint: disable=eval-used
            return await eval(f"{fn_name}()", env or locals())

        if msg.full_text and len(msg.tokens) > 1:
            source_blob = msg.full_text.replace(msg.arg0, "", 1).lstrip("/ ")
            env = globals()
            env.update(locals())
            return str(await async_exec(source_blob, env))
        return None

    async def do_ping(self, message: Message) -> str:
        """replies to /ping with /pong"""
        if message.text:
            return f"/pong {message.text}"
        return "/pong"

    @hide
    async def do_uptime(self, _: Message) -> str:
        """Returns a message containing the bot uptime."""
        tot_mins, sec = divmod(int(time.time() - self.start_time), 60)
        hr, mins = divmod(tot_mins, 60)
        t = "Uptime: "
        t += f"{hr}h" if hr else ""
        t += f"{mins}m" if mins else ""
        t += f"{sec}s"
        return t

    @hide
    async def do_pong(self, message: Message) -> str:
        """Stashes the message in context so it's accessible externally."""
        if message.text:
            self.pongs[message.text] = message.text
            return f"OK, stashing {message.text}"
        return "OK"


class PayBot(Bot):
    @requires_admin
    async def do_fsr(self, msg: Message) -> Response:
        """
        Make a request to the Full-Service instance behind the bot. Admin-only.
        ie) /fsr [command] ([arg1] [val1]( [arg2] [val2])...)"""
        if not msg.tokens:
            return "/fsr [command] ([arg1] [val1]( [arg2] [val2]))"
        if len(msg.tokens) == 1:
            return await self.mobster.req(dict(method=msg.tokens[0]))
        if (len(msg.tokens) % 2) == 1:
            fsr_command = msg.tokens[0]
            fsr_keys = msg.tokens[1::2]
            fsr_values = msg.tokens[2::2]
            params = dict(zip(fsr_keys, fsr_values))
            return str(await self.mobster.req_(fsr_command, **params))
        return "/fsr [command] ([arg1] [val1]( [arg2] [val2])...)"

    @requires_admin
    async def do_balance(self, _: Message) -> Response:
        """Returns bot balance in MOB."""
        return f"Bot has balance of {mc_util.pmob2mob(await self.mobster.get_balance()).quantize(Decimal('1.0000'))} MOB"

    async def handle_message(self, message: Message) -> Response:
        if message.payment:
            asyncio.create_task(self.handle_payment(message))
            return None
        return await super().handle_message(message)

    async def get_user_balance(self, account: str) -> float:
        res = await self.mobster.ledger_manager.get_usd_balance(account)
        return float(round(res[0].get("balance"), 2))

    async def handle_payment(self, message: Message) -> None:
        """Decode the receipt, then update balances.
        Blocks on transaction completion, run concurrently"""
        assert message.payment
        logging.info(message.payment)
        amount_pmob = await self.mobster.get_receipt_amount_pmob(
            message.payment["receipt"]
        )
        if amount_pmob is None:
            await self.respond(
                message, "That looked like a payment, but we couldn't parse it"
            )
            return
        amount_mob = float(mc_util.pmob2mob(amount_pmob))
        amount_usd_cents = round(amount_mob * await self.mobster.get_rate() * 100)
        await self.mobster.ledger_manager.put_pmob_tx(
            message.source,
            amount_usd_cents,
            amount_pmob,
            message.payment.get("note"),
        )
        await self.respond(
            message,
            f"Thank you for sending {float(amount_mob)} MOB ({amount_usd_cents / 100} USD)",
        )
        await self.respond(message, await self.payment_response(message, amount_pmob))

    async def payment_response(self, msg: Message, amount_pmob: int) -> Response:
        del msg, amount_pmob  # shush linters
        return "This bot doesn't have a response for payments."

    async def get_address(self, recipient: str) -> Optional[str]:
        "get a receipient's mobilecoin address"
        result = await self.signal_rpc_request("getPayAddress", peer_name=recipient)
        b64_address = (
            result.blob.get("Address", {}).get("mobileCoinAddress", {}).get("address")
        )
        if result.error or not b64_address:
            logging.info("bad address: %s", result.blob)
            return None
        address = mc_util.b64_public_address_to_b58_wrapper(b64_address)
        return address

    async def do_address(self, msg: Message) -> Response:
        """
        /address
        Returns your MobileCoin address (in standard b58 format.)"""
        address = await self.get_address(msg.source)
        return address or "Sorry, couldn't get your MobileCoin address"

    @requires_admin
    async def do_set_profile(self, message: Message) -> Response:
        """Renames bot (requires admin) - accepts first name, last name, and address."""
        user_image = None
        if message.attachments and len(message.attachments):
            await asyncio.sleep(2)
            attachment_info = message.attachments[0]
            attachment_path = attachment_info.get("fileName")
            timestamp = attachment_info.get("uploadTimestamp")
            if attachment_path is None:
                attachment_paths = glob.glob(f"/tmp/unnamed_attachment_{timestamp}.*")
                if attachment_paths:
                    user_image = attachment_paths.pop()
            else:
                user_image = f"/tmp/{attachment_path}"
        if user_image or (message.tokens and len(message.tokens) > 0):
            await self.set_profile_auxin(
                given_name=message.arg1,
                family_name=message.arg2,
                payment_address=message.arg3,
                profile_path=user_image,
            )
            return "OK"
        return "pass arguments for rename"

    async def mob_request(self, method: str, **params: Any) -> dict:
        """Pass a request through to full-service, but send a message to an admin in case of error"""
        result = await self.mobster.req_(method, **params)
        if "error" in result:
            await self.admin(f"{params}\n{result}")
        return result

    async def fs_receipt_to_payment_message_content(
        self, fs_receipt: dict, note: str = ""
    ) -> str:
        full_service_receipt = fs_receipt["result"]["receiver_receipts"][0]
        # this gets us a Receipt protobuf
        b64_receipt = mc_util.full_service_receipt_to_b64_receipt(full_service_receipt)
        # serde expects bytes to be u8[], not b64
        u8_receipt = [int(char) for char in base64.b64decode(b64_receipt)]
        tx = {"mobileCoin": {"receipt": u8_receipt}}
        note = note or "check out this java-free payment notification"
        payment = {"Item": {"notification": {"note": note, "Transaction": tx}}}
        # SignalServiceMessageContent protobuf represented as JSON (spicy)
        # destination is outside the content so it doesn't matter,
        # but it does contain the bot's profileKey
        resp = await self.signal_rpc_request(
            "send", simulate=True, message="", destination="+15555555555"
        )
        content_skeletor = json.loads(resp.blob["simulate_output"])
        content_skeletor["dataMessage"]["body"] = None
        content_skeletor["dataMessage"]["payment"] = payment
        return json.dumps(content_skeletor)

    async def build_gift_code(self, amount_pmob: int) -> list[str]:
        """Builds a gift code and returns a list of messages to send, given an amount in pMOB."""
        raw_prop = await self.mob_request(
            "build_gift_code",
            account_id=await self.mobster.get_account(),
            value_pmob=str(int(amount_pmob)),
            fee=str(fee_pmob),
            memo="Gift code built with MOBot!",
        )
        prop = raw_prop["result"]["tx_proposal"]
        b58_code = raw_prop["result"]["gift_code_b58"]
        submitted = await self.mob_request(
            "submit_gift_code",
            tx_proposal=prop,
            gift_code_b58=b58_code,
            from_account_id=await self.mobster.get_account(),
        )
        b58 = submitted.get("result", {}).get("gift_code", {}).get("gift_code_b58")
        return [
            "Built Gift Code",
            b58,
            f"redeemable for {str(mc_util.pmob2mob(amount_pmob - fee_pmob)).rstrip('0')} MOB",
        ]

    # FIXME: clarify signature and return details/docs
    async def send_payment(  # pylint: disable=too-many-locals
        self,
        recipient: str,
        amount_pmob: int,
        receipt_message: str = "Transaction sent!",
        confirm_tx_timeout: int = 0,
        **params: Any,
    ) -> Optional[Message]:
        """
        If confirm_tx_timeout is not 0, we wait that many seconds for the tx
        to complete before sending receipt_message to receipient
        params are pasted to the full-service build_transaction call.
        some useful params are comment and input_txo_ids
        """
        address = await self.get_address(recipient)
        account_id = await self.mobster.get_account()
        if not address:
            await self.send_message(
                recipient,
                "Sorry, couldn't get your MobileCoin address. Please make sure you have payments enabled, and have messaged me from your phone!",
            )
            return None
        # TODO: add explicit utxo handling
        raw_prop = await self.mob_request(
            "build_transaction",
            account_id=account_id,
            recipient_public_address=address,
            value_pmob=str(int(amount_pmob)),
            fee=str(int(1e12 * 0.0004)),
            **params,
        )
        prop = raw_prop.get("result", {}).get("tx_proposal")
        tx_id = raw_prop.get("result", {}).get("transaction_log_id")
        # this is to NOT log transactions into the full service DB if the sender
        # wants it private.
        if confirm_tx_timeout:
            # putting the account_id into the request logs it to full service,
            tx_result = await self.mob_request(
                "submit_transaction",
                tx_proposal=prop,
                comment=params.get("comment", ""),
                account_id=account_id,
            )
        elif not prop or not tx_id:
            tx_result = {}
        else:
            # if you omit account_id, tx doesn't get logged. Good for privacy,
            # but transactions can't be confirmed by the sending party (you)!
            tx_result = await self.mob_request("submit_transaction", tx_proposal=prop)

        if not isinstance(tx_result, dict) or not tx_result.get("result"):
            # avoid sending tx receipt if there's a tx submission error
            # and send error message back to tx sender
            logging.warning("tx submit error for tx_id: %s", tx_id)
            msg = MessageParser({})
            msg.status, msg.transaction_log_id = "tx_status_failed", tx_id
            return msg

        receipt_resp = await self.mob_request(
            "create_receiver_receipts",
            tx_proposal=prop,
            account_id=await self.mobster.get_account(),
        )
        content = await self.fs_receipt_to_payment_message_content(
            receipt_resp, receipt_message
        )
        # pass our beautifully composed spicy JSON content to auxin.
        # message body is ignored in this case.
        payment_notif = await self.send_message(recipient, "", content=content)
        resp_fut = asyncio.create_task(self.wait_for_response(rpc_id=payment_notif))

        if confirm_tx_timeout:
            logging.debug("Attempting to confirm tx status for %s", recipient)
            status = "tx_status_pending"
            for i in range(confirm_tx_timeout):
                tx_status = await self.mob_request(
                    "get_transaction_log", transaction_log_id=tx_id
                )
                status = (
                    tx_status.get("result", {}).get("transaction_log", {}).get("status")
                )
                if status == "tx_status_succeeded":
                    logging.info(
                        "Tx to %s suceeded - tx data: %s",
                        recipient,
                        tx_status.get("result"),
                    )
                    if receipt_message:
                        await self.send_message(recipient, receipt_message)
                    break
                if status == "tx_status_failed":
                    logging.warning(
                        "Tx to %s failed - tx data: %s",
                        recipient,
                        tx_status.get("result"),
                    )
                    break
                await asyncio.sleep(1)

            if status == "tx_status_pending":
                logging.warning(
                    "Tx to %s timed out - tx data: %s",
                    recipient,
                    tx_status.get("result"),
                )
            resp = await resp_fut
            # the calling function can use these to check the payment status
            resp.status, resp.transaction_log_id = status, tx_id  # type: ignore
            return resp

        return await resp_fut


class QuestionBot(PayBot):
    def __init__(self, bot_number: Optional[str] = None) -> None:
        self.pending_confirmations: dict[str, asyncio.Future[bool]] = {}
        self.pending_answers: dict[str, asyncio.Future[Message]] = {}
        super().__init__(bot_number)

    async def handle_message(self, message: Message) -> Response:
        if message.full_text and (
            message.uuid in self.pending_answers
            or message.source in self.pending_answers
        ):
            probably_future = self.pending_answers.get(
                message.uuid
            ) or self.pending_answers.get(message.source)
            if probably_future:
                probably_future.set_result(message)
            return
        return await super().handle_message(message)

    @hide
    async def do_yes(self, msg: Message) -> Response:
        """Handles 'yes' in response to a pending_confirmation."""
        if (
            msg.uuid not in self.pending_confirmations
            and msg.source not in self.pending_confirmations
        ):
            return "Did I ask you a question?"
        question = self.pending_confirmations.get(
            msg.uuid
        ) or self.pending_confirmations.get(msg.source)
        if question:
            question.set_result(True)
        return None

    @hide
    async def do_no(self, msg: Message) -> Response:
        """Handles 'no' in response to a pending_confirmation."""
        if (
            msg.uuid not in self.pending_confirmations
            and msg.source not in self.pending_confirmations
        ):
            return "Did I ask you a question?"
        question = self.pending_confirmations.get(
            msg.uuid
        ) or self.pending_confirmations.get(msg.source)
        if question:
            question.set_result(False)
        return None

    async def ask_freeform_question(
        self, recipient: str, question_text: str = "What's your favourite colour?"
    ) -> str:
        await self.send_message(recipient, question_text)
        answer_future = self.pending_answers[recipient] = asyncio.Future()
        answer = await answer_future
        self.pending_answers.pop(recipient)
        return answer.full_text or ""

    async def ask_yesno_question(
        self, recipient: str, question_text: str = "Are you sure? yes/no"
    ) -> bool:
        self.pending_confirmations[recipient] = asyncio.Future()
        await self.send_message(recipient, question_text)
        result = await self.pending_confirmations[recipient]
        self.pending_confirmations.pop(recipient)
        return result


async def no_get(request: web.Request) -> web.Response:
    raise web.HTTPFound(location="https://signal.org/")


async def pong_handler(request: web.Request) -> web.Response:
    pong = request.match_info.get("pong")
    session = request.app.get("bot")
    if not session:
        return web.Response(status=504, text="Sorry, no live workers.")
    pong = session.pongs.pop(pong, "")
    if pong == "":
        return web.Response(status=404, text="Sorry, can't find that key.")
    return web.Response(status=200, text=pong)


async def send_message_handler(request: web.Request) -> web.Response:
    """Allow webhooks to send messages to users.
    Turn this off, authenticate, or obfuscate in prod to someone from using your bot to spam people
    """
    account = request.match_info.get("phonenumber")
    bot = request.app.get("bot")
    if not bot:
        return web.Response(status=504, text="Sorry, no live workers.")
    msg_data = await request.text()
    rpc_id = await bot.send_message(
        account, msg_data, endsession=request.query.get("endsession")
    )
    resp = await bot.wait_resp(rpc_id=rpc_id)
    return web.json_response({"status": "sent", "sent_ts": resp.timestamp})


async def admin_handler(request: web.Request) -> web.Response:
    bot = request.app.get("bot")
    if not bot:
        return web.Response(status=504, text="Sorry, no live workers.")
    arg = urllib.parse.unquote(request.query.get("message", "")).strip()
    data = (await request.text()).strip()
    if arg.strip() and data.strip():
        msg = f"{arg}\n{data}"
    else:
        msg = arg or data
    await bot.admin(msg)
    return web.Response(text="OK")


def fmt_ms(ts: int) -> str:
    return datetime.datetime.utcfromtimestamp(ts / 1000).isoformat()


async def metrics(request: web.Request) -> web.Response:
    bot = request.app["bot"]
    return web.Response(
        status=200,
        text="start_time, command, delta\n"
        + "\n".join(
            f"{fmt_ms(t)}, {cmd}, {delta}"
            for t, cmd, delta in bot.signal_roundtrip_latency
        ),
    )


app = web.Application()


async def add_tiprat(_app: web.Application) -> None:
    async def tiprat(request: web.Request) -> web.Response:
        raise web.HTTPFound("https://tiprat.fly.dev", headers=None, reason=None)

    _app.add_routes([web.route("*", "/{tail:.*}", tiprat)])


app.add_routes(
    [
        web.get("/", no_get),
        web.get("/pongs/{pong}", pong_handler),
        web.post("/user/{phonenumber}", send_message_handler),
        web.post("/admin", admin_handler),
        web.get("/metrics", aio.web.server_stats),
        web.get("/csv_metrics", metrics),
    ]
)

# order of operations:
# 1. start memfs
# 2. instanciate Bot, which may call setup_tmpdir
# 3. download
# 4. start process

app.on_startup.append(add_tiprat)
if utils.MEMFS:
    app.on_startup.append(autosave.start_memfs)
    app.on_startup.append(autosave.start_memfs_monitor)


def run_bot(bot: Type[Bot], local_app: web.Application = app) -> None:
    async def start_wrapper(our_app: web.Application) -> None:
        our_app["bot"] = bot()

    local_app.on_startup.append(start_wrapper)
    web.run_app(app, port=8080, host="0.0.0.0", access_log=None)


if __name__ == "__main__":
    run_bot(QuestionBot)<|MERGE_RESOLUTION|>--- conflicted
+++ resolved
@@ -141,14 +141,6 @@
             returncode = await self.proc.wait()
             proc_exit_time = time.time()
             runtime = proc_exit_time - proc_launch_time
-<<<<<<< HEAD
-            if runtime < RESTART_TIME:
-                logging.info("sleeping briefly")
-                await asyncio.sleep(RESTART_TIME**restart_count)
-            logging.warning("auxin-cli exited: %s", returncode)
-            if returncode == 0:
-                logging.info("auxin-cli apparently exited cleanly, not restarting")
-=======
             if runtime > max_backoff * 4:
                 restart_count = 0
             restart_count += 1
@@ -158,7 +150,6 @@
                 logging.info(
                     "%s exiting after %s retries", self.bot_number, restart_count
                 )
->>>>>>> 41a8531e
                 break
             logging.info("%s will restart in %s second(s)", self.bot_number, backoff)
             await asyncio.sleep(backoff)
