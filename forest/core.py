--- conflicted
+++ resolved
@@ -180,7 +180,6 @@
             logging.info("auxin: %s", line)
             return
         if "error" in blob:
-<<<<<<< HEAD
             logging.info("auxin: %s", line)
             error = json.dumps(blob["error"])
             logging.error(
@@ -207,18 +206,6 @@
         except KeyError:
             logging.info("auxin parse error: %s", line)
             traceback.print_exception(*sys.exc_info())
-=======
-            if "traceback" in blob:
-                exception, *tb = blob["traceback"].split("\n")
-                logging.error(termcolor.colored(exception, "red"))
-                # maybe also send this to admin as a signal message
-                for _line in tb:
-                    logging.error(_line)
-            else:
-                logging.error(
-                    "signal-cli error blob: %s", termcolor.colored(blob["error"], "red")
-                )
->>>>>>> 7f0695c6
             return
         return
 
