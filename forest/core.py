--- conflicted
+++ resolved
@@ -52,7 +52,7 @@
 import mc_util
 from forest import autosave, datastore, payments_monitor, pghelp, string_dist, utils
 from forest.cryptography import hash_salt
-from forest.message import AuxinMessage, Message, Reaction, StdioMessage
+from forest.message import AuxinMessage, Message, StdioMessage
 
 try:
     import captcha
@@ -160,7 +160,6 @@
         self.outbox: Queue[dict] = Queue()
         self.exiting = False
         self.start_time = time.time()
-        self.sent_messages: dict[int, JSON] = {}
 
     async def start_process(self) -> None:
         """
@@ -415,16 +414,9 @@
         return rpc_id
 
     async def save_sent_message(self, rpc_id: str, params: dict[str, str]) -> None:
-<<<<<<< HEAD
-        result = await self.pending_requests[rpc_id]
-        logging.info("got timestamp %s for blob %s", result.timestamp, params)
-        self.sent_messages[result.timestamp] = params
-        self.sent_messages[result.timestamp]["reactions"] = {}
-=======
         # do something with sent messages after sending them
         # override in child classes
         pass
->>>>>>> 4caab4f6
 
     # this should maybe yield a future (eep) and/or use signal_rpc_request
     async def send_message(  # pylint: disable=too-many-arguments
@@ -762,8 +754,10 @@
         runs in the bg as batches to avoid a seperate db query for every message
         used for signup metrics
         """
-        if not pghelp.pool.pool:
-            await pghelp.pool.connect(utils.get_secret("DATABASE_URL"), "user_activity")
+        if not self.activity.pool:
+            await self.activity.connect_pg()
+            # mypy can't infer that connect_pg creates pool
+            assert self.activity.pool
         while 1:
             await asyncio.sleep(60)
             if not self.seen_users:
@@ -855,19 +849,7 @@
                 )
 
     async def handle_reaction(self, msg: Message) -> Response:
-        """
-        route a reaction to the original message.
-        #if the number of reactions that message has is a fibonacci number, notify the message's author
-        this is probably flakey, because signal only gives us timestamps and
-        not message IDs
-        """
-        assert isinstance(msg.reaction, Reaction)
-        react = msg.reaction
-        logging.debug("reaction from %s targeting %s", msg.source, react.ts)
-        if react.author != self.bot_number or react.ts not in self.sent_messages:
-            return None
-        self.sent_messages[react.ts]["reactions"][msg.source] = react.emoji
-        logging.debug("found target message %s", repr(self.sent_messages[react.ts]))
+        del msg
         return None
 
     def mentions_us(self, msg: Message) -> bool:
@@ -1122,7 +1104,7 @@
         if not utils.AUXIN:
             return "Can't set payment address without auxin"
         await self.set_profile_auxin(
-            payment_address=mc_util.b58_wrapper_to_b64_public_address(
+            mobilecoin_address=mc_util.b58_wrapper_to_b64_public_address(
                 await self.mobster.ensure_address()
             )
         )
