--- conflicted
+++ resolved
@@ -80,7 +80,7 @@
             except IndexError:
                 bot_number = utils.get_secret("BOT_NUMBER")
         logging.debug("bot number: %s", bot_number)
-        self.bot_number = bot_number.split("_", 1)[0]
+        self.bot_number = bot_number
         self.datastore = datastore.SignalDatastore(bot_number)
         self.proc: Optional[subprocess.Process] = None
         self.auxincli_output_queue: Queue[Message] = Queue()
@@ -883,11 +883,7 @@
         our_app["bot"] = bot()
 
     local_app.on_startup.append(start_wrapper)
-<<<<<<< HEAD
-    web.run_app(app, port=8080, host="0.0.0.0")
-=======
     web.run_app(app, port=8080, host="0.0.0.0", access_log=None)
->>>>>>> d512ff48
 
 
 if __name__ == "__main__":
