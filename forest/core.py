#!/usr/bin/python3.9
# Copyright (c) 2021 MobileCoin Inc.
# Copyright (c) 2021 The Forest Team
"""
The core chatbot framework: Message, Signal, Bot, PayBot, and app
"""
import ast
import asyncio
import asyncio.subprocess as subprocess  # https://github.com/PyCQA/pylint/issues/1469
import base64
import codecs
import datetime
import json
import logging
import os
import signal
import sys
import time
import traceback
import urllib
import uuid
import glob
import secrets
import functools

from asyncio import Queue, StreamReader, StreamWriter
from asyncio.subprocess import PIPE
from decimal import Decimal
from functools import wraps
from textwrap import dedent
from typing import Any, Callable, Optional, Type, Union, Awaitable, Tuple

import aiohttp
import termcolor
from aiohttp import web
from phonenumbers import NumberParseException
from prometheus_async import aio
from prometheus_client import Histogram, Summary
from ulid2 import generate_ulid_as_base32 as get_uid

# framework
import mc_util
from forest import autosave, datastore, payments_monitor, pghelp, utils, string_dist
from forest.message import AuxinMessage, Message, StdioMessage

JSON = dict[str, Any]
Response = Union[str, list, dict[str, str], None]
AsyncFunc = Callable[..., Awaitable]

roundtrip_histogram = Histogram("roundtrip_h", "Roundtrip message response time")  # type: ignore
roundtrip_summary = Summary("roundtrip_s", "Roundtrip message response time")

MessageParser = AuxinMessage if utils.AUXIN else StdioMessage
logging.info("Using message parser: %s", MessageParser)
fee_pmob = int(1e12 * 0.0004)
try:
    import captcha
except ImportError:
    captcha = None  # type:ignore


def rpc(
    method: str, param_dict: Optional[dict] = None, _id: str = "1", **params: Any
) -> dict:
    return {
        "jsonrpc": "2.0",
        "method": method,
        "id": _id,
        "params": (param_dict or {}) | params,
    }


class Signal:
    """
    Represents a signal-cli/auxin-cli session.
    Lifecycle: Downloads the datastore, runs and restarts signal client,
    tries to gracefully kill signal and upload before exiting.
    I/O: reads signal client's output into inbox,
    has methods for sending commands to the signal client, and
    actually writes those json blobs to signal client's stdin.
    """

    def __init__(self, bot_number: Optional[str] = None) -> None:
        if not bot_number:
            try:
                bot_number = utils.signal_format(sys.argv[1])
                assert bot_number is not None
            except IndexError:
                bot_number = utils.get_secret("BOT_NUMBER")
        logging.debug("bot number: %s", bot_number)
        self.bot_number = bot_number
        self.datastore = datastore.SignalDatastore(bot_number)
        self.proc: Optional[subprocess.Process] = None
        self.inbox: Queue[Message] = Queue()
        self.outbox: Queue[dict] = Queue()
        self.exiting = False
        self.start_time = time.time()

    async def start_process(self) -> None:
        """
        Add SIGINT handlers. Download datastore.
        (Re)start signal client and launch reading and writing with it.
        """
        # things that don't work: loop.add_signal_handler(async_shutdown) - TypeError
        # signal.signal(sync_signal_handler) - can't interact with loop
        loop = asyncio.get_running_loop()
        loop.add_signal_handler(signal.SIGINT, self.sync_signal_handler)
        logging.debug("added signal handler, downloading...")
        if utils.DOWNLOAD:
            await self.datastore.download()
        write_task: Optional[asyncio.Task] = None
        restart_count = 0
        max_backoff = 15
        while self.sigints == 0 and not self.exiting:
            path = (
                utils.get_secret("SIGNAL_CLI_PATH")
                or f"{utils.ROOT_DIR}/{'auxin' if utils.AUXIN else 'signal'}-cli"
            )
            # this?? can blocks forever if the file doesn't exist??
            if not os.path.exists(path):
                raise FileNotFoundError(
                    f"{path} doesn't exist! Try symlinking {utils.SIGNAL} to the working directory"
                )
            if utils.AUXIN:
                path += " --download-path /tmp"
            else:
                path += " --trust-new-identities always"
            command = f"{path} --config {utils.ROOT_DIR} --user {self.bot_number} jsonRpc".split()
            logging.info(command)
            proc_launch_time = time.time()
            # this ought to FileNotFoundError but doesn't
            self.proc = await asyncio.create_subprocess_exec(
                *command, stdin=PIPE, stdout=PIPE
            )
            logging.info(
                "started %s @ %s with PID %s",
                utils.SIGNAL,
                self.bot_number,
                self.proc.pid,
            )
            assert self.proc.stdout and self.proc.stdin
            asyncio.create_task(self.read_signal_stdout(self.proc.stdout))
            # prevent the previous signal client's write task from stealing commands from the outbox queue
            if write_task:
                write_task.cancel()
            write_task = asyncio.create_task(self.write_commands(self.proc.stdin))
            returncode = await self.proc.wait()
            proc_exit_time = time.time()
            runtime = proc_exit_time - proc_launch_time
            if runtime > max_backoff * 4:
                restart_count = 0
            restart_count += 1
            backoff = 0.5 * (2**restart_count - 1)
            logging.warning("Signal exited with returncode %s", returncode)
            if backoff > max_backoff:
                logging.info(
                    "%s exiting after %s retries", self.bot_number, restart_count
                )
                break
            logging.info("%s will restart in %s second(s)", self.bot_number, backoff)
            await asyncio.sleep(backoff)

    sigints = 0

    def sync_signal_handler(self, *_: Any) -> None:
        """Try to start async_shutdown and/or just sys.exit"""
        logging.info("handling sigint. sigints: %s", self.sigints)
        self.sigints += 1
        self.exiting = True
        try:
            loop = asyncio.get_running_loop()
            logging.info("got running loop, scheduling async_shutdown")
            asyncio.run_coroutine_threadsafe(self.async_shutdown(), loop)
        except RuntimeError:
            asyncio.run(self.async_shutdown())
        if self.sigints >= 3:
            sys.exit(1)

    async def async_shutdown(self, *_: Any, wait: bool = False) -> None:
        """
        Upload our datastore, close postgres connections pools, kill signal, kill autosave, exit
        """
        logging.info("starting async_shutdown")
        # if we're downloading, then we upload too
        if utils.UPLOAD:
            await self.datastore.upload()
        # ideally also cancel Bot.restart_task
        if self.proc:
            try:
                self.proc.kill()
                if wait and utils.UPLOAD:
                    await self.proc.wait()
                    await self.datastore.upload()
            except ProcessLookupError:
                logging.info(f"no {utils.SIGNAL} process")
        if utils.UPLOAD:
            await self.datastore.mark_freed()
        await pghelp.close_pools()
        # this still deadlocks. see https://github.com/forestcontact/forest-draft/issues/10
        if autosave._memfs_process:
            executor = autosave._memfs_process._get_executor()
            logging.info(executor)
            executor.shutdown(wait=False, cancel_futures=True)
        logging.info("exited".center(60, "="))
        sys.exit(0)  # equivelent to `raise SystemExit()`
        logging.info("called sys.exit but still running, trying os._exit")
        # call C fn _exit() without calling cleanup handlers, flushing stdio buffers, etc.
        os._exit(1)

    def handle_task(
        self,
        task: asyncio.Task,
        *,
        _func: Optional[AsyncFunc] = None,
        f_args: Optional[dict] = None,
        **params: str,
    ) -> None:
        """
        Done callback which logs task done result and/or restarts a task on error
        args:
            task (asyncio.task): Finished task
            _func (AsyncFunc): Async function to restart
            f_args (dict): Args to pass to function on restart
        """
        name = task.get_name()
        if _func:
            name = _func.__name__
        try:
            result = task.result()
            logging.info("final result of %s was %s", name, result)
        except asyncio.CancelledError:
            logging.info("task %s was cancelled", name)
        except Exception:  # pylint: disable=broad-except
            logging.exception("%s errored", name)
            if self.sigints > 1:
                return
            if callable(_func) and asyncio.iscoroutinefunction(_func):
                if isinstance(f_args, dict):
                    task = asyncio.create_task(_func(**f_args))
                else:
                    task = asyncio.create_task(_func())
                task.add_done_callback(
                    functools.partial(
                        self.handle_task, _func=_func, f_args=f_args, **params
                    )
                )
                if hasattr(self, params.get("attr", "")):
                    setattr(self, params["attr"], task)
                logging.info("%s restarting", name)

    async def read_signal_stdout(self, stream: StreamReader) -> None:
        """Read auxin-cli/signal-cli output but delegate handling it"""
        while True:
            line = (await stream.readline()).decode().strip()
            if not line:
                break
            await self.decode_signal_line(line)
        logging.info("stopped reading signal stdout")

    async def decode_signal_line(self, line: str) -> None:
        "decode json and log errors"
        if '{"jsonrpc":"2.0","result":[],"id":"receive"}' not in line:
            pass  # logging.debug("signal: %s", line)
        try:
            blob = json.loads(line)
        except json.JSONDecodeError:
            logging.info("signal: %s", line)
            return
        if "error" in blob:
            logging.info("signal: %s", line)
            error = json.dumps(blob["error"])
            logging.error(
                json.dumps(blob).replace(error, termcolor.colored(error, "red"))
            )
            if "traceback" in blob:
                exception, *tb = blob["traceback"].split("\n")
                logging.error(termcolor.colored(exception, "red"))
                # maybe also send this to admin as a signal message
                for _line in tb:
                    logging.error(_line)
        # {"jsonrpc":"2.0","method":"receive","params":{"envelope":{"source":"+16176088864","sourceNumber":"+16176088864","sourceUuid":"412e180d-c500-4c60-b370-14f6693d8ea7","sourceName":"sylv","sourceDevice":3,"timestamp":1637290344242,"dataMessage":{"timestamp":1637290344242,"message":"/ping","expiresInSeconds":0,"viewOnce":false}},"account":"+447927948360"}}
        try:
            await self.enqueue_blob_messages(blob)
        except KeyError:
            logging.info("signal parse error: %s", line)
            traceback.print_exception(*sys.exc_info())
        return

    async def enqueue_blob_messages(self, blob: JSON) -> None:
        "turn rpc blobs into the appropriate number of Messages and put them in the inbox"
        message_blob: Optional[JSON] = None
        logging.info(blob)
        if "params" in blob:
            if isinstance(blob["params"], list):
                for msg in blob["params"]:
                    if not blob.get("content", {}).get("receipt_message", {}):
                        await self.inbox.put(MessageParser(msg))
            message_blob = blob["params"]
        if "result" in blob:
            if isinstance(blob["result"], list):
                # idt this happens anymore, remove?
                logging.info("results list code path")
                for msg in blob["result"]:
                    if not blob.get("content", {}).get("receipt_message", {}):
                        await self.inbox.put(MessageParser(msg))
            elif isinstance(blob["result"], dict):
                message_blob = blob
            else:
                logging.warning(blob["result"])
        if "error" in blob:
            message_blob = blob
        if message_blob:
            return await self.inbox.put(MessageParser(message_blob))

    # In the next section, we see how the outbox queue is populated and consumed

    pending_requests: dict[str, asyncio.Future[Message]] = {}
    pending_messages_sent: dict[str, dict] = {}

    async def wait_for_response(
        self, req: Optional[dict] = None, rpc_id: str = ""
    ) -> Message:
        """
        if a req is given, put in the outbox with along with a future for its result.
        if an rpc_id or req was given, wait for that future and return the result from
        auxin-cli/signal-cli
        """
        if req:
            rpc_id = req["method"] + "-" + get_uid()
            logging.info("expecting response id: %s", rpc_id)
            req["id"] = rpc_id
            self.pending_requests[rpc_id] = asyncio.Future()
            self.pending_messages_sent[rpc_id] = req
            await self.outbox.put(req)
        # when the result is received, the future will be set
        response = await self.pending_requests[rpc_id]
        self.pending_requests.pop(rpc_id)
        return response

    async def signal_rpc_request(self, method: str, **params: Any) -> Message:
        """Sends a jsonRpc command to signal-cli or auxin-cli"""
        return await self.wait_for_response(req=rpc(method, **params))

    async def set_profile_auxin(
        self,
        given_name: Optional[str] = "",
        family_name: Optional[str] = "",
        payment_address: Optional[str] = "",
        profile_path: Optional[str] = None,
    ) -> str:
        """set given and family name, payment address (must be b64 format),
        and profile picture"""
        params: JSON = {"name": {"givenName": given_name}}
        if given_name and family_name:
            params["name"]["familyName"] = family_name
        if payment_address:
            params["mobilecoinAddress"] = payment_address
        if profile_path:
            params["avatarFile"] = profile_path
        rpc_id = f"setProfile-{get_uid()}"
        await self.outbox.put(rpc("setProfile", params, rpc_id))
        return rpc_id

    # this should maybe yield a future (eep) and/or use signal_rpc_request
    async def send_message(  # pylint: disable=too-many-arguments
        self,
        recipient: Optional[str],
        msg: Response,
        group: Optional[str] = None,  # maybe combine this with recipient?
        endsession: bool = False,
        attachments: Optional[list[str]] = None,
        content: str = "",
    ) -> str:
        """
        Builds send command for the specified recipient in jsonrpc format and
        writes to the built command to the underlying signal engine. Supports
        multiple messages.

        Parameters
        -----------
        recipient `Optional[str]`:
            phone number of recepient (if individual user)
        msg `Response`:
            text message to recipient
        group 'Optional[str]':
            group to send message to if specified
        endsession `bool`:
            if specified as True, will reset session key
        attachments 'Optional[list[str]]`
            list of media attachments to upload
        content `str`:
            json string specifying raw message content to be serialized into protobufs
        """
        # Consider inferring desination
        if recipient and group:  # (recipient or group):
            raise ValueError(
                "either a group or individual recipient must be specified, not both; "
                f"got {recipient} and {group}"
            )
        if not recipient and not group:
            raise ValueError(
                f"need either a recipient or a group, got {recipient} and {group}"
            )

        if isinstance(msg, list):
            # return the last stamp
            return [
                await self.send_message(recipient, m, group, endsession, attachments)
                for m in msg
            ][-1]
        if isinstance(msg, dict):
            msg = "\n".join((f"{key}:\t{value}" for key, value in msg.items()))

        params: JSON = {"message": msg}
        if endsession:
            params["end_session"] = True
        if attachments:
            params["attachments"] = attachments
        if content:
            params["content"] = content
        if group:
            if utils.AUXIN:
                logging.error("setting a group message, but auxin doesn't support this")
            params["group-id"] = group
        elif recipient:
            try:
                assert recipient == utils.signal_format(recipient)
            except (AssertionError, NumberParseException):
                try:
                    assert recipient == str(uuid.UUID(recipient))
                except (AssertionError, ValueError) as e:
                    logging.error(
                        "not sending message to invalid recipient %s. error: %s",
                        recipient,
                        e,
                    )
                    return ""
            params["destination" if utils.AUXIN else "recipient"] = str(recipient)
        # maybe use rpc() instead
        rpc_id = f"send-{get_uid()}"
        json_command: JSON = {
            "jsonrpc": "2.0",
            "id": rpc_id,
            "method": "send",
            "params": params,
        }
        self.pending_messages_sent[rpc_id] = json_command
        self.pending_requests[rpc_id] = asyncio.Future()
        await self.outbox.put(json_command)
        return rpc_id

    async def admin(self, msg: Response) -> None:
        "send a message to admin"
        await self.send_message(utils.get_secret("ADMIN"), msg)

    async def respond(self, target_msg: Message, msg: Response) -> str:
        """Respond to a message depending on whether it's a DM or group"""
        logging.info(target_msg.source)
        if not target_msg.source:
            logging.error(target_msg.blob)
        if not utils.AUXIN and target_msg.group:
            return await self.send_message(None, msg, group=target_msg.group)
        destination = target_msg.source or target_msg.uuid
        return await self.send_message(destination, msg)

    async def send_reaction(self, target_msg: Message, emoji: str) -> None:
        """Send a reaction. Protip: you can use e.g. \N{GRINNING FACE} in python"""
        react = {
            "target-author": target_msg.source,
            "target-timestamp": target_msg.timestamp,
        }
        if target_msg.group:
            react["group"] = target_msg.group
        cmd = rpc(
            "sendReaction",
            param_dict=react,
            emoji=emoji,
            recipient=target_msg.source,
        )
        await self.outbox.put(cmd)

    backoff = False
    messages_until_rate_limit = 50.0
    last_update = time.time()

    def update_and_check_rate_limit(self) -> bool:
        """Returns whether we think signal server will rate limit us for sending a
        message right now"""
        elapsed, self.last_update = (time.time() - self.last_update, time.time())
        rate = 1  # theoretically 1 at least message per second is allowed
        self.messages_until_rate_limit = min(
            self.messages_until_rate_limit + elapsed * rate, 60
        )
        return self.messages_until_rate_limit > 1

    async def write_commands(self, pipe: StreamWriter) -> None:
        """Encode and write pending auxin-cli/signal-cli commands"""
        while True:
            command = await self.outbox.get()
            if self.backoff:
                logging.info("pausing message writes before retrying")
                await asyncio.sleep(4)
                self.backoff = False
            while not self.update_and_check_rate_limit():
                logging.info(
                    "waiting for rate limit (current: %s)",
                    self.messages_until_rate_limit,
                )
                await asyncio.sleep(1)
            self.messages_until_rate_limit -= 1
            if not command.get("method"):
                logging.error("command without method: %s", command)
            if command.get("method") != "receive":
                logging.info("input to signal: %s", json.dumps(command))
            if pipe.is_closing():
                logging.error("signal stdin pipe is closed")
            pipe.write(json.dumps(command).encode() + b"\n")
            await pipe.drain()


def is_admin(msg: Message) -> bool:
    return (
        msg.source == utils.get_secret("ADMIN")
        or msg.uuid == utils.get_secret("ADMIN")
        or msg.group == utils.get_secret("ADMIN_GROUP")
        or msg.source in utils.get_secret("ADMINS").split(",")
        or msg.uuid in utils.get_secret("ADMINS")
    )


def requires_admin(command: Callable) -> Callable:
    @wraps(command)
    async def admin_command(self: "Bot", msg: Message) -> Response:
        if is_admin(msg):
            return await command(self, msg)
        return "you must be an admin to use this command"

    admin_command.admin = True  # type: ignore
    admin_command.hide = True  # type: ignore
    return admin_command


def hide(command: Callable) -> Callable:
    @wraps(command)
    async def hidden_command(self: "Bot", msg: Message) -> Response:
        return await command(self, msg)

    hidden_command.hide = True  # type: ignore
    return hidden_command


Datapoint = tuple[int, str, float]  # timestamp in ms, command/info, latency in seconds


class Bot(Signal):
    """Handles messages and command dispatch, as well as basic commands.
    Must be instantiated within a running async loop.
    Subclass this with your own commands.
    """

    def __init__(self, bot_number: Optional[str] = None) -> None:
        """Creates AND STARTS a bot that routes commands to do_x handlers"""
        self.client_session = aiohttp.ClientSession()
        self.mobster = payments_monitor.StatefulMobster()
        self.pongs: dict[str, str] = {}
        self.signal_roundtrip_latency: list[Datapoint] = []
        self.pending_response_tasks: list[asyncio.Task] = []
        self.commands = [
            name.removeprefix("do_") for name in dir(self) if name.startswith("do_")
        ]
        self.visible_commands = [
            name
            for name in self.commands
            if not hasattr(getattr(self, f"do_{name}"), "hide")
        ]
        super().__init__(bot_number)
        self.restart_task = asyncio.create_task(
            self.start_process()
        )  # maybe cancel on sigint?
        self.handle_messages_task = asyncio.create_task(self.handle_messages())
        self.handle_messages_task.add_done_callback(
            functools.partial(
                self.handle_task,
                _func=self.handle_messages,
                attr="handle_messages_task",
            )
        )
        self.restart_task.add_done_callback(functools.partial(self.handle_task))

    async def handle_messages(self) -> None:
        """
        Read messages from the queue. If it matches a pending request to auxin-cli/signal-cli,
        set the result for that request. If said result is being rate limited, retry sending it
        after pausing. Otherwise, concurrently respond to each message.
        """
        while True:
            message = await self.inbox.get()
            if message.id and message.id in self.pending_requests:
                logging.debug("setting result for future %s: %s", message.id, message)
                self.pending_requests[message.id].set_result(message)
                if (
                    message.error
                    and "status: 413" in message.error["data"]
                    and message.id in self.pending_messages_sent
                ):
                    sent_json_message = self.pending_messages_sent.pop(message.id)
                    warn = termcolor.colored(
                        "waiting to retry send after rate limit. message: %s", "red"
                    )
                    logging.warning(warn, sent_json_message)
                    self.backoff = True
                    await asyncio.sleep(4)
                    rpc_id = f"retry-send-{get_uid()}"
                    self.pending_messages_sent[rpc_id] = sent_json_message
                    self.pending_requests[rpc_id] = asyncio.Future()
                    await self.outbox.put(sent_json_message)
                continue
            self.pending_response_tasks = [
                task for task in self.pending_response_tasks if not task.done()
            ] + [asyncio.create_task(self.respond_and_collect_metrics(message))]

    # maybe this is merged with dispatch_message?
    async def respond_and_collect_metrics(self, message: Message) -> None:
        """
        Pass each message to handle_message. Notify an admin if an error happens.
        If that returns a non-empty string, send it as a reply,
        then record how long this took.
        """
        rpc_id = None
        start_time = time.time()
        try:
            response = await self.handle_message(message)
            if response is not None:
                rpc_id = await self.respond(message, response)
        except:  # pylint: disable=bare-except
            exception_traceback = "".join(traceback.format_exception(*sys.exc_info()))
            self.pending_response_tasks.append(
                asyncio.create_task(self.admin(f"{message}\n{exception_traceback}"))
            )
        python_delta = round(time.time() - start_time, 3)
        note = message.arg0 or ""
        if rpc_id:
            logging.debug("awaiting future %s", rpc_id)
            result = await self.wait_for_response(rpc_id=rpc_id)
            roundtrip_delta = (result.timestamp - message.timestamp) / 1000
            self.signal_roundtrip_latency.append(
                (message.timestamp, note, roundtrip_delta)
            )
            roundtrip_summary.observe(roundtrip_delta)  # type: ignore
            roundtrip_histogram.observe(roundtrip_delta)  # type: ignore
            logging.info("noted roundtrip time: %s", roundtrip_delta)
            if utils.get_secret("ADMIN_METRICS"):
                await self.admin(
                    f"command: {note}. python delta: {python_delta}s. roundtrip delta: {roundtrip_delta}s",
                )

    def is_command(self, msg: Message) -> bool:
        # "mentions":[{"name":"+447927948360","number":"+447927948360","uuid":"fc4457f0-c683-44fe-b887-fe3907d7762e","start":0,"length":1}
        has_slash = msg.full_text and msg.full_text.startswith("/")
        return has_slash or any(
            mention.get("number") == self.bot_number for mention in msg.mentions
        )

    def match_command(self, msg: Message) -> str:
        if not msg.arg0:
            return ""
        # happy part direct match
        if hasattr(self, "do_" + msg.arg0):
            return msg.arg0
        # always match in dms, only match /commands or @bot in groups
        if utils.get_secret("ENABLE_MAGIC") and (not msg.group or self.is_command(msg)):
            # don't leak admin commands
            valid_commands = self.commands if is_admin(msg) else self.visible_commands
            # closest match
            score, cmd = string_dist.match(msg.arg0, valid_commands)
            if score < (float(utils.get_secret("TYPO_THRESHOLD") or 0.3)):
                return cmd
            # check if there's a unique expansion
            expansions = [
                expanded_cmd
                for expanded_cmd in valid_commands
                if cmd.startswith(msg.arg0)
            ]
            if len(expansions) == 1:
                return expansions[0]
        return ""

    async def handle_message(self, message: Message) -> Response:
        """Method dispatch to do_x commands and goodies.
        Overwrite this to add your own non-command logic,
        but call super().handle_message(message) at the end"""
        # try to get a direct match, or a fuzzy match if appropriate
        if cmd := self.match_command(message):
            # invoke the function and return the response
            return await getattr(self, "do_" + cmd)(message)
        if message.text == "TERMINATE":
            return "signal session reset"
        return await self.default(message)

    def documented_commands(self) -> str:
        commands = ", ".join(
            name.removeprefix("do_")
            for name in dir(self)
            if name.startswith("do_")
            and not hasattr(getattr(self, name), "hide")
            and hasattr(getattr(self, name), "__doc__")
        )
        return f'Documented commands: {commands}\n\nFor more info about a command, try "help" [command]'

    async def default(self, message: Message) -> Response:
        "Default response. Override in your class to change this behavior"
        resp = "That didn't look like a valid command!\n" + self.documented_commands()
        # if it messages an echoserver, don't get in a loop (or groups)
        if message.text and not (message.group or message.text == resp):
            return resp
        return None

    async def do_help(self, msg: Message) -> Response:
        """
        help [command]. see the documentation for command, or all commands
        """
        if msg.text and "Documented commands" in msg.text:
            return None
        if msg.arg1:
            try:
                doc = getattr(self, f"do_{msg.arg1}").__doc__
                if doc:
                    if hasattr(getattr(self, f"do_{msg.arg1}"), "hide"):
                        raise AttributeError("Pretend this never happened.")
                    return dedent(doc).strip()
                return f"{msg.arg1} isn't documented, sorry :("
            except AttributeError:
                return f"No such command '{msg.arg1}'"
        else:
            resp = self.documented_commands()
        return resp

    async def do_printerfact(self, _: Message) -> str:
        "Learn a fact about printers"
        async with self.client_session.get(
            utils.get_secret("FACT_SOURCE") or "https://colbyolson.com/printers"
        ) as resp:
            fact = await resp.text()
        return fact.strip()

    @requires_admin
    async def do_eval(self, msg: Message) -> Response:
        """Evaluates a few lines of Python. Preface with "return" to reply with result."""

        async def async_exec(stmts: str, env: Optional[dict] = None) -> Any:
            parsed_stmts = ast.parse(stmts)
            fn_name = "_async_exec_f"
            my_fn = f"async def {fn_name}(): pass"
            parsed_fn = ast.parse(my_fn)
            for node in parsed_stmts.body:
                ast.increment_lineno(node)
            assert isinstance(parsed_fn.body[0], ast.AsyncFunctionDef)
            # replace the empty async def _async_exec_f(): pass body
            # with the AST parsed from the message
            parsed_fn.body[0].body = parsed_stmts.body
            code = compile(parsed_fn, filename="<ast>", mode="exec")
            exec(code, env or globals())  # pylint: disable=exec-used
            # pylint: disable=eval-used
            return await eval(f"{fn_name}()", env or locals())

        if msg.full_text and len(msg.tokens) > 1:
            source_blob = msg.full_text.replace(msg.arg0, "", 1).lstrip("/ ")
            env = globals()
            env.update(locals())
            return str(await async_exec(source_blob, env))
        return None

    def get_recipients(self) -> list[dict[str, str]]:
<<<<<<< HEAD
        """Returns a list of all known recipients by parsing underlying datastore. """
        return [
            r
            for r in json.loads(
                open(f"data/{self.bot_number}.d/recipients-store").read()
            ).get("recipients")
        ]
=======
        """Returns a list of all known recipients by parsing underlying datastore."""
        return json.loads(
            open(f"data/{self.bot_number}.d/recipients-store").read()
        ).get("recipients", [])
>>>>>>> 97657b0d

    def get_uuid_by_phone(self, phonenumber: str) -> Optional[str]:
        """Queries the recipients-store file for a UUID, provided a phone number."""
        if phonenumber.startswith("+"):
            maybe_recipient = [
                recipient
                for recipient in self.get_recipients()
                if phonenumber == recipient.get("number")
            ]
            if maybe_recipient:
                return maybe_recipient[0]["uuid"]
        return None

<<<<<<< HEAD
    def get_number_by_uuid(self, uuid:str) -> Optional[str]:
        """Queries the recipients-store file for a phone number, provided a uuid."""
        if uuid.count("-") == 4:
            maybe_recipient = [
                recipient
                for recipient in self.get_recipients()
                if phonenumber == recipient.get("uuid")
=======
    def get_number_by_uuid(self, uuid_: str) -> Optional[str]:
        """Queries the recipients-store file for a phone number, provided a uuid."""
        if uuid_.count("-") == 4:
            maybe_recipient = [
                recipient
                for recipient in self.get_recipients()
                if uuid_ == recipient.get("uuid")
>>>>>>> 97657b0d
            ]
            if maybe_recipient:
                return maybe_recipient[0]["number"]
        return None

    async def do_ping(self, message: Message) -> str:
        """replies to /ping with /pong"""
        if message.text:
            return f"/pong {message.text}"
        return "/pong"

    @hide
    async def do_pong(self, message: Message) -> str:
        """Stashes the message in context so it's accessible externally."""
        if message.arg1 and message.arg2:
            self.pongs[message.arg1] = message.arg2
            return f"OK, stashing {len(message.arg2)} at {message.arg1}"
        if message.text:
            self.pongs[message.text] = message.text
            return f"OK, stashing {message.text}"
        return "OK"

    async def do_signalme(self, _: Message) -> Response:
        """signalme
        Returns a link to share the bot with friends!"""
        return f"https://signal.me/#p/{self.bot_number}"

    @hide
    async def do_rot13(self, msg: Message) -> Response:
        """rot13 encodes the message.
        > rot13 hello world
        uryyb jbeyq"""
        return codecs.encode(msg.text, "rot13")

    @hide
    async def do_uptime(self, _: Message) -> str:
        """Returns a message containing the bot uptime."""
        tot_mins, sec = divmod(int(time.time() - self.start_time), 60)
        hr, mins = divmod(tot_mins, 60)
        t = "Uptime: "
        t += f"{hr}h" if hr else ""
        t += f"{mins}m" if mins else ""
        t += f"{sec}s"
        return t


class PayBot(Bot):
    PAYMENTS_HELPTEXT = """Enable Signal Pay:

    1. In Signal, tap “🠔“ & tap on your profile icon in the top left & tap *Settings*

    2. Tap *Payments* & tap *Activate Payments*

    For more information on Signal Payments visit:

    https://support.signal.org/hc/en-us/articles/360057625692-In-app-Payments"""

    @requires_admin
    async def do_fsr(self, msg: Message) -> Response:
        """
        Make a request to the Full-Service instance behind the bot. Admin-only.
        ie) /fsr [command] ([arg1] [val1]( [arg2] [val2])...)"""
        if not msg.tokens:
            return "/fsr [command] ([arg1] [val1]( [arg2] [val2]))"
        if len(msg.tokens) == 1:
            return await self.mobster.req(dict(method=msg.tokens[0]))
        if (len(msg.tokens) % 2) == 1:
            fsr_command = msg.tokens[0]
            fsr_keys = msg.tokens[1::2]
            fsr_values = msg.tokens[2::2]
            params = dict(zip(fsr_keys, fsr_values))
            return str(await self.mobster.req_(fsr_command, **params))
        return "/fsr [command] ([arg1] [val1]( [arg2] [val2])...)"

    @requires_admin
    async def do_balance(self, _: Message) -> Response:
        """Returns bot balance in MOB."""
        return f"Bot has balance of {mc_util.pmob2mob(await self.mobster.get_balance()).quantize(Decimal('1.0000'))} MOB"

    async def handle_message(self, message: Message) -> Response:
        if message.payment:
            asyncio.create_task(self.handle_payment(message))
            return None
        return await super().handle_message(message)

    async def get_user_balance(self, account: str) -> float:
        res = await self.mobster.ledger_manager.get_usd_balance(account)
        return float(round(res[0].get("balance"), 2))

    async def handle_payment(self, message: Message) -> None:
        """Decode the receipt, then update balances.
        Blocks on transaction completion, run concurrently"""
        assert message.payment
        logging.info(message.payment)
        amount_pmob = await self.mobster.get_receipt_amount_pmob(
            message.payment["receipt"]
        )
        if amount_pmob is None:
            await self.respond(
                message, "That looked like a payment, but we couldn't parse it"
            )
            return
        amount_mob = float(mc_util.pmob2mob(amount_pmob))
        amount_usd_cents = round(amount_mob * await self.mobster.get_rate() * 100)
        await self.mobster.ledger_manager.put_pmob_tx(
            message.source,
            amount_usd_cents,
            amount_pmob,
            message.payment.get("note"),
        )
        await self.respond(
            message,
            f"Thank you for sending {float(amount_mob)} MOB ({amount_usd_cents / 100} USD)",
        )
        await self.respond(message, await self.payment_response(message, amount_pmob))

    async def payment_response(self, msg: Message, amount_pmob: int) -> Response:
        del msg, amount_pmob  # shush linters
        return "This bot doesn't have a response for payments."

    async def get_address(self, recipient: str) -> Optional[str]:
        "get a receipient's mobilecoin address"
        result = await self.signal_rpc_request("getPayAddress", peer_name=recipient)
        b64_address = (
            result.blob.get("Address", {}).get("mobileCoinAddress", {}).get("address")
        )
        if result.error or not b64_address:
            logging.info("bad address: %s", result.blob)
            return None
        address = mc_util.b64_public_address_to_b58_wrapper(b64_address)
        return address

    async def do_address(self, msg: Message) -> Response:
        """
        /address
        Returns your MobileCoin address (in standard b58 format.)"""
        address = await self.get_address(msg.source)
        return address or "Sorry, couldn't get your MobileCoin address"

    @requires_admin
    async def do_set_profile(self, message: Message) -> Response:
        """Renames bot (requires admin) - accepts first name, last name, and address."""
        user_image = None
        if message.attachments and len(message.attachments):
            await asyncio.sleep(2)
            attachment_info = message.attachments[0]
            attachment_path = attachment_info.get("fileName")
            timestamp = attachment_info.get("uploadTimestamp")
            if attachment_path is None:
                attachment_paths = glob.glob(f"/tmp/unnamed_attachment_{timestamp}.*")
                if attachment_paths:
                    user_image = attachment_paths.pop()
            else:
                user_image = f"/tmp/{attachment_path}"
        if user_image or (message.tokens and len(message.tokens) > 0):
            await self.set_profile_auxin(
                given_name=message.arg1,
                family_name=message.arg2,
                payment_address=message.arg3,
                profile_path=user_image,
            )
            return "OK"
        return "pass arguments for rename"

    async def mob_request(self, method: str, **params: Any) -> dict:
        """Pass a request through to full-service, but send a message to an admin in case of error"""
        result = await self.mobster.req_(method, **params)
        if "error" in result:
            await self.admin(f"{result}\nReturned by:\n\n{str(params)[:1024]}...")
        return result

    async def fs_receipt_to_payment_message_content(
        self, fs_receipt: dict, note: str = ""
    ) -> str:
        full_service_receipt = fs_receipt["result"]["receiver_receipts"][0]
        # this gets us a Receipt protobuf
        b64_receipt = mc_util.full_service_receipt_to_b64_receipt(full_service_receipt)
        # serde expects bytes to be u8[], not b64
        u8_receipt = [int(char) for char in base64.b64decode(b64_receipt)]
        tx = {"mobileCoin": {"receipt": u8_receipt}}
        note = note or "check out this java-free payment notification"
        payment = {"Item": {"notification": {"note": note, "Transaction": tx}}}
        # SignalServiceMessageContent protobuf represented as JSON (spicy)
        # destination is outside the content so it doesn't matter,
        # but it does contain the bot's profileKey
        resp = await self.signal_rpc_request(
            "send", simulate=True, message="", destination="+15555555555"
        )
        content_skeletor = json.loads(resp.blob["simulate_output"])
        content_skeletor["dataMessage"]["body"] = None
        content_skeletor["dataMessage"]["payment"] = payment
        return json.dumps(content_skeletor)

    async def build_gift_code(self, amount_pmob: int) -> list[str]:
        """Builds a gift code and returns a list of messages to send, given an amount in pMOB."""
        raw_prop = await self.mob_request(
            "build_gift_code",
            account_id=await self.mobster.get_account(),
            value_pmob=str(int(amount_pmob)),
            fee=str(fee_pmob),
            memo="Gift code built with MOBot!",
        )
        prop = raw_prop["result"]["tx_proposal"]
        b58_code = raw_prop["result"]["gift_code_b58"]
        submitted = await self.mob_request(
            "submit_gift_code",
            tx_proposal=prop,
            gift_code_b58=b58_code,
            from_account_id=await self.mobster.get_account(),
        )
        b58 = submitted.get("result", {}).get("gift_code", {}).get("gift_code_b58")
        return [
            "Built Gift Code",
            b58,
            f"redeemable for {str(mc_util.pmob2mob(amount_pmob - fee_pmob)).rstrip('0')} MOB",
        ]

    # FIXME: clarify signature and return details/docs
    async def send_payment(  # pylint: disable=too-many-locals
        self,
        recipient: str,
        amount_pmob: int,
        receipt_message: str = "Transaction sent!",
        confirm_tx_timeout: int = 0,
        **params: Any,
    ) -> Optional[Message]:
        """
        If confirm_tx_timeout is not 0, we wait that many seconds for the tx
        to complete before sending receipt_message to receipient
        params are pasted to the full-service build_transaction call.
        some useful params are comment and input_txo_ids
        """
        address = await self.get_address(recipient)
        account_id = await self.mobster.get_account()
        if not address:
            await self.send_message(
                recipient,
                "Sorry, couldn't get your MobileCoin address. Please make sure you have payments enabled, and have messaged me from your phone!",
            )
            return None
        # TODO: add explicit utxo handling
        raw_prop = await self.mob_request(
            "build_transaction",
            account_id=account_id,
            recipient_public_address=address,
            value_pmob=str(int(amount_pmob)),
            fee=str(int(1e12 * 0.0004)),
            **params,
        )
        prop = raw_prop.get("result", {}).get("tx_proposal")
        tx_id = raw_prop.get("result", {}).get("transaction_log_id")
        # this is to NOT log transactions into the full service DB if the sender
        # wants it private.
        if confirm_tx_timeout:
            # putting the account_id into the request logs it to full service,
            tx_result = await self.mob_request(
                "submit_transaction",
                tx_proposal=prop,
                comment=params.get("comment", ""),
                account_id=account_id,
            )
        elif not prop or not tx_id:
            tx_result = {"error": {"message": "InternalError"}}
        else:
            # if you omit account_id, tx doesn't get logged. Good for privacy,
            # but transactions can't be confirmed by the sending party (you)!
            tx_result = await self.mob_request("submit_transaction", tx_proposal=prop)
        # {'method': 'submit_transaction', 'error': {'code': -32603, 'message': 'InternalError', 'data': {'server_error': 'Database(Diesel(DatabaseError(__Unknown, "database is locked")))', 'details': 'Error interacting with the database: Diesel Error: database is locked'}}, 'jsonrpc': '2.0', 'id': 1}
        if not tx_result or (
            tx_result.get("error")
            and "InternalError" in tx_result.get("error", {}).get("message", "")
        ):
            return None
            # logging.info("InternalError occurred, retrying in 60s")
            # await asyncio.sleep(1)
            # tx_result = await self.mob_request("submit_transaction", tx_proposal=prop)

        if not isinstance(tx_result, dict) or not tx_result.get("result"):
            # avoid sending tx receipt if there's a tx submission error
            # and send error message back to tx sender
            logging.warning("tx submit error for tx_id: %s", tx_id)
            msg = MessageParser({})
            msg.status, msg.transaction_log_id = "tx_status_failed", tx_id
            return msg

        receipt_resp = await self.mob_request(
            "create_receiver_receipts",
            tx_proposal=prop,
            account_id=await self.mobster.get_account(),
        )
        content = await self.fs_receipt_to_payment_message_content(
            receipt_resp, receipt_message
        )
        # pass our beautifully composed spicy JSON content to auxin.
        # message body is ignored in this case.
        payment_notif = await self.send_message(recipient, "", content=content)
        resp_fut = asyncio.create_task(self.wait_for_response(rpc_id=payment_notif))

        if confirm_tx_timeout:
            logging.debug("Attempting to confirm tx status for %s", recipient)
            status = "tx_status_pending"
            for i in range(confirm_tx_timeout):
                tx_status = await self.mob_request(
                    "get_transaction_log", transaction_log_id=tx_id
                )
                status = (
                    tx_status.get("result", {}).get("transaction_log", {}).get("status")
                )
                if status == "tx_status_succeeded":
                    logging.info(
                        "Tx to %s suceeded - tx data: %s",
                        recipient,
                        tx_status.get("result"),
                    )
                    break
                if status == "tx_status_failed":
                    logging.warning(
                        "Tx to %s failed - tx data: %s",
                        recipient,
                        tx_status.get("result"),
                    )
                    break
                await asyncio.sleep(1)

            if status == "tx_status_pending":
                logging.warning(
                    "Tx to %s timed out - tx data: %s",
                    recipient,
                    tx_status.get("result"),
                )
            resp = await resp_fut
            # the calling function can use these to check the payment status
            resp.status, resp.transaction_log_id = status, tx_id  # type: ignore
            return resp

        return await resp_fut


def get_source_or_uuid_from_dict(
    msg: Message, dict_: dict[str, Any]
) -> Tuple[bool, Any]:
    """A common pattern is to store intermediate state for individual users as a dictionary.
    Users can be referred to by some combination of source (a phone number) or uuid (underlying user ID)
    This abstracts over the possibility space, returning a boolean indicator of whether the sender of a Message
    is referenced in a dict, and the value pointed at (if any)."""
    return (
        (msg.source in dict_ or msg.uuid in dict_),
        dict_.get(msg.uuid) or dict_.get(msg.source),
    )


def is_first_device(msg: Message) -> bool:
    if not msg or not msg.blob:
        return False
    return msg.blob.get("remote_address", {}).get("device_id", 0) == 1


class QuestionBot(PayBot):
    def __init__(self, bot_number: Optional[str] = None) -> None:
        self.pending_confirmations: dict[str, asyncio.Future[bool]] = {}
        self.pending_answers: dict[str, asyncio.Future[Message]] = {}
        self.requires_first_device: dict[str, bool] = {}
        self.failed_user_challenges: dict[str, int] = {}
        self.TERMINAL_ANSWERS = "stop quit exit break cancel abort".split()
        self.FIRST_DEVICE_PLEASE = "Please answer from your phone or primary device!"
        self.UNEXPECTED_ANSWER = "Did I ask you a question?"
        super().__init__(bot_number)

    async def handle_message(self, message: Message) -> Response:
        pending_answer, probably_future = get_source_or_uuid_from_dict(
            message, self.pending_answers
        )
        requires_first_device, _ = get_source_or_uuid_from_dict(
            message, self.requires_first_device
        )
        if message.full_text and pending_answer:
            if requires_first_device and not is_first_device(message):
                return self.FIRST_DEVICE_PLEASE
            self.requires_first_device.pop(message.source, None)
            self.requires_first_device.pop(message.uuid, None)
            if probably_future:
                probably_future.set_result(message)
            return
        return await super().handle_message(message)

    @hide
    async def do_yes(self, msg: Message) -> Response:
        """Handles 'yes' in response to a pending_confirmation."""
        _, question = get_source_or_uuid_from_dict(msg, self.pending_confirmations)
        requires_first_device, _ = get_source_or_uuid_from_dict(
            msg, self.requires_first_device
        )
        if not question:
            return self.UNEXPECTED_ANSWER
        if requires_first_device and not is_first_device(msg):
            return self.FIRST_DEVICE_PLEASE
        if question:
            question.set_result(True)
        return None

    @hide
    async def do_no(self, msg: Message) -> Response:
        """Handles 'no' in response to a pending_confirmation."""
        _, question = get_source_or_uuid_from_dict(msg, self.pending_confirmations)
        requires_first_device, _ = get_source_or_uuid_from_dict(
            msg, self.requires_first_device
        )
        if not question:
            return self.UNEXPECTED_ANSWER
        if not requires_first_device and not is_first_device(msg):
            return self.FIRST_DEVICE_PLEASE
        if question:
            question.set_result(False)
        return None

    async def ask_freeform_question(
        self,
        recipient: str,
        question_text: str = "What's your favourite colour?",
        require_first_device: bool = False,
    ) -> str:
        """Asks a question fulfilled by a sentence or short answer."""
        await self.send_message(recipient, question_text)
        answer_future = self.pending_answers[recipient] = asyncio.Future()
        if require_first_device:
            self.requires_first_device[recipient] = True
        answer = await answer_future
        self.pending_answers.pop(recipient)
        return answer.full_text or ""

    async def ask_floatable_question(
        self,
        recipient: str,
        question_text: Optional[str] = "What's the price of gasoline where you live?",
        require_first_device: bool = False,
    ) -> Optional[float]:
        """Asks a question answered with a floating point or decimal number.
        Asks user clarifying questions if an invalid number is provided.
        Returns None if user says any of the terminal answers."""
        if question_text:
            await self.send_message(recipient, question_text)
        answer_future = self.pending_answers[recipient] = asyncio.Future()
        if require_first_device:
            self.requires_first_device[recipient] = True
        answer = await answer_future
        self.pending_answers.pop(recipient)
        answer_text = answer.full_text
        if answer_text and not (
            answer_text.replace(".", "1", 1).isnumeric()
            or answer_text.replace(",", "1", 1).isnumeric()
        ):
            if answer.full_text.lower() in self.TERMINAL_ANSWERS:
                return None
            if question_text and "as a decimal" in question_text:
                return await self.ask_floatable_question(recipient, question_text)
            return await self.ask_floatable_question(
                recipient, (question_text or "") + " (as a decimal, ie 1.01 or 2,02)"
            )
        if answer_text:
            return float(answer.full_text.replace(",", ".", 1))
        return None

    async def ask_intable_question(
        self,
        recipient: str,
        question_text: Optional[str] = "How many years old do you wish you were?",
        require_first_device: bool = False,
    ) -> Optional[int]:
        """Asks a question answered with an integer or whole number.
        Asks user clarifying questions if an invalid number is provided.
        Returns None if user says any of the terminal answers."""
        if require_first_device:
            self.requires_first_device[recipient] = True
        if question_text:
            await self.send_message(recipient, question_text)
        answer_future = self.pending_answers[recipient] = asyncio.Future()
        answer = await answer_future
        self.pending_answers.pop(recipient)
        if answer.full_text and not answer.full_text.isnumeric():
            if answer.full_text.lower() in self.TERMINAL_ANSWERS:
                return None
            if question_text and "as a whole number" in question_text:
                return await self.ask_intable_question(recipient, question_text)
            return await self.ask_intable_question(
                recipient,
                (question_text or "") + " (as a whole number, ie '1' or '2000')",
            )
        if answer.full_text:
            return int(answer.full_text)
        return None

    async def ask_yesno_question(
        self,
        recipient: str,
        question_text: str = "Are you sure? yes/no",
        require_first_device: bool = False,
    ) -> bool:
        self.pending_confirmations[recipient] = asyncio.Future()
        if require_first_device:
            self.requires_first_device[recipient] = True
        await self.send_message(recipient, question_text)
        result = await self.pending_confirmations[recipient]
        self.pending_confirmations.pop(recipient)
        return result

    async def do_challenge(self, msg: Message) -> Response:
        """Challenges a user to do a simple math problem, optionally provided as an image to increase attacker complexity."""
        # the captcha module delivers graphical challenges of the same format
        if captcha is not None:
            challenge, answer = captcha.get_challenge_and_answer()
            await self.send_message(
                msg.uuid,
                "Please answer this arithmetic problem to prove you're (probably) not a bot!",
                attachments=[challenge],
            )
        else:
            offset = secrets.randbelow(20)
            challenge = f"What's the sum of one and {offset}?"
            answer = offset + 1
            await self.send_message(msg.uuid, challenge)
        # we already asked the question, either with an attachment, or using the reduced-scope challenge
        # so question here is None (waits for answer)
        maybe_answer = await self.ask_intable_question(msg.uuid, None)
        if maybe_answer != answer:
            # handles empty case, but has no logic as to what to do if the user exceeds a threshold
            self.failed_user_challenges[msg.uuid] = (
                self.failed_user_challenges.get(msg.uuid, 0) + 1
            )
            return await self.do_challenge(msg)
        return "Thanks for helping protect our community!"


async def no_get(request: web.Request) -> web.Response:
    raise web.HTTPFound(location="https://signal.org/")


async def pong_handler(request: web.Request) -> web.Response:
    pong = request.match_info.get("pong")
    session = request.app.get("bot")
    if not session:
        return web.Response(status=504, text="Sorry, no live workers.")
    pong = session.pongs.pop(pong, "")
    if pong == "":
        return web.Response(status=404, text="Sorry, can't find that key.")
    return web.Response(status=200, text=pong)


async def send_message_handler(request: web.Request) -> web.Response:
    """Allow webhooks to send messages to users.
    Turn this off, authenticate, or obfuscate in prod to someone from using your bot to spam people
    """
    account = request.match_info.get("phonenumber")
    bot = request.app.get("bot")
    if not bot:
        return web.Response(status=504, text="Sorry, no live workers.")
    msg_data = await request.text()
    rpc_id = await bot.send_message(
        account, msg_data, endsession=request.query.get("endsession")
    )
    resp = await bot.wait_for_response(rpc_id=rpc_id)
    return web.json_response({"status": "sent", "sent_ts": resp.timestamp})


async def admin_handler(request: web.Request) -> web.Response:
    bot = request.app.get("bot")
    if not bot:
        return web.Response(status=504, text="Sorry, no live workers.")
    arg = urllib.parse.unquote(request.query.get("message", "")).strip()
    data = (await request.text()).strip()
    if arg.strip() and data.strip():
        msg = f"{arg}\n{data}"
    else:
        msg = arg or data
    await bot.admin(msg)
    return web.Response(text="OK")


def fmt_ms(ts: int) -> str:
    return datetime.datetime.utcfromtimestamp(ts / 1000).isoformat()


async def metrics(request: web.Request) -> web.Response:
    bot = request.app["bot"]
    return web.Response(
        status=200,
        text="start_time, command, delta\n"
        + "\n".join(
            f"{fmt_ms(t)}, {cmd}, {delta}"
            for t, cmd, delta in bot.signal_roundtrip_latency
        ),
    )


app = web.Application()


async def add_tiprat(_app: web.Application) -> None:
    async def tiprat(request: web.Request) -> web.Response:
        raise web.HTTPFound("https://tiprat.fly.dev", headers=None, reason=None)

    _app.add_routes([web.route("*", "/{tail:.*}", tiprat)])


app.add_routes(
    [
        web.get("/", no_get),
        web.get("/pongs/{pong}", pong_handler),
        web.post("/user/{phonenumber}", send_message_handler),
        web.post("/admin", admin_handler),
        web.get("/metrics", aio.web.server_stats),
        web.get("/csv_metrics", metrics),
    ]
)

# order of operations:
# 1. start memfs
# 2. instanciate Bot, which may call setup_tmpdir
# 3. download
# 4. start process

app.on_startup.append(add_tiprat)
if utils.MEMFS:
    app.on_startup.append(autosave.start_memfs)
    app.on_startup.append(autosave.start_memfs_monitor)


def run_bot(bot: Type[Bot], local_app: web.Application = app) -> None:
    async def start_wrapper(our_app: web.Application) -> None:
        our_app["bot"] = bot()

    local_app.on_startup.append(start_wrapper)
    web.run_app(app, port=8080, host="0.0.0.0", access_log=None)


if __name__ == "__main__":
    run_bot(QuestionBot)<|MERGE_RESOLUTION|>--- conflicted
+++ resolved
@@ -771,20 +771,10 @@
         return None
 
     def get_recipients(self) -> list[dict[str, str]]:
-<<<<<<< HEAD
-        """Returns a list of all known recipients by parsing underlying datastore. """
-        return [
-            r
-            for r in json.loads(
-                open(f"data/{self.bot_number}.d/recipients-store").read()
-            ).get("recipients")
-        ]
-=======
         """Returns a list of all known recipients by parsing underlying datastore."""
         return json.loads(
             open(f"data/{self.bot_number}.d/recipients-store").read()
         ).get("recipients", [])
->>>>>>> 97657b0d
 
     def get_uuid_by_phone(self, phonenumber: str) -> Optional[str]:
         """Queries the recipients-store file for a UUID, provided a phone number."""
@@ -798,15 +788,6 @@
                 return maybe_recipient[0]["uuid"]
         return None
 
-<<<<<<< HEAD
-    def get_number_by_uuid(self, uuid:str) -> Optional[str]:
-        """Queries the recipients-store file for a phone number, provided a uuid."""
-        if uuid.count("-") == 4:
-            maybe_recipient = [
-                recipient
-                for recipient in self.get_recipients()
-                if phonenumber == recipient.get("uuid")
-=======
     def get_number_by_uuid(self, uuid_: str) -> Optional[str]:
         """Queries the recipients-store file for a phone number, provided a uuid."""
         if uuid_.count("-") == 4:
@@ -814,7 +795,6 @@
                 recipient
                 for recipient in self.get_recipients()
                 if uuid_ == recipient.get("uuid")
->>>>>>> 97657b0d
             ]
             if maybe_recipient:
                 return maybe_recipient[0]["number"]
