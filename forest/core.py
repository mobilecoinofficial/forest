#!/usr/bin/python3.9
"""
The core chatbot framework: Message, Signal, Bot, and app
"""
import asyncio
import asyncio.subprocess as subprocess  # https://github.com/PyCQA/pylint/issues/1469
import json
import logging
import os
import time
import uuid
import signal
import sys
import traceback
from asyncio import Queue, StreamReader, StreamWriter
from asyncio.subprocess import PIPE
from typing import Any, AsyncIterator, Optional, Union

import aiohttp
import phonenumbers as pn
import termcolor
from aiohttp import web
from phonenumbers import NumberParseException

# framework
import mc_util
from forest import datastore
from forest import autosave
from forest import pghelp
from forest import utils
from forest import payments_monitor
from forest.message import Message, AuxinMessage


JSON = dict[str, Any]
Response = Union[str, list, dict[str, str], None]


def rpc(method: str, _id: str = "1", **params: Any) -> dict:
    return {"jsonrpc": "2.0", "method": method, "id": _id, "params": params}


class Signal:
    """
    Represents a auxin-cli session.
    Lifecycle: Downloads the datastore, runs and restarts auxin-cli,
    tries to gracefully kill auxin-cli and upload before exiting.
    I/O: reads auxin-cli's output into auxincli_output_queue,
    has methods for sending commands to auxin-cli, and
    actually writes those json blobs to auxin-cli's stdin.
    """

    def __init__(self, bot_number: Optional[str] = None) -> None:
        if not bot_number:
            try:
                bot_number = utils.signal_format(sys.argv[1])
                assert bot_number is not None
            except IndexError:
                bot_number = utils.get_secret("BOT_NUMBER")
        logging.debug("bot number: %s", bot_number)
        self.bot_number = bot_number
        self.datastore = datastore.SignalDatastore(bot_number)
        self.proc: Optional[subprocess.Process] = None
        self.auxincli_output_queue: Queue[Message] = Queue()
        self.auxincli_input_queue: Queue[dict] = Queue()
        self.exiting = False

    async def start_process(self) -> None:
        """
        Add SIGINT handlers. Download datastore. Maybe set profile.
        (Re)start auxin-cli and launch reading and writing with it.
        """
        # things that don't work: loop.add_signal_handler(async_shutdown) - TypeError
        # signal.signal(sync_signal_handler) - can't interact with loop
        loop = asyncio.get_running_loop()
        loop.add_signal_handler(signal.SIGINT, self.sync_signal_handler)
        logging.debug("added signal handler, downloading...")
        if utils.DOWNLOAD:
            await self.datastore.download()
        if utils.get_secret("PROFILE"):
            await self.set_profile()
        write_task: Optional[asyncio.Task] = None
        RESTART_TIME = 2
        restart_count = 0
        while self.sigints == 0 and not self.exiting:
            # TODO: count number of errors and backoff
            command = f"{utils.ROOT_DIR}/auxin-cli --config {utils.ROOT_DIR} --user {self.bot_number} jsonRpc".split()
            logging.info(command)
            proc_launch_time = time.time()
            self.proc = await asyncio.create_subprocess_exec(
                *command, stdin=PIPE, stdout=PIPE
            )
            logging.info(
                "started auxin-cli @ %s with PID %s",
                self.bot_number,
                self.proc.pid,
            )
            assert self.proc.stdout and self.proc.stdin
            asyncio.create_task(self.handle_auxincli_raw_output(self.proc.stdout))
            # prevent the previous auxin-cli's write task from stealing commands from the input queue
            if write_task:
                write_task.cancel()
            write_task = asyncio.create_task(self.write_commands(self.proc.stdin))
            returncode = await self.proc.wait()
            proc_exit_time = time.time()
            runtime = proc_exit_time - proc_start_time
            if runtime < RESTART_TIME:
                logging.info("sleeping briefly")
                await asyncio.sleep(RESTART_TIME ** restart_count)
            logging.warning("auxin-cli exited: %s", returncode)
            if returncode == 0:
                logging.info("auxin-cli apparently exited cleanly, not restarting")
                break

    sigints = 0

    def sync_signal_handler(self, *_: Any) -> None:
        """Try to start async_shutdown and/or just sys.exit"""
        logging.info("handling sigint. sigints: %s", self.sigints)
        self.sigints += 1
        self.exiting = True
        try:
            loop = asyncio.get_running_loop()
            logging.info("got running loop, scheduling async_shutdown")
            asyncio.run_coroutine_threadsafe(self.async_shutdown(), loop)
        except RuntimeError:
            asyncio.run(self.async_shutdown())
        if self.sigints >= 3:
            sys.exit(1)

    async def async_shutdown(self, *_: Any, wait: bool = False) -> None:
        """Upload our datastore, close postgres connections pools, kill auxin-cli, exit"""
        logging.info("starting async_shutdown")
        # if we're downloading, then we upload too
        if utils.UPLOAD:
            await self.datastore.upload()
        if self.proc:
            try:
                self.proc.kill()
                if wait and utils.UPLOAD:
                    await self.proc.wait()
                    await self.datastore.upload()
            except ProcessLookupError:
                logging.info("no auxin-cli process")
        if utils.UPLOAD:
            await self.datastore.mark_freed()
        await pghelp.close_pools()
        # this still deadlocks. see https://github.com/forestcontact/forest-draft/issues/10
        if autosave._memfs_process:
            executor = autosave._memfs_process._get_executor()
            logging.info(executor)
            executor.shutdown(wait=False, cancel_futures=True)
        logging.info("exited".center(60, "="))
        sys.exit(0)
        logging.info("called sys.exit but still running, trying os._exit")
        os._exit(1)

    async def handle_auxincli_raw_line(self, line: str) -> None:
        if '{"jsonrpc":"2.0","result":[],"id":"receive"}' not in line:
            pass  # logging.error("auxin: %s", line)
        try:
            blob = json.loads(line)
        except json.JSONDecodeError:
            logging.info("auxin: %s", line)
            return
        if "error" in blob:
            logging.info("auxin: %s", line)
            error = json.dumps(blob["error"])
            logging.error(
                json.dumps(blob).replace(error, termcolor.colored(error, "red"))
            )
        try:
            if "params" in blob and isinstance(blob["params"], list):
                for msg in blob["params"]:
                    if not blob.get("content", {}).get("receipt_message", {}):
                        await self.auxincli_output_queue.put(AuxinMessage(msg))
                return
            if "result" in blob:
                if isinstance(blob.get("result"), list):
                    for msg in blob.get("result"):
                        if not blob.get("content", {}).get("receipt_message", {}):
<<<<<<< HEAD
                            await self.auxincli_output_queue.put(auxinmessage(msg))
=======
                            await self.auxincli_output_queue.put(AuxinMessage(msg))
>>>>>>> e2dddedb
                    return
                msg = AuxinMessage(blob)
                await self.auxincli_output_queue.put(msg)
        except KeyError:
            logging.info("auxin parse error: %s", line)
            traceback.print_exception(*sys.exc_info())
            return
        return

    async def auxin_req(self, method: str, **params: Any) -> Message:
        return await self.wait_resp(rpc(method, **params))

    async def handle_auxincli_raw_output(self, stream: StreamReader) -> None:
        """Read auxin-cli output but delegate handling it"""
        while True:
            line = (await stream.readline()).decode().strip()
            if not line:
                break
            await self.handle_auxincli_raw_line(line)
        logging.info("stopped reading auxin-cli stdout")

    # i'm tempted to refactor these into handle_messages
    async def auxincli_output_iter(self) -> AsyncIterator[Message]:
        """Provides an asynchronous iterator over messages on the queue.
        See Bot for how messages and consumed and dispatched"""
        while True:
            message = await self.auxincli_output_queue.get()
            yield message

    # Next, we see how the input queue is populated and consumed.
    pending_requests: dict[str, asyncio.Future[Message]] = {}

    async def wait_resp(self, cmd: dict) -> Message:
        stamp = cmd["method"] + "-" + str(round(time.time()))
        logging.info("expecting response id: %s", stamp)
        cmd["id"] = stamp
        self.pending_requests[stamp] = asyncio.Future()
        await self.auxincli_input_queue.put(cmd)
        result = await self.pending_requests[stamp]
        self.pending_requests.pop(stamp)
        return result

    async def set_profile(self) -> None:
        """Set signal profile. Note that this will overwrite any mobilecoin address"""
        env = utils.get_secret("ENV")
        profile = {
            "command": "updateProfile",
            "given-name": "localbot" if utils.LOCAL else "forestbot",
            "family-name": "" if env == "prod" else env,  # maybe not?
            "avatar": "avatar.png",
        }
        await self.auxincli_input_queue.put(profile)
        logging.info(profile)

    async def send_message(  # pylint: disable=too-many-arguments
        self,
        recipient: Optional[str],
        msg: Response,
        group: Optional[str] = None,  # maybe combine this with recipient?
        endsession: bool = False,
        attachments: Optional[list[str]] = None,
        content: str = "",
    ) -> None:

        """
        Builds send command for the specified recipient in jsonrpc format and
        writes to the built command to the underlying signal engine. Supports
        multiple messages.

        Parameters
        -----------
        recipient `Optional[str]`:
            phone number of recepient (if individual user)
        msg `Response`:
            text message to recipient
        group 'Optional[str]':
            group to send message to if specified
        endsession `bool`:
            if specified as True, will reset session key
        attachments 'Optional[list[str]]`
            list of media attachments to upload
        content `str`:
            json string specifying raw message content to be serialized into protobufs
        """

        # Consider inferring desination
        if recipient and group:  # (recipient or group):
            raise ValueError(
                "either a group or individual recipient must be specified, not both; "
                f"got {recipient} and {group}"
            )
        if not recipient and not group:
            raise ValueError(
                f"need either a recipient or a group, got {recipient} and {group}"
            )

        if isinstance(msg, list):
            for m in msg:
                await self.send_message(recipient, m)
            return
        if isinstance(msg, dict):
            msg = "\n".join((f"{key}:\t{value}" for key, value in msg.items()))

        params: JSON = {"message": msg}
        if endsession:
            params["end_session"] = True
        if attachments:
            params["attachments"] = attachments
        if content:
            params["content"] = content
        if group:
            params["group"] = group
        elif recipient:
            try:
                assert recipient == utils.signal_format(recipient)
            except (AssertionError, NumberParseException):
                try:
                    assert recipient == str(uuid.UUID(recipient))
                except (AssertionError, ValueError) as e:
                    logging.error(
                        "not sending message to invalid recipient %s. error: %s",
                        recipient,
                        e,
                    )
                    return
        params["destination"] = str(recipient)

        json_command: JSON = {
            "jsonrpc": "2.0",
            "id": "send",  # f"send-{int(time.time())}",
            "method": "send",
            "params": params,
        }

        await self.auxincli_input_queue.put(json_command)
        return

    async def respond(self, target_msg: Message, msg: Response) -> None:
        """Respond to a message depending on whether it's a DM or group"""
        if not target_msg.source:
            logging.error(target_msg.blob)
        if (
            not utils.AUXIN and target_msg.group and isinstance(target_msg.group, str)
        ):  # and it's a valid b64
            await self.send_message(None, msg, group=target_msg.group)
        else:
            destination = target_msg.source or target_msg.uuid
            await self.send_message(destination, msg)

    async def send_reaction(self, target_msg: Message, emoji: str) -> None:
        """Send a reaction. Protip: you can use e.g. \N{GRINNING FACE} in python"""
        react = {
            "command": "sendReaction",
            "emoji": emoji,
            "target-author": target_msg.source,
            "target-timestamp": target_msg.timestamp,
        }
        if target_msg.group:
            react["group"] = target_msg.group
        else:
            react["recipient"] = [target_msg.source]
        await self.auxincli_input_queue.put(react)

    async def auxincli_input_iter(self) -> AsyncIterator[dict]:
        """Provides an asynchronous iterator over pending auxin-cli commands"""
        while True:
            command = await self.auxincli_input_queue.get()
            yield command

    # maybe merge with the above?
    async def write_commands(self, pipe: StreamWriter) -> None:
        """Encode and write pending auxin-cli commands"""
        async for msg in self.auxincli_input_iter():
            if not msg.get("method"):
                print(msg)
            if msg.get("method") != "receive":
                logging.info("input to signal: %s", json.dumps(msg))
            if pipe.is_closing():
                logging.error("auxin-cli stdin pipe is closed")
            pipe.write(json.dumps(msg).encode() + b"\n")
            await pipe.drain()


class Bot(Signal):
    """Handles messages and command dispatch, as well as basic commands.
    Must be instantiated within a running async loop.
    Subclass this with your own commands.
    """

    def __init__(self, *args: str) -> None:
        """Creates AND STARTS a bot that routes commands to do_x handlers"""
        self.client_session = aiohttp.ClientSession()
        self.mobster = payments_monitor.Mobster()
        self.pongs: dict[str, str] = {}
        super().__init__(*args)
        self.pending_response_tasks = []
        self.process = asyncio.create_task(self.start_process())
        self.queue_task = asyncio.create_task(self.handle_messages())
        if utils.get_secret("MONITOR_WALLET"):
            # currently spams and re-credits the same invoice each reboot
            asyncio.create_task(self.mobster.monitor_wallet())

<<<<<<< HEAD
    async def work_on_message(self, message: Message) -> None: 
        response = await self.handle_message(message)
        if response is not None:
            await self.respond(message, response)
=======
    async def respond_with_message(self, message: Message) -> None:
        try:
            response = await self.handle_message(message)
            if response is not None:
                await self.respond(message, response)
        except:
            exception_traceback = "".join(traceback.format_exception(*sys.exc_info()))
            self.pending_response_tasks.append(
                asyncio.create_task(
                    self.send_message(utils.get_secret("ADMIN"),
                        f"{message}\n{exception_traceback}",
                    )
                )
            )
>>>>>>> e2dddedb

    async def handle_messages(self) -> None:
        """Read messages from the queue and pass each message to handle_message
        If that returns a non-empty string, send it as a response"""
        pending_tasks = []
        async for message in self.auxincli_output_iter():
<<<<<<< HEAD
            # potentially stick a try-catch block here and send errors to admin
            print(f"doing work with {message}")
            pending_tasks.append(asyncio.create_task(self.work_on_message(message)))
=======
            self.pending_response_tasks = [
                task for task in self.pending_response_tasks if not task.done()
            ]
            self.pending_response_tasks.append(
                asyncio.create_task(self.respond_with_message(message))
            )
>>>>>>> e2dddedb

    async def handle_message(self, message: Message) -> Response:
        """Method dispatch to do_x commands and goodies.
        Overwrite this to add your own non-command logic,
        but call super().handle_message(message) at the end"""
        if message.id and message.id in self.pending_requests:
            logging.info("setting result for future %s: %s", message.id, message)
            self.pending_requests[message.id].set_result(message)
            return None
        if message.command:
            if hasattr(self, "do_" + message.command):
                return await getattr(self, "do_" + message.command)(message)
            suggest_help = " Try /help." if hasattr(self, "do_help") else ""
            return f"Sorry! Command {message.command} not recognized!" + suggest_help
        if message.text == "TERMINATE":
            return "signal session reset"
        if message.payment:
            asyncio.create_task(self.handle_payment(message))
            return None
        return await self.default(message)

    async def default(self, message: Message) -> Response:
        resp = "That didn't look like a valid command"
        # if it messages an echoserver, don't get in a loop
        if message.text and not (message.group or message.text == resp):
            return resp
        return None

    async def do_help(self, message: Message) -> str:
        """List available commands. /help <command> gives you that command's documentation, if available"""
        if message.arg1:
            if hasattr(self, "do_" + message.arg1):
                cmd = getattr(self, "do_" + message.arg1)
                if cmd.__doc__:
                    return cmd.__doc__
                return f"Sorry, {message.arg1} isn't documented"
        # TODO: filter aliases and indicate which commands are undocumented
        return "commands: " + ", ".join(
            k.removeprefix("do_") for k in dir(self) if k.startswith("do_")
        )

    async def do_printerfact(self, _: Message) -> str:
        "Learn a fact about printers"
        async with self.client_session.get("https://colbyolson.com/printers") as resp:
            fact = await resp.text()
        return fact.strip()

    async def do_ping(self, message: Message) -> str:
        """returns to /ping with /pong"""
        if message.text:
            return f"/pong {message.text}"
        return "/pong"

    async def do_pong(self, message: Message) -> str:
        if message.text:
            self.pongs[message.text] = message.text
            return f"OK, stashing {message.text}"
        return "OK"

    async def check_target_number(self, msg: Message) -> Optional[str]:
        """Check if arg1 is a valid number. If it isn't, let the user know and return None"""
        try:
            logging.debug("checking %s", msg.arg1)
            assert msg.arg1
            parsed = pn.parse(msg.arg1, "US")  # fixme: use PhoneNumberMatcher
            assert pn.is_valid_number(parsed)
            number = pn.format_number(parsed, pn.PhoneNumberFormat.E164)
            return number
        except (pn.phonenumberutil.NumberParseException, AssertionError):
            await self.send_message(
                msg.source,
                f"{msg.arg1} doesn't look a valid number or user. "
                "did you include the country code?",
            )
            return None

    async def do_address(self, message: Message) -> str:
        recipient = message.source
        result = await self.auxin_req("getPayAddress", peer_name=recipient)
        b64_address = (
            result.blob.get("Address", {}).get("mobileCoinAddress", {}).get("address")
        )
        if result.error or not b64_address:
            logging.info("bad address: %s", result.blob)
            return "sorry, couldn't get your MobileCoin address"
        address = mc_util.b64_public_address_to_b58_wrapper(b64_address)
        return address

<<<<<<< HEAD
=======
    async def do_exception(self, message: Message) -> None:
        raise Exception("You asked for it!")

>>>>>>> e2dddedb
    async def handle_payment(self, message: Message) -> None:
        """Decode the receipt, then update balances.
        Blocks on transaction completion, run concurrently"""
        assert message.payment
        logging.info(message.payment)
        amount_pmob = await self.mobster.get_receipt_amount_pmob(
            message.payment["receipt"]
        )
        if amount_pmob is None:
            await self.respond(
                message, "That looked like a payment, but we couldn't parse it"
            )
            return
        amount_mob = float(mc_util.pmob2mob(amount_pmob))
        amount_usd_cents = round(amount_mob * await self.mobster.get_rate() * 100)
        await self.mobster.ledger_manager.put_pmob_tx(
            message.source,
            amount_usd_cents,
            amount_pmob,
            message.payment.get("note"),
        )
        await self.respond(
            message,
            f"Thank you for sending {float(amount_mob)} MOB ({amount_usd_cents/100} USD)",
        )
        await self.respond(message, await self.payment_response(message, amount_pmob))

    async def payment_response(self, msg: Message, amount_pmob: int) -> Response:
        del msg, amount_pmob  # shush linters
        return "This bot doesn't have a response for payments."


async def no_get(request: web.Request) -> web.Response:
    raise web.HTTPFound(location="https://signal.org/")


async def pong_handler(request: web.Request) -> web.Response:
    pong = request.match_info.get("pong")
    session = request.app.get("bot")
    if not session:
        return web.Response(status=504, text="Sorry, no live workers.")
    pong = session.pongs.pop(pong, "")
    if pong == "":
        return web.Response(status=404, text="Sorry, can't find that key.")
    return web.Response(status=200, text=pong)


async def send_message_handler(request: web.Request) -> web.Response:
    """Allow webhooks to send messages to users.
    Turn this off, authenticate, or obfuscate in prod to someone from using your bot to spam people
    """
    account = request.match_info.get("phonenumber")
    session = request.app.get("bot")
    if not session:
        return web.Response(status=504, text="Sorry, no live workers.")
    msg_data = await request.text()
    await session.send_message(
        account, msg_data, endsession=request.query.get("endsession")
    )
    return web.json_response({"status": "sent"})


app = web.Application()

app.add_routes(
    [
        web.get("/", no_get),
        web.get("/pongs/{pong}", pong_handler),
        web.post("/user/{phonenumber}", send_message_handler),
    ]
)

if utils.MEMFS:
    app.on_startup.append(autosave.start_memfs)
    app.on_startup.append(autosave.start_memfs_monitor)


if __name__ == "__main__":

    @app.on_startup.append
    async def start_wrapper(out_app: web.Application) -> None:
        out_app["bot"] = Bot()

    web.run_app(app, port=8080, host="0.0.0.0")<|MERGE_RESOLUTION|>--- conflicted
+++ resolved
@@ -80,7 +80,7 @@
         if utils.get_secret("PROFILE"):
             await self.set_profile()
         write_task: Optional[asyncio.Task] = None
-        RESTART_TIME = 2
+        RESTART_TIME = 2 # move somewhere else maybe
         restart_count = 0
         while self.sigints == 0 and not self.exiting:
             # TODO: count number of errors and backoff
@@ -179,11 +179,7 @@
                 if isinstance(blob.get("result"), list):
                     for msg in blob.get("result"):
                         if not blob.get("content", {}).get("receipt_message", {}):
-<<<<<<< HEAD
-                            await self.auxincli_output_queue.put(auxinmessage(msg))
-=======
                             await self.auxincli_output_queue.put(AuxinMessage(msg))
->>>>>>> e2dddedb
                     return
                 msg = AuxinMessage(blob)
                 await self.auxincli_output_queue.put(msg)
@@ -386,12 +382,11 @@
             # currently spams and re-credits the same invoice each reboot
             asyncio.create_task(self.mobster.monitor_wallet())
 
-<<<<<<< HEAD
-    async def work_on_message(self, message: Message) -> None: 
+    async def work_on_message(self, message: Message) -> None:
         response = await self.handle_message(message)
         if response is not None:
             await self.respond(message, response)
-=======
+
     async def respond_with_message(self, message: Message) -> None:
         try:
             response = await self.handle_message(message)
@@ -406,25 +401,21 @@
                     )
                 )
             )
->>>>>>> e2dddedb
 
     async def handle_messages(self) -> None:
         """Read messages from the queue and pass each message to handle_message
         If that returns a non-empty string, send it as a response"""
         pending_tasks = []
         async for message in self.auxincli_output_iter():
-<<<<<<< HEAD
-            # potentially stick a try-catch block here and send errors to admin
-            print(f"doing work with {message}")
-            pending_tasks.append(asyncio.create_task(self.work_on_message(message)))
-=======
             self.pending_response_tasks = [
                 task for task in self.pending_response_tasks if not task.done()
             ]
             self.pending_response_tasks.append(
                 asyncio.create_task(self.respond_with_message(message))
             )
->>>>>>> e2dddedb
+            # potentially stick a try-catch block here and send errors to admin
+            print(f"doing work with {message}")
+            pending_tasks.append(asyncio.create_task(self.work_on_message(message)))
 
     async def handle_message(self, message: Message) -> Response:
         """Method dispatch to do_x commands and goodies.
@@ -513,12 +504,21 @@
         address = mc_util.b64_public_address_to_b58_wrapper(b64_address)
         return address
 
-<<<<<<< HEAD
-=======
     async def do_exception(self, message: Message) -> None:
         raise Exception("You asked for it!")
 
->>>>>>> e2dddedb
+    async def do_address(self, message: Message) -> str:
+        recipient = message.source
+        result = await self.auxin_req("getPayAddress", peer_name=recipient)
+        b64_address = (
+            result.blob.get("Address", {}).get("mobileCoinAddress", {}).get("address")
+        )
+        if result.error or not b64_address:
+            logging.info("bad address: %s", result.blob)
+            return "sorry, couldn't get your MobileCoin address"
+        address = mc_util.b64_public_address_to_b58_wrapper(b64_address)
+        return address
+
     async def handle_payment(self, message: Message) -> None:
         """Decode the receipt, then update balances.
         Blocks on transaction completion, run concurrently"""
