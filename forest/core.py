--- conflicted
+++ resolved
@@ -779,20 +779,10 @@
             code = compile(parsed_fn, filename="<ast>", mode="exec")
             exec(code, env or globals())  # pylint: disable=exec-used
             # pylint: disable=eval-used
-<<<<<<< HEAD
-            return await eval(f"{fn_name}()", env or locals())
-        if msg.full_text and len(msg.tokens) > 1:
-            source_blob = msg.full_text.replace(msg.arg0, "", 1).lstrip("/ ")
-            env = globals()
-            env.update(locals())
-            return str(await async_exec(source_blob, env))
-=======
             return await eval(f"{fn_name}()", env or globals())
-
         if msg.full_text and len(msg.tokens) > 1:
             source_blob = msg.full_text.replace(msg.arg0, "", 1).lstrip("/ ")
             return str(await async_exec(source_blob, globals() | locals()))
->>>>>>> cc4be22e
         return None
 
     async def do_ping(self, message: Message) -> str:
