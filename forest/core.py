--- conflicted
+++ resolved
@@ -147,24 +147,12 @@
             returncode = await self.proc.wait()
             proc_exit_time = time.time()
             runtime = proc_exit_time - proc_launch_time
-<<<<<<< HEAD
-            if runtime > max_backoff * 4:
-                restart_count = 0
-            restart_count += 1
-            backoff = 0.5 * (2**restart_count - 1)
-            logging.warning("Signal exited with returncode %s", returncode)
-            if backoff > max_backoff:
-                logging.info(
-                    "%s exiting after %s retries", self.bot_number, restart_count
-                )
-=======
             if runtime < RESTART_TIME:
                 logging.info("sleeping briefly")
                 await asyncio.sleep(RESTART_TIME**restart_count)
             logging.warning("auxin-cli exited: %s", returncode)
             if returncode == 0:
                 logging.info("auxin-cli apparently exited cleanly, not restarting")
->>>>>>> eb455844
                 break
             logging.info("%s will restart in %s second(s)", self.bot_number, backoff)
             await asyncio.sleep(backoff)
