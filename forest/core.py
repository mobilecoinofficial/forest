#!/usr/bin/python3.9
# Copyright (c) 2021 MobileCoin Inc.
# Copyright (c) 2021 The Forest Team
"""
The core chatbot framework: Message, Signal, Bot, PayBot, and app
"""
import ast
import asyncio
import asyncio.subprocess as subprocess  # https://github.com/PyCQA/pylint/issues/1469
import base64
import codecs
import datetime
import functools
import glob
import json
import logging
import os
import re
import secrets
import signal
import string
import sys
import time
import traceback
import urllib
import uuid
from asyncio import Queue, StreamReader, StreamWriter
from asyncio.subprocess import PIPE
from decimal import Decimal
from functools import wraps
from pathlib import Path
from textwrap import dedent
from typing import (
    Any,
    Awaitable,
    Callable,
    Coroutine,
    Mapping,
    Optional,
    Tuple,
    Type,
    TypeVar,
    Union,
)

import aiohttp
import asyncpg
import termcolor
from aiohttp import web
from phonenumbers import NumberParseException
from prometheus_async import aio
from prometheus_client import Histogram, Summary
from ulid2 import generate_ulid_as_base32 as get_uid

# framework
import mc_util
from forest import autosave, datastore, payments_monitor, pghelp, string_dist, utils
from forest.cryptography import hash_salt
from forest.message import AuxinMessage, Message, StdioMessage

try:
    import captcha
except ImportError:
    captcha = None  # type: ignore

JSON = dict[str, Any]
Response = Union[str, list, dict[str, str], None]
AsyncFunc = Callable[..., Awaitable]
Command = Callable[["Bot", Message], Coroutine[Any, Any, Response]]

roundtrip_histogram = Histogram("roundtrip_h", "Roundtrip message response time")  # type: ignore
roundtrip_summary = Summary("roundtrip_s", "Roundtrip message response time")

MessageParser = AuxinMessage if utils.AUXIN else StdioMessage
logging.info("Using message parser: %s", MessageParser)
FEE_PMOB = int(1e12 * 0.0004)


def rpc(
    method: str, param_dict: Optional[dict] = None, _id: str = "1", **params: Any
) -> dict:
    return {
        "jsonrpc": "2.0",
        "method": method,
        "id": _id,
        "params": (param_dict or {}) | params,
    }


<<<<<<< HEAD
async def get_attachment_paths(message: Message) -> list[str]:
    if not utils.AUXIN:
        return [
            str(Path("./attachments") / attachment["id"])
            for attachment in message.attachments
        ]
    attachments = []
    for attachment_info in message.attachments:
        attachment_name = attachment_info.get("fileName")
        timestamp = attachment_info.get("uploadTimestamp")
        for i in range(30):  # wait up to 3s
            if attachment_name is None:
                maybe_paths = glob.glob(f"/tmp/unnamed_attachment_{timestamp}.*")
                attachment_path = maybe_paths[0] if maybe_paths else ""
            else:
                attachment_path = f"/tmp/{attachment_name}"
            if attachment_path and Path(attachment_path).exists():
                attachments.append(attachment_path)
                break
            await asyncio.sleep(0.1)
    return attachments
=======
def check_valid_recipient(recipient: str) -> bool:
    try:
        assert recipient == utils.signal_format(recipient)
    except (AssertionError, NumberParseException):
        try:
            assert recipient == str(uuid.UUID(recipient))
        except (AssertionError, ValueError):
            return False
    return True
>>>>>>> 2a9efe22


ActivityQueries = pghelp.PGExpressions(
    table="user_activity",
    create_table="""CREATE TABLE user_activity (
        id SERIAL PRIMARY KEY,
        account TEXT,
        first_seen TIMESTAMP default now(),
        last_seen TIMESTAMP default now(),
        bot TEXT,
        UNIQUE (account, bot));""",
    log="""INSERT INTO user_activity (account, bot) VALUES ($1, $2)
    ON CONFLICT ON CONSTRAINT user_activity_account_bot_key1 DO UPDATE SET last_seen=now()""",
)


class Signal:
    """
    Represents a signal-cli/auxin-cli session.
    Lifecycle: Downloads the datastore, runs and restarts signal client,
    tries to gracefully kill signal and upload before exiting.
    I/O: reads signal client's output into inbox,
    has methods for sending commands to the signal client, and
    actually writes those json blobs to signal client's stdin.
    """

    def __init__(self, bot_number: Optional[str] = None) -> None:
        if not bot_number:
            try:
                bot_number = utils.signal_format(sys.argv[1])
                assert bot_number is not None
            except IndexError:
                bot_number = utils.get_secret("BOT_NUMBER")
        logging.debug("bot number: %s", bot_number)
        self.bot_number = bot_number
        self.datastore = datastore.SignalDatastore(bot_number)
        self.proc: Optional[subprocess.Process] = None
        self.inbox: Queue[Message] = Queue()
        self.outbox: Queue[dict] = Queue()
        self.exiting = False
        self.start_time = time.time()

    async def start_process(self) -> None:
        """
        Add SIGINT handlers. Download datastore.
        (Re)start signal client and launch reading and writing with it.
        """
        # things that don't work: loop.add_signal_handler(async_shutdown) - TypeError
        # signal.signal(sync_signal_handler) - can't interact with loop
        loop = asyncio.get_running_loop()
        loop.add_signal_handler(signal.SIGINT, self.sync_signal_handler)
        logging.debug("added signal handler, downloading...")
        if utils.DOWNLOAD:
            await self.datastore.download()
        write_task: Optional[asyncio.Task] = None
        restart_count = 0
        max_backoff = 15
        while self.sigints == 0 and not self.exiting:
            path = utils.SIGNAL_PATH
            if utils.AUXIN:
                path += " --download-path /tmp"
            else:
                path += " --trust-new-identities always"
            command = f"{path} --config {utils.ROOT_DIR} --user {self.bot_number} jsonRpc".split()
            logging.info(command)
            proc_launch_time = time.time()
            # this ought to FileNotFoundError but doesn't
            self.proc = await asyncio.create_subprocess_exec(
                *command, stdin=PIPE, stdout=PIPE
            )
            logging.info(
                "started %s @ %s with PID %s",
                utils.SIGNAL,
                self.bot_number,
                self.proc.pid,
            )
            assert self.proc.stdout and self.proc.stdin
            asyncio.create_task(self.read_signal_stdout(self.proc.stdout))
            # prevent the previous signal client's write task from stealing commands from the outbox queue
            if write_task:
                write_task.cancel()
            write_task = asyncio.create_task(self.write_commands(self.proc.stdin))
            returncode = await self.proc.wait()
            proc_exit_time = time.time()
            runtime = proc_exit_time - proc_launch_time
            if runtime > max_backoff * 4:
                restart_count = 0
            restart_count += 1
            backoff = 0.5 * (2**restart_count - 1)
            logging.warning("Signal exited with returncode %s", returncode)
            if backoff > max_backoff:
                logging.info(
                    "%s exiting after %s retries", self.bot_number, restart_count
                )
                break
            logging.info("%s will restart in %s second(s)", self.bot_number, backoff)
            await asyncio.sleep(backoff)

    sigints = 0

    def sync_signal_handler(self, *_: Any) -> None:
        """Try to start async_shutdown and/or just sys.exit"""
        logging.info("handling sigint. sigints: %s", self.sigints)
        self.sigints += 1
        self.exiting = True
        try:
            loop = asyncio.get_running_loop()
            logging.info("got running loop, scheduling async_shutdown")
            asyncio.run_coroutine_threadsafe(self.async_shutdown(), loop)
        except RuntimeError:
            asyncio.run(self.async_shutdown())
        if self.sigints >= 3:
            sys.exit(1)

    async def async_shutdown(self, *_: Any, wait: bool = False) -> None:
        """
        Upload our datastore, close postgres connections pools, kill signal, kill autosave, exit
        """
        logging.info("starting async_shutdown")
        # if we're downloading, then we upload too
        if utils.UPLOAD:
            await self.datastore.upload()
        # ideally also cancel Bot.restart_task
        if self.proc:
            try:
                self.proc.kill()
                if wait and utils.UPLOAD:
                    await self.proc.wait()
                    await self.datastore.upload()
            except ProcessLookupError:
                logging.info(f"no {utils.SIGNAL} process")
        if utils.UPLOAD:
            await self.datastore.mark_freed()
        await pghelp.close_pools()
        # this still deadlocks. see https://github.com/forestcontact/forest-draft/issues/10
        if autosave._memfs_process:
            executor = autosave._memfs_process._get_executor()
            logging.info(executor)
            executor.shutdown(wait=False, cancel_futures=True)
        logging.info("exited".center(60, "="))
        sys.exit(0)  # equivelent to `raise SystemExit()`
        logging.info("called sys.exit but still running, trying os._exit")
        # call C fn _exit() without calling cleanup handlers, flushing stdio buffers, etc.
        os._exit(1)

    def log_task_result(
        self,
        task: asyncio.Task,
    ) -> None:
        """
        Done callback which logs task done result
        args:
            task (asyncio.task): Finished task
        """
        name = task.get_name() + "-" + getattr(task.get_coro(), "__name__", "")
        try:
            result = task.result()
            logging.info("final result of %s was %s", name, result)
        except asyncio.CancelledError:
            logging.info("task %s was cancelled", name)
        except Exception:  # pylint: disable=broad-except
            logging.exception("%s errored", name)

    def restart_task_callback(
        self,
        _func: AsyncFunc,
    ) -> Callable:
        def handler(task: asyncio.Task) -> None:
            name = task.get_name() + "-" + getattr(task.get_coro(), "__name__", "")
            if self.sigints > 1:
                return
            if asyncio.iscoroutinefunction(_func):
                task = asyncio.create_task(_func())
                task.add_done_callback(self.restart_task_callback(_func))
                logging.info("%s restarting", name)

        return handler

    async def read_signal_stdout(self, stream: StreamReader) -> None:
        """Read auxin-cli/signal-cli output but delegate handling it"""
        while True:
            line = (await stream.readline()).decode().strip()
            if not line:
                break
            await self.decode_signal_line(line)
        logging.info("stopped reading signal stdout")

    async def decode_signal_line(self, line: str) -> None:
        "decode json and log errors"
        if '{"jsonrpc":"2.0","result":[],"id":"receive"}' not in line:
            pass  # logging.debug("signal: %s", line)
        try:
            blob = json.loads(line)
        except json.JSONDecodeError:
            logging.info("signal: %s", line)
            return
        if "error" in blob:
            logging.info("signal: %s", line)
            error = json.dumps(blob["error"])
            logging.error(
                json.dumps(blob).replace(error, termcolor.colored(error, "red"))
            )
            if "traceback" in blob:
                exception, *tb = blob["traceback"].split("\n")
                logging.error(termcolor.colored(exception, "red"))
                # maybe also send this to admin as a signal message
                for _line in tb:
                    logging.error(_line)
        # {"jsonrpc":"2.0","method":"receive","params":{"envelope":{"source":"+16176088864","sourceNumber":"+16176088864","sourceUuid":"412e180d-c500-4c60-b370-14f6693d8ea7","sourceName":"sylv","sourceDevice":3,"timestamp":1637290344242,"dataMessage":{"timestamp":1637290344242,"message":"/ping","expiresInSeconds":0,"viewOnce":false}},"account":"+447927948360"}}
        try:
            await self.enqueue_blob_messages(blob)
        except KeyError:
            logging.info("signal parse error: %s", line)
            traceback.print_exception(*sys.exc_info())
        return

    async def enqueue_blob_messages(self, blob: JSON) -> None:
        "turn rpc blobs into the appropriate number of Messages and put them in the inbox"
        message_blob: Optional[JSON] = None
        if blob.get("id") != "PONG":
            logging.info(json.dumps(blob))
        if "params" in blob:
            if isinstance(blob["params"], list):
                for msg in blob["params"]:
                    if not blob.get("content", {}).get("receipt_message", {}):
                        await self.inbox.put(MessageParser(msg))
            message_blob = blob["params"]
        if "result" in blob:
            if isinstance(blob["result"], dict):
                message_blob = blob
            else:
                logging.warning(blob["result"])
        if "error" in blob:
            message_blob = blob
        if message_blob:
            return await self.inbox.put(MessageParser(message_blob))

    # In the next section, we see how the outbox queue is populated and consumed

    pending_requests: dict[str, asyncio.Future[Message]] = {}
    pending_messages_sent: dict[str, dict] = {}

    async def wait_for_response(
        self, req: Optional[dict] = None, rpc_id: str = ""
    ) -> Message:
        """
        if a req is given, put in the outbox with along with a future for its result.
        if an rpc_id or req was given, wait for that future and return the result from
        auxin-cli/signal-cli
        """
        if req:
            rpc_id = req["method"] + "-" + get_uid()
            logging.info("expecting response id: %s", rpc_id)
            req["id"] = rpc_id
            self.pending_requests[rpc_id] = asyncio.Future()
            self.pending_messages_sent[rpc_id] = req
            await self.outbox.put(req)
        # when the result is received, the future will be set
        response = await self.pending_requests[rpc_id]
        self.pending_requests.pop(rpc_id)
        return response

    async def signal_rpc_request(self, method: str, **params: Any) -> Message:
        """Sends a jsonRpc command to signal-cli or auxin-cli"""
        return await self.wait_for_response(req=rpc(method, **params))

    async def set_profile_auxin(
        self,
        given_name: Optional[str] = "",
        family_name: Optional[str] = "",
        payment_address: Optional[str] = "",
        profile_path: Optional[str] = None,
        **kwargs: Optional[str],
    ) -> str:
        """set given and family name, payment address (must be b64 format),
        and profile picture"""
        params: JSON = {"name": {"givenName": given_name}}
        if given_name and family_name:
            params["name"]["familyName"] = family_name
        if payment_address:
            params["mobilecoinAddress"] = payment_address
        if profile_path:
            params["avatarFile"] = profile_path
        for parameter, value in kwargs.items():
            if value:
                params[parameter] = value
        rpc_id = f"setProfile-{get_uid()}"
        await self.outbox.put(rpc("setProfile", params, rpc_id))
        return rpc_id

    # this should maybe yield a future (eep) and/or use signal_rpc_request
    async def send_message(  # pylint: disable=too-many-arguments
        self,
        recipient: Optional[str],
        msg: Response,
        group: Optional[str] = None,  # maybe combine this with recipient?
        endsession: bool = False,
        attachments: Optional[list[str]] = None,
        content: str = "",
        **other_params: Any,
    ) -> str:
        """
        Builds send command for the specified recipient in jsonrpc format and
        writes to the built command to the underlying signal engine. Supports
        multiple messages.

        Parameters
        -----------
        recipient `Optional[str]`:
            phone number of recepient (if individual user)
        msg `Response`:
            text message to recipient
        group 'Optional[str]':
            group to send message to if specified
        endsession `bool`:
            if specified as True, will reset session key
        attachments 'Optional[list[str]]`
            list of media attachments to upload
        content `str`:
            json string specifying raw message content to be serialized into protobufs
        """
        # Consider inferring desination
        if recipient and group:  # (recipient or group):
            raise ValueError(
                "either a group or individual recipient must be specified, not both; "
                f"got {recipient} and {group}"
            )
        if not recipient and not group:
            raise ValueError(
                f"need either a recipient or a group, got {recipient} and {group}"
            )

        if isinstance(msg, list):
            # return the last stamp
            return [
                await self.send_message(
                    recipient, m, group, endsession, attachments, **other_params
                )
                for m in msg
            ][-1]
        if isinstance(msg, dict):
            msg = "\n".join((f"{key}:\t{value}" for key, value in msg.items()))

        params: JSON = {"message": msg, **other_params}
        if endsession:
            params["end_session"] = True
        if attachments:
            params["attachments"] = attachments
        if content:
            params["content"] = content
        if group and not utils.AUXIN:
            params["group-id"] = group
        if recipient and not utils.AUXIN:
            if not check_valid_recipient(recipient):
                logging.error("not sending message to invalid recipient %s", recipient)
                return ""
            params["recipient"] = str(recipient)
        if recipient and utils.AUXIN:
            params["destination"] = str(recipient)
        if group and utils.AUXIN:
            params["group"] = group
        # maybe use rpc() instead
        rpc_id = f"send-{get_uid()}"
        json_command: JSON = {
            "jsonrpc": "2.0",
            "id": rpc_id,
            "method": "send",
            "params": params,
        }
        self.pending_messages_sent[rpc_id] = json_command
        self.pending_requests[rpc_id] = asyncio.Future()
        await self.outbox.put(json_command)
        return rpc_id

    async def admin(self, msg: Response, **other_params: Any) -> None:
        "send a message to admin"
        if group := utils.get_secret("ADMIN_GROUP"):
            await self.send_message(None, msg, group=group, **other_params)
        else:
            await self.send_message(utils.get_secret("ADMIN"), msg, **other_params)

    async def respond(
        self, target_msg: Message, msg: Response, **other_params: Any
    ) -> str:
        """Respond to a message depending on whether it's a DM or group"""
        logging.debug("responding to %s", target_msg.source)
        if not target_msg.source:
            logging.error(json.dumps(target_msg.blob))
        if target_msg.group:
            return await self.send_message(
                None, msg, group=target_msg.group, **other_params
            )
        destination = target_msg.source or target_msg.uuid
        return await self.send_message(destination, msg, **other_params)

    async def send_reaction(self, target_msg: Message, emoji: str) -> None:
        """Send a reaction. Protip: you can use e.g. \N{GRINNING FACE} in python"""
        react = {
            "target-author": target_msg.source,
            "target-timestamp": target_msg.timestamp,
        }
        if target_msg.group:
            react["group"] = target_msg.group
        cmd = rpc(
            "sendReaction",
            param_dict=react,
            emoji=emoji,
            recipient=target_msg.source,
        )
        await self.outbox.put(cmd)

    async def typing_message_content(
        self, stop: bool = False, group_id: str = ""
    ) -> str:
        "serialized typing message content to pass to auxin --content for turning into protobufs"
        resp = await self.signal_rpc_request(
            "send", simulate=True, message="", destination="+15555555555"
        )
        # simulate gives us a dict corresponding to the protobuf structure
        content_skeletor = json.loads(resp.blob["simulate_output"])
        # typingMessage excludes having a dataMessage
        content_skeletor["dataMessage"] = None
        content_skeletor["typingMessage"] = {
            "action": "STOPPED" if stop else "STARTED",
            "timestamp": int(time.time() * 1000),
        }
        if group_id:
            content_skeletor["typingMessage"]["groupId"] = group_id
        return json.dumps(content_skeletor)

    async def send_typing(
        self,
        msg: Optional[Message] = None,
        stop: bool = False,
        recipient: str = "",
        group: str = "",
    ) -> None:
        "Send a typing indicator to the person or group the message is from"
        # typing indicators last 15s on their own
        # https://github.com/signalapp/Signal-Android/blob/master/app/src/main/java/org/thoughtcrime/securesms/components/TypingStatusRepository.java#L32
        if msg:
            group = msg.group or ""
            recipient = msg.source
        if utils.AUXIN:
            if group:
                content = await self.typing_message_content(stop, group)
                await self.send_message(None, "", group=group, content=content)
            else:
                content = await self.typing_message_content(stop)
                await self.send_message(recipient, "", content=content)
            return
        if group:
            await self.outbox.put(rpc("sendTyping", group_id=[group], stop=stop))
        else:
            await self.outbox.put(rpc("sendTyping", recipient=[recipient], stop=stop))

    backoff = False
    messages_until_rate_limit = 1000.0
    last_update = time.time()

    def update_and_check_rate_limit(self) -> bool:
        """Returns whether we think signal server will rate limit us for sending a
        message right now"""
        elapsed, self.last_update = (time.time() - self.last_update, time.time())
        rate = 1  # theoretically 1 at least message per second is allowed
        self.messages_until_rate_limit = min(
            self.messages_until_rate_limit + elapsed * rate, 60
        )
        return self.messages_until_rate_limit > 1

    async def write_commands(self, pipe: StreamWriter) -> None:
        """Encode and write pending auxin-cli/signal-cli commands"""
        while True:
            command = await self.outbox.get()
            if self.backoff:
                logging.info("pausing message writes before retrying")
                await asyncio.sleep(4)
                self.backoff = False
            while not self.update_and_check_rate_limit():
                logging.info(
                    "waiting for rate limit (current: %s)",
                    self.messages_until_rate_limit,
                )
                await asyncio.sleep(1)
            self.messages_until_rate_limit -= 1
            if not command.get("method"):
                logging.error("command without method: %s", command)
            if command.get("method") != "receive":
                logging.info("input to signal: %s", json.dumps(command))
            if pipe.is_closing():
                logging.error("signal stdin pipe is closed")
            pipe.write(json.dumps(command).encode() + b"\n")
            await pipe.drain()


class UserError(Exception):
    pass


def is_admin(msg: Message) -> bool:
    ADMIN = utils.get_secret("ADMIN") or ""
    ADMIN_GROUP = utils.get_secret("ADMIN_GROUP") or ""
    ADMINS = utils.get_secret("ADMINS") or ""
    source_admin = msg.source and (msg.source in ADMIN or msg.source in ADMINS)
    source_uuid = msg.uuid and (msg.uuid in ADMIN or msg.uuid in ADMINS)
    return source_admin or source_uuid or bool(msg.group and msg.group in ADMIN_GROUP)


B = TypeVar("B", bound="Bot")


def requires_admin(command: AsyncFunc) -> AsyncFunc:
    @wraps(command)
    async def admin_command(self: B, msg: Message) -> Response:
        if is_admin(msg):
            return await command(self, msg)
        return "you must be an admin to use this command"

    admin_command.admin = True  # type: ignore
    admin_command.hide = True  # type: ignore
    return admin_command


def hide(command: AsyncFunc) -> AsyncFunc:
    @wraps(command)
    async def hidden_command(self: B, msg: Message) -> Response:
        return await command(self, msg)

    hidden_command.hide = True  # type: ignore
    return hidden_command


Datapoint = tuple[int, str, float]  # timestamp in ms, command/info, latency in seconds


class Bot(Signal):
    """Handles messages and command dispatch, as well as basic commands.
    Must be instantiated within a running async loop.
    Subclass this with your own commands.
    """

    def __init__(self, bot_number: Optional[str] = None) -> None:
        """Creates AND STARTS a bot that routes commands to do_x handlers"""
        self.client_session = aiohttp.ClientSession()
        self.mobster = payments_monitor.StatefulMobster()
        self.pongs: dict[str, str] = {}
        self.signal_roundtrip_latency: list[Datapoint] = []
        self.pending_response_tasks: list[asyncio.Task] = []
        self.commands = [
            name.removeprefix("do_") for name in dir(self) if name.startswith("do_")
        ]
        self.visible_commands = [
            name
            for name in self.commands
            if not hasattr(getattr(self, f"do_{name}"), "hide")
        ]
        super().__init__(bot_number)
        self.activity = pghelp.PGInterface(
            query_strings=ActivityQueries, database=utils.get_secret("DATABASE_URL")
        )
        # set of users we've received messages from in the last minute
        self.seen_users: set[str] = set()
        self.log_activity_task = asyncio.create_task(self.log_activity())
        self.restart_task = asyncio.create_task(
            self.start_process()
        )  # maybe cancel on sigint?
        self.restart_task.add_done_callback(self.log_task_result)
        self.handle_messages_task = asyncio.create_task(self.handle_messages())
        self.handle_messages_task.add_done_callback(self.log_task_result)
        self.handle_messages_task.add_done_callback(
            self.restart_task_callback(self.handle_messages)
        )

    async def log_activity(self) -> None:
        """
        every 60s, update the user_activity table with users we've seen
        runs in the bg as batches to avoid a seperate db query for every message
        used for signup metrics
        """
        if not self.activity.pool:
            await self.activity.connect_pg()
            # mypy can't infer that connect_pg creates pool
            assert self.activity.pool
        while 1:
            await asyncio.sleep(60)
            if not self.seen_users:
                continue
            try:
                async with self.activity.pool.acquire() as conn:
                    # executemany batches this into an atomic db query
                    await conn.executemany(
                        self.activity.queries["log"],
                        [(name, utils.APP_NAME) for name in self.seen_users],
                    )
                    logging.debug("recorded %s seen users", len(self.seen_users))
                    self.seen_users = set()
            except asyncpg.UndefinedTableError:
                logging.info("creating user_activity table")
                await self.activity.create_table()

    async def handle_messages(self) -> None:
        """
        Read messages from the queue. If it matches a pending request to auxin-cli/signal-cli,
        set the result for that request. If said result is being rate limited, retry sending it
        after pausing. Otherwise, concurrently respond to each message.
        """
        metrics_salt = utils.get_secret("METRICS_SALT")
        while True:
            message = await self.inbox.get()
            if metrics_salt and message.uuid:
                self.seen_users.add(hash_salt(message.uuid, metrics_salt))
            if message.id and message.id in self.pending_requests:
                logging.debug("setting result for future %s: %s", message.id, message)
                self.pending_requests[message.id].set_result(message)
                if (
                    message.error
                    and "status: 413" in message.error["data"]
                    and message.id in self.pending_messages_sent
                ):
                    sent_json_message = self.pending_messages_sent.pop(message.id)
                    warn = termcolor.colored(
                        "waiting to retry send after rate limit. message: %s", "red"
                    )
                    logging.warning(warn, sent_json_message)
                    self.backoff = True
                    await asyncio.sleep(4)
                    rpc_id = f"retry-send-{get_uid()}"
                    self.pending_messages_sent[rpc_id] = sent_json_message
                    self.pending_requests[rpc_id] = asyncio.Future()
                    await self.outbox.put(sent_json_message)
                continue
            self.pending_response_tasks = [
                task for task in self.pending_response_tasks if not task.done()
            ] + [asyncio.create_task(self.respond_and_collect_metrics(message))]

    # maybe this is merged with dispatch_message?
    async def respond_and_collect_metrics(self, message: Message) -> None:
        """
        Pass each message to handle_message. Notify an admin if an error happens.
        If that returns a non-empty string, send it as a reply,
        then record how long this took.
        """
        rpc_id = None
        start_time = time.time()
        try:
            response = await self.handle_message(message)
            if response is not None:
                rpc_id = await self.respond(message, response)
        except UserError as e:
            rpc_id = await self.respond(message, str(e))
        except:  # pylint: disable=bare-except
            exception_traceback = "".join(traceback.format_exception(*sys.exc_info()))
            logging.info("error handling message %s %s", message, exception_traceback)
            self.pending_response_tasks.append(
                asyncio.create_task(self.admin(f"{message}\n{exception_traceback}"))
            )
        python_delta = round(time.time() - start_time, 3)
        note = message.arg0 or ""
        if rpc_id:
            logging.debug("awaiting future %s", rpc_id)
            result = await self.wait_for_response(rpc_id=rpc_id)
            roundtrip_delta = (result.timestamp - message.timestamp) / 1000
            self.signal_roundtrip_latency.append(
                (message.timestamp, note, roundtrip_delta)
            )
            roundtrip_summary.observe(roundtrip_delta)  # type: ignore
            roundtrip_histogram.observe(roundtrip_delta)  # type: ignore
            logging.info("noted roundtrip time: %s", roundtrip_delta)
            if utils.get_secret("ADMIN_METRICS"):
                await self.admin(
                    f"command: {note}. python delta: {python_delta}s. roundtrip delta: {roundtrip_delta}s",
                )

    def mentions_us(self, msg: Message) -> bool:
        # "mentions":[{"name":"+447927948360","number":"+447927948360","uuid":"fc4457f0-c683-44fe-b887-fe3907d7762e","start":0,"length":1}
        return any(mention.get("number") == self.bot_number for mention in msg.mentions)

    def is_command(self, msg: Message) -> bool:
        if msg.full_text:
            return msg.full_text.startswith("/") or self.mentions_us(msg)
        return False

    def match_command(self, msg: Message) -> str:
        """return the appropriate command a message is calling for"""
        if not msg.arg0:
            return ""
        # probably wrong
        if self.mentions_us(msg) and msg.full_text:
            msg.parse_text(msg.full_text.lstrip("\N{Object Replacement Character} "))
        # happy part direct match
        if hasattr(self, "do_" + msg.arg0):
            return msg.arg0
        # always match in dms, only match /commands or @bot in groups
        if utils.get_secret("ENABLE_MAGIC") and (not msg.group or self.is_command(msg)):
            logging.debug("running magic")
            # don't leak admin commands
            valid_commands = self.commands if is_admin(msg) else self.visible_commands
            # closest match
            score, cmd = string_dist.match(msg.arg0, valid_commands)
            if score < (float(utils.get_secret("TYPO_THRESHOLD") or 0.3)):
                return cmd
            # check if there's a unique expansion
            expansions = [
                expanded_cmd
                for expanded_cmd in valid_commands
                if cmd.startswith(msg.arg0)
            ]
            if len(expansions) == 1:
                return expansions[0]
        return ""

    async def handle_message(self, message: Message) -> Response:
        """Method dispatch to do_x commands and goodies.
        Overwrite this to add your own non-command logic,
        but call super().handle_message(message) at the end"""
        # try to get a direct match, or a fuzzy match if appropriate
        if cmd := self.match_command(message):
            # invoke the function and return the response
            return await getattr(self, "do_" + cmd)(message)
        if message.text == "TERMINATE":
            return "signal session reset"
        return await self.default(message)

    def documented_commands(self) -> str:
        # check for only commands that have docstrings
        commands = ", ".join(
            name.removeprefix("do_")
            for name in dir(self)
            if name.startswith("do_")
            and not hasattr(getattr(self, name), "hide")
            and hasattr(getattr(self, name), "__doc__")
        )
        return f'Documented commands: {commands}\n\nFor more info about a command, try "help" [command]'

    async def default(self, message: Message) -> Response:
        "Default response. Override in your class to change this behavior"
        resp = "That didn't look like a valid command!\n" + self.documented_commands()
        # if it messages an echoserver, don't get in a loop (or groups)
        if message.text and not (
            message.group
            or "Documented commands" in message.text
            or resp == message.text
        ):
            return resp
        return None

    async def do_help(self, msg: Message) -> Response:
        """
        help [command]. see the documentation for command, or all commands
        """
        if msg.text and "Documented commands" in msg.text:
            return None
        if msg.arg1:
            try:
                cmd = getattr(self, f"do_{msg.arg1}")
                if hasattr(getattr(self, f"do_{msg.arg1}"), "hide"):
                    raise AttributeError("Pretend this never happened.")
                # allow messages to have a different helptext in groups
                if hasattr(cmd, "__group_doc__") and msg.group:
                    return dedent(cmd.__group_doc__).strip()
                doc = cmd.__doc__
                if doc:
                    return dedent(doc).strip()
                return f"{msg.arg1} isn't documented, sorry :("
            except AttributeError:
                return f"No such command '{msg.arg1}'"
        else:
            resp = self.documented_commands()
        return resp

    @requires_admin
    async def do_eval(self, msg: Message) -> Response:
        """Evaluates a few lines of Python. Preface with "return" to reply with result."""

        async def async_exec(stmts: str, env: Optional[dict] = None) -> Any:
            parsed_stmts = ast.parse(stmts)
            fn_name = "_async_exec_f"
            my_fn = f"async def {fn_name}(): pass"
            parsed_fn = ast.parse(my_fn)
            for node in parsed_stmts.body:
                ast.increment_lineno(node)
            assert isinstance(parsed_fn.body[0], ast.AsyncFunctionDef)
            # replace the empty async def _async_exec_f(): pass body
            # with the AST parsed from the message
            parsed_fn.body[0].body = parsed_stmts.body
            code = compile(parsed_fn, filename="<ast>", mode="exec")
            exec(code, env or globals())  # pylint: disable=exec-used
            # pylint: disable=eval-used
            return await eval(f"{fn_name}()", env or globals())

        if msg.full_text and msg.tokens and len(msg.tokens) > 1:
            source_blob = msg.full_text.replace(msg.arg0, "", 1).lstrip("/ ")
            try:
                return str(await async_exec(source_blob, globals() | locals()))
            except:  # pylint: disable=bare-except
                exception_traceback = "".join(
                    traceback.format_exception(*sys.exc_info())
                )
                return exception_traceback
        return None

    def get_recipients(self) -> list[dict[str, str]]:
        """Returns a list of all known recipients by parsing underlying datastore."""
        return json.loads(
            open(f"data/{self.bot_number}.d/recipients-store").read()
        ).get("recipients", [])

    def get_uuid_by_phone(self, phonenumber: str) -> Optional[str]:
        """Queries the recipients-store file for a UUID, provided a phone number."""
        if phonenumber.startswith("+"):
            maybe_recipient = [
                recipient
                for recipient in self.get_recipients()
                if phonenumber == recipient.get("number")
            ]
            if maybe_recipient:
                return maybe_recipient[0]["uuid"]
        return None

    def get_number_by_uuid(self, uuid_: str) -> Optional[str]:
        """Queries the recipients-store file for a phone number, provided a uuid."""
        if uuid_.count("-") == 4:
            maybe_recipient = [
                recipient
                for recipient in self.get_recipients()
                if uuid_ == recipient.get("uuid")
            ]
            if maybe_recipient:
                return maybe_recipient[0]["number"]
        return None


class ExtrasBot(Bot):
    async def do_printerfact(self, _: Message) -> str:
        "Learn a fact about printers"
        async with self.client_session.get(
            utils.get_secret("FACT_SOURCE") or "https://colbyolson.com/printers"
        ) as resp:
            fact = await resp.text()
        return fact.strip()

    async def do_ping(self, message: Message) -> str:
        """replies to /ping with /pong"""
        if message.text:
            return f"/pong {message.text}"
        return "/pong"

    @hide
    async def do_pong(self, message: Message) -> str:
        """Stashes the message in context so it's accessible externally."""
        if message.arg1 and message.arg2:
            self.pongs[message.arg1] = message.arg2
            return f"OK, stashing {len(message.arg2)} at {message.arg1}"
        if message.text:
            self.pongs[message.text] = message.text
            return f"OK, stashing {message.text}"
        return "OK"

    @hide
    async def do_commit_msg(self, _: Message) -> str:
        try:
            return f"Commit message: {open('COMMIT_EDITMSG').read()}"
        except FileNotFoundError:
            return "No commit message available"

    async def do_signalme(self, _: Message) -> Response:
        """signalme
        Returns a link to share the bot with friends!"""
        return f"https://signal.me/#p/{self.bot_number}"

    @hide
    async def do_rot13(self, msg: Message) -> Response:
        """rot13 encodes the message.
        > rot13 hello world
        uryyb jbeyq"""
        return codecs.encode(msg.text, "rot13")

    @hide
    async def do_uptime(self, _: Message) -> str:
        """Returns a message containing the bot uptime."""
        tot_mins, sec = divmod(int(time.time() - self.start_time), 60)
        hr, mins = divmod(tot_mins, 60)
        t = "Uptime: "
        t += f"{hr}h" if hr else ""
        t += f"{mins}m" if mins else ""
        t += f"{sec}s"
        return t


class PayBot(ExtrasBot):
    PAYMENTS_HELPTEXT = """Enable Signal Pay:

    1. In Signal, tap “⬅️“ & tap on your profile icon in the top left & tap *Settings*

    2. Tap *Payments* & tap *Activate Payments*

    For more information on Signal Payments visit:

    https://support.signal.org/hc/en-us/articles/360057625692-In-app-Payments"""

    @requires_admin
    async def do_fsr(self, msg: Message) -> Response:
        """
        Make a request to the Full-Service instance behind the bot. Admin-only.
        ie) /fsr [command] ([arg1] [val1]( [arg2] [val2])...)"""
        if not msg.tokens:
            return "/fsr [command] ([arg1] [val1]( [arg2] [val2]))"
        if len(msg.tokens) == 1:
            return await self.mobster.req(dict(method=msg.tokens[0]))
        if (len(msg.tokens) % 2) == 1:
            fsr_command = msg.tokens[0]
            fsr_keys = msg.tokens[1::2]
            fsr_values = msg.tokens[2::2]
            params = dict(zip(fsr_keys, fsr_values))
            return str(await self.mobster.req_(fsr_command, **params))
        return "/fsr [command] ([arg1] [val1]( [arg2] [val2])...)"

    @requires_admin
    async def do_setup(self, _: Message) -> str:
        if not utils.AUXIN:
            return "Can't set payment address without auxin"
        await self.set_profile_auxin(
            mobilecoin_address=mc_util.b58_wrapper_to_b64_public_address(
                await self.mobster.ensure_address()
            )
        )
        return "OK"

    @requires_admin
    async def do_balance(self, _: Message) -> Response:
        """Returns bot balance in MOB."""
        return f"Bot has balance of {mc_util.pmob2mob(await self.mobster.get_balance()).quantize(Decimal('1.0000'))} MOB"

    async def handle_message(self, message: Message) -> Response:
        if message.payment:
            asyncio.create_task(self.handle_payment(message))
            return None
        return await super().handle_message(message)

    async def get_user_usd_balance(self, account: str) -> float:
        res = await self.mobster.ledger_manager.get_usd_balance(account)
        return float(round(res[0].get("balance"), 2))

    async def get_user_pmob_balance(self, account: str) -> float:
        res = await self.mobster.ledger_manager.get_pmob_balance(account)
        return res[0].get("balance")

    async def handle_payment(self, message: Message) -> None:
        """Decode the receipt, then update balances.
        Blocks on transaction completion, run concurrently"""
        assert message.payment
        logging.info(message.payment)
        amount_pmob = await self.mobster.get_receipt_amount_pmob(
            message.payment["receipt"]
        )
        if amount_pmob is None:
            await self.respond(
                message, "That looked like a payment, but we couldn't parse it"
            )
            return
        amount_mob = float(mc_util.pmob2mob(amount_pmob))
        amount_usd_cents = round(amount_mob * await self.mobster.get_rate() * 100)
        await self.mobster.ledger_manager.put_pmob_tx(
            message.source,
            amount_usd_cents,
            amount_pmob,
            message.payment.get("note"),
        )
        await self.respond(message, await self.payment_response(message, amount_pmob))

    async def payment_response(self, msg: Message, amount_pmob: int) -> Response:
        """Triggers on successful payment"""
        del msg  # shush linter
        amount_mob = float(mc_util.pmob2mob(amount_pmob))
        amount_usd = round(await self.mobster.pmob2usd(amount_pmob), 2)
        return f"Thank you for sending {float(amount_mob)} MOB ({amount_usd} USD)"

    async def get_signalpay_address(self, recipient: str) -> Optional[str]:
        "get a receipient's mobilecoin address"
        result = await self.signal_rpc_request("getPayAddress", peer_name=recipient)
        b64_address = (
            result.blob.get("Address", {}).get("mobileCoinAddress", {}).get("address")
        )
        if result.error or not b64_address:
            logging.info("bad address: %s", result.blob)
            return None
        address = mc_util.b64_public_address_to_b58_wrapper(b64_address)
        return address

    async def do_address(self, msg: Message) -> Response:
        """
        /address
        Returns your MobileCoin address (in standard b58 format.)"""
        address = await self.get_signalpay_address(msg.source)
        return address or "Sorry, couldn't get your MobileCoin address"

    @requires_admin
    async def do_set_profile(self, message: Message) -> Response:
        """Renames bot (requires admin) - accepts first name, last name, and payment address."""
        attachments = await get_attachment_paths(message)
        user_image = attachments[0] if attachments else None
        if user_image or (message.tokens and len(message.tokens) > 0):
            await self.set_profile_auxin(
                given_name=message.arg1,
                family_name=message.arg2,
                payment_address=message.arg3,
                profile_path=user_image,
            )
            return "OK"
        return "pass arguments for rename"

    async def mob_request(self, method: str, **params: Any) -> dict:
        """Pass a request through to full-service, but send a message to an admin in case of error"""
        result = await self.mobster.req_(method, **params)
        if "error" in result:
            await self.admin(f"{result}\nReturned by:\n\n{str(params)[:1024]}...")
        return result

    async def fs_receipt_to_payment_message_content(
        self, fs_receipt: dict, note: str = ""
    ) -> str:
        full_service_receipt = fs_receipt["result"]["receiver_receipts"][0]
        # this gets us a Receipt protobuf
        b64_receipt = mc_util.full_service_receipt_to_b64_receipt(full_service_receipt)
        # serde expects bytes to be u8[], not b64
        u8_receipt = [int(char) for char in base64.b64decode(b64_receipt)]
        tx = {"mobileCoin": {"receipt": u8_receipt}}
        note = note or "check out this java-free payment notification"
        payment = {"Item": {"notification": {"note": note, "Transaction": tx}}}
        # SignalServiceMessageContent protobuf represented as JSON (spicy)
        # destination is outside the content so it doesn't matter,
        # but it does contain the bot's profileKey
        resp = await self.signal_rpc_request(
            "send", simulate=True, message="", destination="+15555555555"
        )
        content_skeletor = json.loads(resp.blob["simulate_output"])
        content_skeletor["dataMessage"]["body"] = None
        content_skeletor["dataMessage"]["payment"] = payment
        return json.dumps(content_skeletor)

    async def build_gift_code(self, amount_pmob: int) -> list[str]:
        """Builds a gift code and returns a list of messages to send, given an amount in pMOB."""
        raw_prop = await self.mob_request(
            "build_gift_code",
            account_id=await self.mobster.get_account(),
            value_pmob=str(int(amount_pmob)),
            fee=str(FEE_PMOB),
            memo="Gift code built with MOBot!",
        )
        prop = raw_prop["result"]["tx_proposal"]
        b58_code = raw_prop["result"]["gift_code_b58"]
        submitted = await self.mob_request(
            "submit_gift_code",
            tx_proposal=prop,
            gift_code_b58=b58_code,
            from_account_id=await self.mobster.get_account(),
        )
        b58 = submitted.get("result", {}).get("gift_code", {}).get("gift_code_b58")
        return [
            "Built Gift Code",
            b58,
            f"redeemable for {str(mc_util.pmob2mob(amount_pmob - FEE_PMOB)).rstrip('0')} MOB",
        ]

    # FIXME: clarify signature and return details/docs
    async def send_payment(  # pylint: disable=too-many-locals
        self,
        recipient: str,
        amount_pmob: int,
        receipt_message: str = "Transaction sent!",
        confirm_tx_timeout: int = 60,
        **params: Any,
    ) -> Optional[Message]:
        """
        If confirm_tx_timeout is not 0, we wait that many seconds for the tx
        to complete before sending receipt_message to receipient
        params are pasted to the full-service build_transaction call.
        some useful params are comment and input_txo_ids
        """
        address = await self.get_signalpay_address(recipient)
        account_id = await self.mobster.get_account()
        if not address:
            raise UserError(
                "Sorry, couldn't get your MobileCoin address. Please make sure you have payments enabled, and have messaged me from your phone!"
            )
        # TODO: add explicit utxo handling
        raw_prop = await self.mob_request(
            "build_transaction",
            account_id=account_id,
            recipient_public_address=address,
            value_pmob=str(int(amount_pmob)),
            fee=str(int(1e12 * 0.0004)),
            **params,
        )
        prop = raw_prop.get("result", {}).get("tx_proposal")
        tx_id = raw_prop.get("result", {}).get("transaction_log_id")
        # this is to NOT log transactions into the full service DB if the sender
        # wants it private.
        if confirm_tx_timeout:
            # putting the account_id into the request logs it to full service,
            tx_result: Optional[dict] = await self.mob_request(
                "submit_transaction",
                tx_proposal=prop,
                comment=params.get("comment", ""),
                account_id=account_id,
            )
        elif prop and tx_id:
            # if you omit account_id, tx doesn't get logged. Good for privacy,
            # but transactions can't be confirmed by the sending party (you)!
            tx_result = await self.mob_request("submit_transaction", tx_proposal=prop)
        else:
            tx_result = {"error": {"message": "InternalError"}}
        # {'method': 'submit_transaction', 'error': {'code': -32603, 'message': 'InternalError', 'data': {'server_error': 'Database(Diesel(DatabaseError(__Unknown, "database is locked")))', 'details': 'Error interacting with the database: Diesel Error: database is locked'}}, 'jsonrpc': '2.0', 'id': 1}
        if not tx_result or (
            tx_result.get("error")
            and "InternalError" in tx_result.get("error", {}).get("message", "")
        ):
            return None
            # logging.info("InternalError occurred, retrying in 60s")
            # await asyncio.sleep(1)
            # tx_result = await self.mob_request("submit_transaction", tx_proposal=prop)
        if not isinstance(tx_result, dict) or not tx_result.get("result"):
            # avoid sending tx receipt if there's a tx submission error
            # and send error message back to tx sender
            logging.warning("tx submit error for tx_id: %s", tx_id)
            msg = MessageParser({})
            msg.status, msg.transaction_log_id = "tx_status_failed", tx_id
            return msg

        receipt_resp = await self.mob_request(
            "create_receiver_receipts",
            tx_proposal=prop,
            account_id=await self.mobster.get_account(),
        )
        content = await self.fs_receipt_to_payment_message_content(
            receipt_resp, receipt_message
        )
        # pass our beautifully composed spicy JSON content to auxin.
        # message body is ignored in this case.
        payment_notif = await self.send_message(recipient, "", content=content)
        resp_future = asyncio.create_task(self.wait_for_response(rpc_id=payment_notif))

        if confirm_tx_timeout:
            logging.debug("Attempting to confirm tx status for %s", recipient)
            status = "tx_status_pending"
            for i in range(confirm_tx_timeout):
                tx_status = await self.mob_request(
                    "get_transaction_log", transaction_log_id=tx_id
                )
                status = (
                    tx_status.get("result", {}).get("transaction_log", {}).get("status")
                )
                if status == "tx_status_succeeded":
                    logging.info(
                        "Tx to %s suceeded - tx data: %s",
                        recipient,
                        tx_status.get("result"),
                    )
                    break
                if status == "tx_status_failed":
                    logging.warning(
                        "Tx to %s failed - tx data: %s",
                        recipient,
                        tx_status.get("result"),
                    )
                    break
                await asyncio.sleep(1)

            if status == "tx_status_pending":
                logging.warning(
                    "Tx to %s timed out - tx data: %s",
                    recipient,
                    tx_status.get("result"),
                )
            resp = await resp_future
            # the calling function can use these to check the payment status
            resp.status, resp.transaction_log_id = status, tx_id  # type: ignore
            return resp
        return await resp_future


# we should just have either a hasable user type or a mapping subtype

V = TypeVar("V")


def get_source_or_uuid_from_dict(
    msg: Message, dict_: Mapping[str, V]
) -> Tuple[bool, Optional[V]]:
    """A common pattern is to store intermediate state for individual users as a dictionary.
    Users can be referred to by some combination of source (a phone number) or uuid (underlying user ID)
    This abstracts over the possibility space, returning a boolean indicator of whether the sender of a Message
    is referenced in a dict, and the value pointed at (if any)."""
    return (
        ((msg.source, msg.group) in dict_ or (msg.uuid, msg.group) in dict_),
        (dict_.get((msg.source, msg.group)) or dict_.get((msg.uuid, msg.group))),
    )


def is_first_device(msg: Message) -> bool:
    if not msg or not msg.blob:
        return False
    return msg.blob.get("remote_address", {}).get("device_id", 0) == 1


class QuestionBot(PayBot):
    """Class of Bots that have methods for asking questions and awaiting answers"""

    def __init__(self, bot_number: Optional[str] = None) -> None:
        self.pending_answers: dict[Tuple(str, str), asyncio.Future[Message]] = {}
        self.requires_first_device: dict[str, bool] = {}
        self.failed_user_challenges: dict[str, int] = {}
        self.TERMINAL_ANSWERS = "0 no none stop quit exit break cancel abort".split()
        self.AFFIRMATIVE_ANSWERS = (
            "yes yeah y yup affirmative ye sure yeh please".split()
        )
        self.NEGATIVE_ANSWERS = "no nope n negatory nuh-uh nah".split()
        self.FIRST_DEVICE_PLEASE = "Please answer from your phone or primary device!"
        super().__init__(bot_number)

    async def handle_message(self, message: Message) -> Response:

        # import pdb;pdb.set_trace()
        pending_answer, probably_future = get_source_or_uuid_from_dict(
            message, self.pending_answers
        )
        _, requires_first_device = get_source_or_uuid_from_dict(
            message, self.requires_first_device
        )
        
        if message.full_text and pending_answer:
            if requires_first_device and not is_first_device(message):
                return self.FIRST_DEVICE_PLEASE
            self.requires_first_device.pop(message.source, None)
            self.requires_first_device.pop(message.uuid, None)
            if probably_future:
                probably_future.set_result(message)
            return None
        return await super().handle_message(message)

    async def ask_freeform_question(
        self,
        recipient: Union[str, tuple[str, str]],
        question_text: str = "What's your favourite colour?",
        require_first_device: bool = False,
    ) -> str:
        """UrQuestion that all other questions use. Asks a question fulfilled by a sentence or short answer."""
        group = ""
        if isinstance(recipient, Tuple):
            recipient, group = recipient
        answer_future = self.pending_answers[recipient, group] = asyncio.Future()
        if require_first_device:
            self.requires_first_device[recipient] = True
        await self.send_message(recipient, question_text)
        answer = await answer_future
        self.pending_answers.pop((recipient, group))
        return answer.full_text or ""

    async def ask_floatable_question(
        self,
        recipient: str,
        question_text: Optional[str] = "What's the price of gasoline where you live?",
        require_first_device: bool = False,
    ) -> Optional[float]:
        """Asks a question answered with a floating point or decimal number.
        Asks user clarifying questions if an invalid number is provided.
        Returns None if user says any of the terminal answers."""

        answer = await self.ask_freeform_question(
            recipient, question_text, require_first_device
        )
        answer_text = answer.full_text

        # This checks to see if the answer is a valid candidate for float by replacing
        # the first comma or decimal point with a number to see if the resulting string .isnumeric()
        if answer_text and not (
            answer_text.replace(".", "1", 1).isnumeric()
            or answer_text.replace(",", "1", 1).isnumeric()
        ):
            # cancel if user replies with any of the terminal answers "stop, cancel, quit, etc. defined above"
            if answer.full_text.lower() in self.TERMINAL_ANSWERS:
                return None

            # Check to see if the original question already specified wanting the answer as a decimal.
            # If not asks the question again and adds "as a decimal" to clarify
            if question_text and "as a decimal" in question_text:
                return await self.ask_floatable_question(recipient, question_text)
            return await self.ask_floatable_question(
                recipient, (question_text or "") + " (as a decimal, ie 1.01 or 2,02)"
            )
        if answer_text:
            return float(answer.replace(",", ".", 1))
        return None

    async def ask_intable_question(
        self,
        recipient: str,
        question_text: Optional[str] = "How many years old do you wish you were?",
        require_first_device: bool = False,
    ) -> Optional[int]:
        """Asks a question answered with an integer or whole number.
        Asks user clarifying questions if an invalid number is provided.
        Returns None if user says any of the terminal answers."""

        answer = await self.ask_freeform_question(
            recipient, question_text, require_first_device
        )
        if answer and not answer.isnumeric():

            # cancel if user replies with any of the terminal answers "stop, cancel, quit, etc. defined above"
            if answer.lower() in self.TERMINAL_ANSWERS:
                return None

            # Check to see if the original question already specified wanting the answer as a decimal.
            # If not asks the question again and adds "as a whole number, ie '1' or '2000'" to clarify
            if question_text and "as a whole number" in question_text:
                return await self.ask_intable_question(recipient, question_text)
            return await self.ask_intable_question(
                recipient,
                (question_text or "") + " (as a whole number, ie '1' or '2000')",
            )
        if answer:
            return int(answer)
        return None

    async def ask_yesno_question(
        self,
        recipient: str,
        question_text: str = "Are you sure? yes/no",
        require_first_device: bool = False,
    ) -> Optional[bool]:
        """Asks a question that expects a yes or no answer. Returns a Boolean:
        True if Yes False if No. None if cancelled"""
        
        # ask the question as a freeform question
        answer = await self.ask_freeform_question(
            recipient, question_text, require_first_device
        )
        answer = answer.lower().rstrip(string.punctuation)
        # if there is an answer and it is negative or positive
        if answer and answer in (self.AFFIRMATIVE_ANSWERS + self.NEGATIVE_ANSWERS):
            # return true if it's in affirmative answers otherwise assume it was negative and return false
            if answer in self.AFFIRMATIVE_ANSWERS:
                return True
            return False

        # return none if user answers cancel, etc
        if answer and answer in self.TERMINAL_ANSWERS:
            return None

        # if the answer is not a terminal answer but also not a match, add clarifier and ask again
        if "Please answer yes or no" not in question_text:
            question_text = "Please answer yes or no, or cancel:\n \n" + question_text

        return await self.ask_yesno_question(
            recipient, question_text, require_first_device
        )

    async def ask_address_question(
        self,
        recipient: str,
        question_text: str = "What's your shipping address?",
        require_first_device: bool = False,
        require_confirmation: bool = False,
    ) -> Optional[str]:
        """Asks user for their address and verifies through the google maps api
        Can ask User for confirmation, returns string with formatted address or none"""
        # get google maps api key from secrets
        api = utils.get_secret("GOOGLE_MAPS_API")
        if not api:
            logging.error("Error, missing Google Maps API in secrets configuration")
            return None
        # ask for the address as a freeform question
        address = await self.ask_freeform_question(
            recipient, question_text, require_first_device
        )
        # we take the answer provided by the user, format it nicely as a request to google maps' api
        # It returns a JSON object from which we can ascertain if the address is valid
        async with self.client_session.get(
            "https://maps.googleapis.com/maps/api/geocode/json",
            params={"address": address, "key": api},
        ) as resp:
            address_json = await resp.json()
        # if google can't find the address results will be empty
        if not (address_json["results"]):
            # break out if user replied cancel, exit, stop, etc.
            if address.lower() in self.TERMINAL_ANSWERS:
                return None
            # Otherwise, apologize and ask again
            await self.send_message(
                recipient,
                "Sorry, I couldn't find that. \nPlease try again or reply cancel to cancel \n",
            )
            return await self.ask_address_question(
                recipient, question_text, require_first_device, require_confirmation
            )
        # if maps does return a formatted address
        if address_json["results"] and address_json["results"][0]["formatted_address"]:
            if require_confirmation:
                # Tell user the address we got and ask them to confirm
                # Give them a google Maps link so they can check
                maybe_address = address_json["results"][0]["formatted_address"]
                maps_url = f"https://www.google.com/maps/search/?api=1&query={urllib.parse.quote_plus(maybe_address)}&query_place_id={address_json['results'][0]['place_id']}"
                confirmation = await self.ask_yesno_question(
                    recipient,
                    f"Got: \n{maybe_address} \n\n{maps_url} \n\nIs this your address? (yes/no)",
                    require_first_device,
                )
                # If not, ask again
                if not confirmation:
                    return await self.ask_address_question(
                        recipient,
                        question_text,
                        require_first_device,
                        require_confirmation,
                    )
            return address_json["results"][0]["formatted_address"]
        # If we made it here something unexpected probably went wrong.
        # Google returned something but didn't have a formatted address
        return None

    async def ask_multiple_choice_question(  # pylint: disable=too-many-arguments
        self,
        recipient: str,
        question_text: Optional[str],
        options: Union[dict[str, str], list[str]],
        require_confirmation: bool = True,
        require_first_device: bool = False,
    ) -> Optional[str]:
        """Prompts the user to select from a series of options.
        Behaviour alters slightly based on options:
        options as list -> we write labels for you with "1,2,3,...."
        options as dict -> dict keys are the labels
        options as dict with all values "" -> the labels are the options,
        and only labels are printed"""
        ## TODO: allow fuzzy answers or lowercase answers. Needs design discussion.

        # Check to ensure that user is on their first device as opposed to a linked device
        # Important for certain questions involving payment addresses
        if require_first_device:
            self.requires_first_device[recipient] = True

        if question_text is None:
            question_text = "Pick one from these options:"

        options_text = ""

        # User can pass just a list of options and we generate labels for them using enumerate
        # User can provide their own labels for the options by passing a dict
        # Create a question with just labels by having all values be ""
        # This will format the options text and check for a just labels question
        if isinstance(options, list):
            dict_options: dict[Any, str] = {
                str(i): value for i, value in enumerate(options, start=1)
            }
        else:
            dict_options = options

        # Put ) between labels and text, if dict is all empty values leave blank
        spacer = ") " if any(dict_options.values()) else ""

        # We use a generator object to join all the options
        # into one text that can be sent to the user
        options_text = " \n".join(
            f"{label}{spacer}{body}" for label, body in dict_options.items()
        )

        # for the purposes of making it case insensitive, make sure no options are the same when lowercased
        lower_dict_options = {k.lower(): v for (k, v) in dict_options.items()}
        if len(lower_dict_options) != len(dict_options):
            raise ValueError("Need to ensure unique options when lower-cased!")

        # send user the formatted question as a freeform question and process their response
        answer = await self.ask_freeform_question(
            recipient, question_text + "\n" + options_text, require_first_device
        )

        # when there is a match
        if answer and answer.lower() in lower_dict_options.keys():

            # if confirmation is required ask for it as a yes/no question
            if require_confirmation:
                confirmation_text = (
                    "You picked: \n"
                    + answer
                    + spacer
                    + lower_dict_options[answer.lower()]
                    + "\n\nIs this correct? (yes/no)"
                )
                confirmation = await self.ask_yesno_question(
                    recipient, confirmation_text
                )

                # if no, ask the question again
                if not confirmation:
                    return await self.ask_multiple_choice_question(
                        recipient,
                        question_text,
                        dict_options,
                        require_confirmation,
                        require_first_device,
                    )
        # if the answer given does not match a label
        if (
            answer
            and not answer.lower() in lower_dict_options.keys()
        ):
            # return none and exit if user types cancel, stop, exit, etc...
            if answer.lower() in self.TERMINAL_ANSWERS:
                return None
            # otherwise reminder to type the label exactly as it appears and restate the question
            if "Please reply" not in question_text:
                question_text = (
                    "Please reply with just the label exactly as typed \n \n"
                    + question_text
                )
            return await self.ask_multiple_choice_question(
                recipient,
                question_text,
                dict_options,
                require_confirmation,
                require_first_device,
            )
        # finally return the option that matches the answer, or if empty the answer itself
        return lower_dict_options[answer.lower()] or answer

    async def ask_email_question(
        self,
        recipient: str,
        question_text: str = "Please enter your email address",
    ) -> Optional[str]:
        """Prompts the user to enter an email address, and validates with a very long regular expression"""

        # ----SETUP----
        # ask for the email address as a freeform question instead of doing it ourselves
        answer = await self.ask_freeform_question(recipient, question_text)

        # ----VALIDATE----
        # if answer contains a valid email address, add it to maybe_email
        maybe_match = re.search(
            r"""(?:[a-z0-9!#$%&'*+/=?^_`{|}~-]+(?:\.[a-z0-9!#$%&'*+/=?^_`{|}~-]+)*|"(?:[\x01-\x08\x0b\x0c\x0e-\x1f\x21\x23-\x5b\x5d-\x7f]|\\[\x01-\x09\x0b\x0c\x0e-\x7f])*")@(?:(?:[a-z0-9](?:[a-z0-9-]*[a-z0-9])?\.)+[a-z0-9](?:[a-z0-9-]*[a-z0-9])?|\[(?:(?:25[0-5]|2[0-4][0-9]|[01]?[0-9][0-9]?)\.){3}(?:25[0-5]|2[0-4][0-9]|[01]?[0-9][0-9]?|[a-z0-9-]*[a-z0-9]:(?:[\x01-\x08\x0b\x0c\x0e-\x1f\x21-\x5a\x53-\x7f]|\\[\x01-\x09\x0b\x0c\x0e-\x7f])+)\])""",
            answer,
        )
        # maybe_email is a re.match object, which returns only if there is a match.
        if maybe_match:
            email = maybe_match.group(0)

        # ----INVALID?----
        # If we have an answer, but no matched email
        if answer and not maybe_match:
            # return none and exit if user types cancel, stop, exit, etc...
            if answer.lower() in self.TERMINAL_ANSWERS:
                return None

            # ----INVALID REPROMPT----
            # if the answer is not a valid email address, ask the question again, but don't let it add "Please reply" forever
            if "Please reply" not in question_text:
                question_text = (
                    "Please reply with a valid email address\n\n" + question_text
                )

            return await self.ask_email_question(recipient, question_text)

        return email

    @hide
    async def do_challenge(self, msg: Message) -> Response:
        """Challenges a user to do a simple math problem,
        optionally provided as an image to increase attacker complexity."""
        # the captcha module delivers graphical challenges of the same format
        if captcha is not None:
            challenge, answer = captcha.get_challenge_and_answer()
            await self.send_message(
                msg.uuid,
                "Please answer this arithmetic problem to prove you're (probably) not a bot!",
                attachments=[challenge],
            )
        else:
            offset = secrets.randbelow(20)
            challenge = f"What's the sum of one and {offset}?"
            answer = offset + 1
            await self.send_message(msg.uuid, challenge)
        # we already asked the question, either with an attachment, or using the reduced-scope challenge
        # so question here is None (waits for answer)
        maybe_answer = await self.ask_intable_question(msg.uuid, None)
        if maybe_answer != answer:
            # handles empty case, but has no logic as to what to do if the user exceeds a threshold
            self.failed_user_challenges[msg.uuid] = (
                self.failed_user_challenges.get(msg.uuid, 0) + 1
            )
            return await self.do_challenge(msg)
        return "Thanks for helping protect our community!"

    @requires_admin
    async def do_setup(self, msg: Message) -> str:
        if not utils.AUXIN:
            return "Can't set profile without auxin"
        fields: dict[str, Optional[str]] = {}
        for field in ["given_name", "family_name", "about", "mood_emoji"]:
            resp = await self.ask_freeform_question(
                msg.source, f"value for field {field}?"
            )
            if resp and resp.lower() != "none":
                fields[field] = resp
        fields["mobilecoin_address"] = await self.mobster.ensure_address()
        attachments = await get_attachment_paths(msg)
        if attachments:
            fields["profile_path"] = attachments[0]
        await self.set_profile_auxin(**fields)
        return f"set {', '.join(fields)}"


async def no_get(request: web.Request) -> web.Response:
    raise web.HTTPFound(location="https://signal.org/")


async def pong_handler(request: web.Request) -> web.Response:
    pong = request.match_info.get("pong")
    session = request.app.get("bot")
    if not session:
        return web.Response(status=504, text="Sorry, no live workers.")
    pong = session.pongs.pop(pong, "")
    if pong == "":
        return web.Response(status=404, text="Sorry, can't find that key.")
    return web.Response(status=200, text=pong)


async def send_message_handler(request: web.Request) -> web.Response:
    """Allow webhooks to send messages to users.
    Turn this off, authenticate, or obfuscate in prod to someone from using your bot to spam people
    """
    account = request.match_info.get("phonenumber")
    bot = request.app.get("bot")
    if not bot:
        return web.Response(status=504, text="Sorry, no live workers.")
    msg_data = await request.text()
    rpc_id = await bot.send_message(
        account, msg_data, endsession=request.query.get("endsession")
    )
    resp = await bot.wait_for_response(rpc_id=rpc_id)
    return web.json_response({"status": "sent", "sent_ts": resp.timestamp})


async def admin_handler(request: web.Request) -> web.Response:
    bot = request.app.get("bot")
    if not bot:
        return web.Response(status=504, text="Sorry, no live workers.")
    arg = urllib.parse.unquote(request.query.get("message", "")).strip()
    data = (await request.text()).strip()
    if arg.strip() and data.strip():
        msg = f"{arg}\n{data}"
    else:
        msg = arg or data
    await bot.admin(msg)
    return web.Response(text="OK")


def fmt_ms(ts: int) -> str:
    return datetime.datetime.utcfromtimestamp(ts / 1000).isoformat()


async def metrics(request: web.Request) -> web.Response:
    bot = request.app["bot"]
    return web.Response(
        status=200,
        text="start_time, command, delta\n"
        + "\n".join(
            f"{fmt_ms(t)}, {cmd}, {delta}"
            for t, cmd, delta in bot.signal_roundtrip_latency
        ),
    )


async def restart(request: web.Request) -> web.Response:
    bot = request.app["bot"]
    bot.restart_task = asyncio.create_task(bot.start_process())
    bot.restart_task.add_done_callback(functools.partial(bot.handle_task))
    return web.Response(status=200)


app = web.Application()


async def add_tiprat(_app: web.Application) -> None:
    async def tiprat(request: web.Request) -> web.Response:
        raise web.HTTPFound("https://tiprat.fly.dev", headers=None, reason=None)

    _app.add_routes([web.route("*", "/{tail:.*}", tiprat)])


app.add_routes(
    [
        web.get("/", no_get),
        web.get("/pongs/{pong}", pong_handler),
        web.post("/user/{phonenumber}", send_message_handler),
        web.post("/admin", admin_handler),
        web.post("/restart", restart),
        web.get("/metrics", aio.web.server_stats),
        web.get("/csv_metrics", metrics),
    ]
)

# order of operations:
# 1. start memfs
# 2. instanciate Bot, which may call setup_tmpdir
# 3. download
# 4. start process

app.on_startup.append(add_tiprat)
if utils.MEMFS:
    app.on_startup.append(autosave.start_memfs)
    app.on_startup.append(autosave.start_memfs_monitor)


def run_bot(bot: Type[Bot], local_app: web.Application = app) -> None:
    async def start_wrapper(our_app: web.Application) -> None:
        our_app["bot"] = bot()

    local_app.on_startup.append(start_wrapper)
    web.run_app(app, port=8080, host="0.0.0.0", access_log=None)


if __name__ == "__main__":
    run_bot(QuestionBot)<|MERGE_RESOLUTION|>--- conflicted
+++ resolved
@@ -87,29 +87,6 @@
     }
 
 
-<<<<<<< HEAD
-async def get_attachment_paths(message: Message) -> list[str]:
-    if not utils.AUXIN:
-        return [
-            str(Path("./attachments") / attachment["id"])
-            for attachment in message.attachments
-        ]
-    attachments = []
-    for attachment_info in message.attachments:
-        attachment_name = attachment_info.get("fileName")
-        timestamp = attachment_info.get("uploadTimestamp")
-        for i in range(30):  # wait up to 3s
-            if attachment_name is None:
-                maybe_paths = glob.glob(f"/tmp/unnamed_attachment_{timestamp}.*")
-                attachment_path = maybe_paths[0] if maybe_paths else ""
-            else:
-                attachment_path = f"/tmp/{attachment_name}"
-            if attachment_path and Path(attachment_path).exists():
-                attachments.append(attachment_path)
-                break
-            await asyncio.sleep(0.1)
-    return attachments
-=======
 def check_valid_recipient(recipient: str) -> bool:
     try:
         assert recipient == utils.signal_format(recipient)
@@ -119,7 +96,6 @@
         except (AssertionError, ValueError):
             return False
     return True
->>>>>>> 2a9efe22
 
 
 ActivityQueries = pghelp.PGExpressions(
