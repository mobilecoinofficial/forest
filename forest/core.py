#!/usr/bin/python3.9
# Copyright (c) 2021 MobileCoin Inc.
# Copyright (c) 2021 The Forest Team
"""
The core chatbot framework: Message, Signal, Bot, PayBot, and app
"""
import ast
import asyncio
import asyncio.subprocess as subprocess  # https://github.com/PyCQA/pylint/issues/1469
import base64
import datetime
import json
import logging
import os
import signal
import sys
import time
import traceback
import urllib
import uuid
import glob
import functools

from asyncio import Queue, StreamReader, StreamWriter
from asyncio.subprocess import PIPE
from decimal import Decimal
from functools import wraps
from textwrap import dedent
<<<<<<< HEAD
from typing import Any, AsyncIterator, Callable, Optional, Type, Union, Awaitable
=======
from typing import Any, Callable, Optional, Type, Union
>>>>>>> 5bd6c8f6

import aiohttp
import termcolor
from aiohttp import web
from phonenumbers import NumberParseException
from prometheus_async import aio
from prometheus_client import Histogram, Summary
from ulid2 import generate_ulid_as_base32 as get_uid

# framework
import mc_util
from forest import autosave, datastore, payments_monitor, pghelp, utils, string_dist
from forest.message import AuxinMessage, Message, StdioMessage

JSON = dict[str, Any]
Response = Union[str, list, dict[str, str], None]
AsyncFunc = Callable[..., Awaitable]

roundtrip_histogram = Histogram("roundtrip_h", "Roundtrip message response time")  # type: ignore
roundtrip_summary = Summary("roundtrip_s", "Roundtrip message response time")

MessageParser = AuxinMessage if utils.AUXIN else StdioMessage
logging.info("Using message parser: %s", MessageParser)
fee_pmob = int(1e12 * 0.0004)


def rpc(
    method: str, param_dict: Optional[dict] = None, _id: str = "1", **params: Any
) -> dict:
    return {
        "jsonrpc": "2.0",
        "method": method,
        "id": _id,
        "params": (param_dict or {}) | params,
    }


class Signal:
    """
    Represents a signal-cli/auxin-cli session.
    Lifecycle: Downloads the datastore, runs and restarts signal client,
    tries to gracefully kill signal and upload before exiting.
    I/O: reads signal client's output into inbox,
    has methods for sending commands to the signal client, and
    actually writes those json blobs to signal client's stdin.
    """

    def __init__(self, bot_number: Optional[str] = None) -> None:
        if not bot_number:
            try:
                bot_number = utils.signal_format(sys.argv[1])
                assert bot_number is not None
            except IndexError:
                bot_number = utils.get_secret("BOT_NUMBER")
        logging.debug("bot number: %s", bot_number)
        self.bot_number = bot_number
        self.datastore = datastore.SignalDatastore(bot_number)
        self.proc: Optional[subprocess.Process] = None
        self.inbox: Queue[Message] = Queue()
        self.outbox: Queue[dict] = Queue()
        self.exiting = False
        self.start_time = time.time()

    async def start_process(self) -> None:
        """
        Add SIGINT handlers. Download datastore.
        (Re)start signal client and launch reading and writing with it.
        """
        # things that don't work: loop.add_signal_handler(async_shutdown) - TypeError
        # signal.signal(sync_signal_handler) - can't interact with loop
        loop = asyncio.get_running_loop()
        loop.add_signal_handler(signal.SIGINT, self.sync_signal_handler)
        logging.debug("added signal handler, downloading...")
        if utils.DOWNLOAD:
            await self.datastore.download()
        write_task: Optional[asyncio.Task] = None
        max_backoff = 15  # move somewhere else maybe
        restart_count = 0
        while self.sigints == 0 and not self.exiting:
            path = (
                utils.get_secret("SIGNAL_CLI_PATH")
                or f"{utils.ROOT_DIR}/{'auxin' if utils.AUXIN else 'signal'}-cli"
            )
            # this?? can blocks forever if the file doesn't exist??
            if not os.path.exists(path):
                raise FileNotFoundError(
                    f"{path} doesn't exist! Try symlinking {utils.SIGNAL} to the working directory"
                )
            if utils.AUXIN:
                path += " --download-path /tmp"
            else:
                path += " --trust-new-identities always"
            command = f"{path} --config {utils.ROOT_DIR} --user {self.bot_number} jsonRpc".split()
            logging.info(command)
            proc_launch_time = time.time()
            # this ought to FileNotFoundError but doesn't
            self.proc = await asyncio.create_subprocess_exec(
                *command, stdin=PIPE, stdout=PIPE
            )
            logging.info(
<<<<<<< HEAD
                "started signal @ %s with PID %s",
=======
                "started %s @ %s with PID %s",
                utils.SIGNAL,
>>>>>>> 5bd6c8f6
                self.bot_number,
                self.proc.pid,
            )
            assert self.proc.stdout and self.proc.stdin
            asyncio.create_task(self.read_signal_stdout(self.proc.stdout))
            # prevent the previous signal client's write task from stealing commands from the outbox queue
            if write_task:
                write_task.cancel()
            write_task = asyncio.create_task(self.write_commands(self.proc.stdin))
            returncode = await self.proc.wait()
<<<<<<< HEAD
            logging.warning("signal exited with return code: %s", returncode)
            if returncode == 0:
                break
            runtime = time.time() - proc_launch_time
            if runtime > max_backoff * 4:
                restart_count = 0
            restart_count += 1
            backoff = 0.5 * (2**restart_count - 1)
            if backoff > max_backoff:
                logging.info(
                    "%s exiting after %s retries", self.bot_number, restart_count
                )
                break
            logging.info("%s will restart in %s second(s)", self.bot_number, backoff)
            await asyncio.sleep(backoff)
=======
            proc_exit_time = time.time()
            runtime = proc_exit_time - proc_launch_time
            if runtime < RESTART_TIME:
                logging.info("sleeping briefly")
                await asyncio.sleep(RESTART_TIME**restart_count)
            logging.warning(f"{utils.AUXIN} exited: %s", returncode)
>>>>>>> 5bd6c8f6

    sigints = 0

    def sync_signal_handler(self, *_: Any) -> None:
        """Try to start async_shutdown and/or just sys.exit"""
        logging.info("handling sigint. sigints: %s", self.sigints)
        self.sigints += 1
        self.exiting = True
        try:
            loop = asyncio.get_running_loop()
            logging.info("got running loop, scheduling async_shutdown")
            asyncio.run_coroutine_threadsafe(self.async_shutdown(), loop)
        except RuntimeError:
            asyncio.run(self.async_shutdown())
        if self.sigints >= 3:
            sys.exit(1)

    async def async_shutdown(self, *_: Any, wait: bool = False) -> None:
        """
        Upload our datastore, close postgres connections pools, kill signal, kill autosave, exit
        """
        logging.info("starting async_shutdown")
        # if we're downloading, then we upload too
        if utils.UPLOAD:
            await self.datastore.upload()
        # ideally also cancel Bot.restart_task
        if self.proc:
            try:
                self.proc.kill()
                if wait and utils.UPLOAD:
                    await self.proc.wait()
                    await self.datastore.upload()
            except ProcessLookupError:
                logging.info(f"no {utils.SIGNAL} process")
        if utils.UPLOAD:
            await self.datastore.mark_freed()
        await pghelp.close_pools()
        # this still deadlocks. see https://github.com/forestcontact/forest-draft/issues/10
        if autosave._memfs_process:
            executor = autosave._memfs_process._get_executor()
            logging.info(executor)
            executor.shutdown(wait=False, cancel_futures=True)
        logging.info("exited".center(60, "="))
        sys.exit(0)  # equivelent to `raise SystemExit()`
        logging.info("called sys.exit but still running, trying os._exit")
        # call C fn _exit() without calling cleanup handlers, flushing stdio buffers, etc.
        os._exit(1)

<<<<<<< HEAD
    def handle_task(
        self,
        task: asyncio.Task,
        *,
        _func: Optional[AsyncFunc] = None,
        f_args: Optional[dict] = None,
        **params: str,
    ) -> None:
        """
        Done callback which logs task done result and/or restarts a task on error

        args:
            task (asyncio.task): Finished task
            _func (AsyncFunc): Async function to restart
            f_args (dict): Args to pass to function on restart
        """
        name = task.get_name()
        if _func:
            name = _func.__name__
        try:
            result = task.result()
            logging.info("final result of %s was %s", name, result)
        except asyncio.CancelledError:
            logging.info("task %s was cancelled", name)
        except Exception:  # pylint: disable=broad-except
            logging.exception("%s errored", name)
            if self.sigints > 1:
                return
            if callable(_func) and asyncio.iscoroutinefunction(_func):
                if isinstance(f_args, dict):
                    task = asyncio.create_task(_func(**f_args))
                else:
                    task = asyncio.create_task(_func())
                task.add_done_callback(
                    functools.partial(
                        self.handle_task, _func=_func, f_args=f_args, **params
                    )
                )
                if hasattr(self, params.get("attr", "")):
                    setattr(self, params["attr"], task)
                logging.info("%s restarting", name)

    async def handle_auxincli_raw_output(self, stream: StreamReader) -> None:
        """Read auxin-cli output but delegate handling it"""
=======
    async def read_signal_stdout(self, stream: StreamReader) -> None:
        """Read auxin-cli/signal-cli output but delegate handling it"""
>>>>>>> 5bd6c8f6
        while True:
            line = (await stream.readline()).decode().strip()
            if not line:
                break
            await self.decode_signal_line(line)
        logging.info("stopped reading signal stdout")

    async def decode_signal_line(self, line: str) -> None:
        "decode json and log errors"
        if '{"jsonrpc":"2.0","result":[],"id":"receive"}' not in line:
            pass  # logging.debug("signal: %s", line)
        try:
            blob = json.loads(line)
        except json.JSONDecodeError:
            logging.info("signal: %s", line)
            return
        if "error" in blob:
            logging.info("signal: %s", line)
            error = json.dumps(blob["error"])
            logging.error(
                json.dumps(blob).replace(error, termcolor.colored(error, "red"))
            )
            if "traceback" in blob:
                exception, *tb = blob["traceback"].split("\n")
                logging.error(termcolor.colored(exception, "red"))
                # maybe also send this to admin as a signal message
                for _line in tb:
                    logging.error(_line)
        # {"jsonrpc":"2.0","method":"receive","params":{"envelope":{"source":"+16176088864","sourceNumber":"+16176088864","sourceUuid":"412e180d-c500-4c60-b370-14f6693d8ea7","sourceName":"sylv","sourceDevice":3,"timestamp":1637290344242,"dataMessage":{"timestamp":1637290344242,"message":"/ping","expiresInSeconds":0,"viewOnce":false}},"account":"+447927948360"}}
        try:
            await self.enqueue_blob_messages(blob)
        except KeyError:
            logging.info("signal parse error: %s", line)
            traceback.print_exception(*sys.exc_info())
        return

    async def enqueue_blob_messages(self, blob: JSON) -> None:
        "turn rpc blobs into the appropriate number of Messages and put them in the inbox"
        message_blob: Optional[JSON] = None
        logging.info(blob)
        if "params" in blob:
            if isinstance(blob["params"], list):
                for msg in blob["params"]:
                    if not blob.get("content", {}).get("receipt_message", {}):
                        await self.inbox.put(MessageParser(msg))
            message_blob = blob["params"]
        if "result" in blob:
            if isinstance(blob["result"], list):
                # idt this happens anymore, remove?
                logging.info("results list code path")
                for msg in blob["result"]:
                    if not blob.get("content", {}).get("receipt_message", {}):
                        await self.inbox.put(MessageParser(msg))
            elif isinstance(blob["result"], dict):
                message_blob = blob
            else:
                logging.warning(blob["result"])
        if "error" in blob:
            message_blob = blob
        if message_blob:
            return await self.inbox.put(MessageParser(message_blob))

    # In the next section, we see how the outbox queue is populated and consumed

    pending_requests: dict[str, asyncio.Future[Message]] = {}
    pending_messages_sent: dict[str, dict] = {}

    async def wait_for_response(
        self, req: Optional[dict] = None, rpc_id: str = ""
    ) -> Message:
        """
        if a req is given, put in the outbox with along with a future for its result.
        if an rpc_id or req was given, wait for that future and return the result from
        auxin-cli/signal-cli
        """
        if req:
            rpc_id = req["method"] + "-" + get_uid()
            logging.info("expecting response id: %s", rpc_id)
            req["id"] = rpc_id
            self.pending_requests[rpc_id] = asyncio.Future()
            self.pending_messages_sent[rpc_id] = req
            await self.outbox.put(req)
        # when the result is received, the future will be set
        response = await self.pending_requests[rpc_id]
        self.pending_requests.pop(rpc_id)
        return response

    async def signal_rpc_request(self, method: str, **params: Any) -> Message:
        """Sends a jsonRpc command to signal-cli or auxin-cli"""
        return await self.wait_for_response(req=rpc(method, **params))

    async def set_profile_auxin(
        self,
        given_name: Optional[str] = "",
        family_name: Optional[str] = "",
        payment_address: Optional[str] = "",
        profile_path: Optional[str] = None,
    ) -> str:
        """set given and family name, payment address (must be b64 format),
        and profile picture"""
        params: JSON = {"name": {"givenName": given_name}}
        if given_name and family_name:
            params["name"]["familyName"] = family_name
        if payment_address:
            params["mobilecoinAddress"] = payment_address
        if profile_path:
            params["avatarFile"] = profile_path
        rpc_id = f"setProfile-{get_uid()}"
        await self.outbox.put(rpc("setProfile", params, rpc_id))
        return rpc_id

    # this should maybe yield a future (eep) and/or use signal_rpc_request
    async def send_message(  # pylint: disable=too-many-arguments
        self,
        recipient: Optional[str],
        msg: Response,
        group: Optional[str] = None,  # maybe combine this with recipient?
        endsession: bool = False,
        attachments: Optional[list[str]] = None,
        content: str = "",
    ) -> str:
        """
        Builds send command for the specified recipient in jsonrpc format and
        writes to the built command to the underlying signal engine. Supports
        multiple messages.

        Parameters
        -----------
        recipient `Optional[str]`:
            phone number of recepient (if individual user)
        msg `Response`:
            text message to recipient
        group 'Optional[str]':
            group to send message to if specified
        endsession `bool`:
            if specified as True, will reset session key
        attachments 'Optional[list[str]]`
            list of media attachments to upload
        content `str`:
            json string specifying raw message content to be serialized into protobufs
        """
        # Consider inferring desination
        if recipient and group:  # (recipient or group):
            raise ValueError(
                "either a group or individual recipient must be specified, not both; "
                f"got {recipient} and {group}"
            )
        if not recipient and not group:
            raise ValueError(
                f"need either a recipient or a group, got {recipient} and {group}"
            )

        if isinstance(msg, list):
            # return the last stamp
            return [
                await self.send_message(recipient, m, group, endsession, attachments)
                for m in msg
            ][-1]
        if isinstance(msg, dict):
            msg = "\n".join((f"{key}:\t{value}" for key, value in msg.items()))

        params: JSON = {"message": msg}
        if endsession:
            params["end_session"] = True
        if attachments:
            params["attachments"] = attachments
        if content:
            params["content"] = content
        if group:
            if utils.AUXIN:
                logging.error("setting a group message, but auxin doesn't support this")
            params["group-id"] = group
        elif recipient:
            try:
                assert recipient == utils.signal_format(recipient)
            except (AssertionError, NumberParseException):
                try:
                    assert recipient == str(uuid.UUID(recipient))
                except (AssertionError, ValueError) as e:
                    logging.error(
                        "not sending message to invalid recipient %s. error: %s",
                        recipient,
                        e,
                    )
                    return ""
            params["destination" if utils.AUXIN else "recipient"] = str(recipient)
        # maybe use rpc() instead
        rpc_id = f"send-{get_uid()}"
        json_command: JSON = {
            "jsonrpc": "2.0",
            "id": rpc_id,
            "method": "send",
            "params": params,
        }
        self.pending_messages_sent[rpc_id] = json_command
        self.pending_requests[rpc_id] = asyncio.Future()
        await self.outbox.put(json_command)
        return rpc_id

    async def admin(self, msg: Response) -> None:
        "send a message to admin"
        await self.send_message(utils.get_secret("ADMIN"), msg)

    async def respond(self, target_msg: Message, msg: Response) -> str:
        """Respond to a message depending on whether it's a DM or group"""
        logging.info(target_msg.source)
        if not target_msg.source:
            logging.error(target_msg.blob)
        if not utils.AUXIN and target_msg.group:
            return await self.send_message(None, msg, group=target_msg.group)
        destination = target_msg.source or target_msg.uuid
        return await self.send_message(destination, msg)

    async def send_reaction(self, target_msg: Message, emoji: str) -> None:
        """Send a reaction. Protip: you can use e.g. \N{GRINNING FACE} in python"""
        react = {
            "target-author": target_msg.source,
            "target-timestamp": target_msg.timestamp,
        }
        if target_msg.group:
            react["group"] = target_msg.group
        cmd = rpc(
            "sendReaction",
            param_dict=react,
            emoji=emoji,
            recipient=target_msg.source,
        )
        await self.outbox.put(cmd)

    backoff = False
    messages_until_rate_limit = 50.0
    last_update = time.time()

    def update_and_check_rate_limit(self) -> bool:
        """Returns whether we think signal server will rate limit us for sending a
        message right now"""
        elapsed, self.last_update = (time.time() - self.last_update, time.time())
        rate = 1  # theoretically 1 at least message per second is allowed
        self.messages_until_rate_limit = min(
            self.messages_until_rate_limit + elapsed * rate, 60
        )
        return self.messages_until_rate_limit > 1

    async def write_commands(self, pipe: StreamWriter) -> None:
        """Encode and write pending auxin-cli/signal-cli commands"""
        while True:
            command = await self.outbox.get()
            if self.backoff:
                logging.info("pausing message writes before retrying")
                await asyncio.sleep(4)
                self.backoff = False
            while not self.update_and_check_rate_limit():
                logging.info(
                    "waiting for rate limit (current: %s)",
                    self.messages_until_rate_limit,
                )
                await asyncio.sleep(1)
            self.messages_until_rate_limit -= 1
            if not command.get("method"):
                logging.error("command without method: %s", command)
            if command.get("method") != "receive":
                logging.info("input to signal: %s", json.dumps(command))
            if pipe.is_closing():
                logging.error("signal stdin pipe is closed")
            pipe.write(json.dumps(command).encode() + b"\n")
            await pipe.drain()


def is_admin(msg: Message) -> bool:
    return (
        msg.source == utils.get_secret("ADMIN")
        or msg.uuid == utils.get_secret("ADMIN")
        or msg.group == utils.get_secret("ADMIN_GROUP")
        or msg.source in utils.get_secret("ADMINS").split(",")
        or msg.uuid in utils.get_secret("ADMINS")
    )


def requires_admin(command: Callable) -> Callable:
    @wraps(command)
    async def admin_command(self: "Bot", msg: Message) -> Response:
        if is_admin(msg):
            return await command(self, msg)
        return "you must be an admin to use this command"

    admin_command.admin = True  # type: ignore
    admin_command.hide = True  # type: ignore
    return admin_command


def hide(command: Callable) -> Callable:
    @wraps(command)
    async def hidden_command(self: "Bot", msg: Message) -> Response:
        return await command(self, msg)

    hidden_command.hide = True  # type: ignore
    return hidden_command


Datapoint = tuple[int, str, float]  # timestamp in ms, command/info, latency in seconds


class Bot(Signal):
    """Handles messages and command dispatch, as well as basic commands.
    Must be instantiated within a running async loop.
    Subclass this with your own commands.
    """

    def __init__(self, bot_number: Optional[str] = None) -> None:
        """Creates AND STARTS a bot that routes commands to do_x handlers"""
        self.client_session = aiohttp.ClientSession()
        self.mobster = payments_monitor.Mobster()
        self.pongs: dict[str, str] = {}
        self.signal_roundtrip_latency: list[Datapoint] = []
        self.pending_response_tasks: list[asyncio.Task] = []
        self.commands = [
            name.removeprefix("do_") for name in dir(self) if name.startswith("do_")
        ]
        self.visible_commands = [
            name
            for name in self.commands
            if not hasattr(getattr(self, f"do_{name}"), "hide")
        ]
        super().__init__(bot_number)
        self.restart_task = asyncio.create_task(
            self.start_process()
        )  # maybe cancel on sigint?
<<<<<<< HEAD
        self.queue_task = asyncio.create_task(self.handle_messages())
        self.queue_task.add_done_callback(
            functools.partial(
                self.handle_task, _func=self.handle_messages, attr="queue_task"
            )
        )
        self.restart_task.add_done_callback(
            functools.partial(
                self.handle_task, _func=self.start_process, attr="restart_task"
            )
        )
        if utils.get_secret("MONITOR_WALLET"):
            # currently spams and re-credits the same invoice each reboot
            asyncio.create_task(self.mobster.monitor_wallet())

    async def handle_messages(self) -> None:
        """Read messages from the queue and pass each message to handle_message
        If that returns a non-empty string, send it as a response"""
        async for message in self.auxincli_output_iter():
            if message.arg0 == "panic":
                raise ValueError
=======
        self.handle_messages_task = asyncio.create_task(self.handle_messages())

    async def handle_messages(self) -> None:
        """
        Read messages from the queue. If it matches a pending request to auxin-cli/signal-cli,
        set the result for that request. If said result is being rate limited, retry sending it
        after pausing. Otherwise, concurrently respond to each message.
        """
        while True:
            message = await self.inbox.get()
>>>>>>> 5bd6c8f6
            if message.id and message.id in self.pending_requests:
                logging.debug("setting result for future %s: %s", message.id, message)
                self.pending_requests[message.id].set_result(message)
                if (
                    message.error
                    and "status: 413" in message.error["data"]
                    and message.id in self.pending_messages_sent
                ):
                    sent_json_message = self.pending_messages_sent.pop(message.id)
                    warn = termcolor.colored(
                        "waiting to retry send after rate limit. message: %s", "red"
                    )
                    logging.warning(warn, sent_json_message)
                    self.backoff = True
                    await asyncio.sleep(4)
                    rpc_id = f"retry-send-{get_uid()}"
                    self.pending_messages_sent[rpc_id] = sent_json_message
                    self.pending_requests[rpc_id] = asyncio.Future()
                    await self.outbox.put(sent_json_message)
                continue
            self.pending_response_tasks = [
                task for task in self.pending_response_tasks if not task.done()
            ] + [asyncio.create_task(self.respond_and_collect_metrics(message))]

    # maybe this is merged with dispatch_message?
    async def respond_and_collect_metrics(self, message: Message) -> None:
        """
        Pass each message to handle_message. Notify an admin if an error happens.
        If that returns a non-empty string, send it as a reply,
        then record how long this took.
        """
        rpc_id = None
        start_time = time.time()
        try:
            response = await self.handle_message(message)
            if response is not None:
                rpc_id = await self.respond(message, response)
        except:  # pylint: disable=bare-except
            exception_traceback = "".join(traceback.format_exception(*sys.exc_info()))
            self.pending_response_tasks.append(
                asyncio.create_task(self.admin(f"{message}\n{exception_traceback}"))
            )
        python_delta = round(time.time() - start_time, 3)
        note = message.arg0 or ""
        if rpc_id:
            logging.debug("awaiting future %s", rpc_id)
            result = await self.wait_for_response(rpc_id=rpc_id)
            roundtrip_delta = (result.timestamp - message.timestamp) / 1000
            self.signal_roundtrip_latency.append(
                (message.timestamp, note, roundtrip_delta)
            )
            roundtrip_summary.observe(roundtrip_delta)  # type: ignore
            roundtrip_histogram.observe(roundtrip_delta)  # type: ignore
            logging.info("noted roundtrip time: %s", roundtrip_delta)
            if utils.get_secret("ADMIN_METRICS"):
                await self.admin(
                    f"command: {note}. python delta: {python_delta}s. roundtrip delta: {roundtrip_delta}s",
                )

    def is_command(self, msg: Message) -> bool:
        # "mentions":[{"name":"+447927948360","number":"+447927948360","uuid":"fc4457f0-c683-44fe-b887-fe3907d7762e","start":0,"length":1}
        has_slash = msg.full_text and msg.full_text.startswith("/")
        return has_slash or any(
            mention.get("number") == self.bot_number for mention in msg.mentions
        )

    def match_command(self, msg: Message) -> str:
        if not msg.arg0:
            return ""
        # happy part direct match
        if hasattr(self, "do_" + msg.arg0):
            return msg.arg0
        # always match in dms, only match /commands or @bot in groups
        if utils.get_secret("ENABLE_MAGIC") and (not msg.group or self.is_command(msg)):
            # don't leak admin commands
            valid_commands = self.commands if is_admin(msg) else self.visible_commands
            # closest match
            score, cmd = string_dist.match(msg.arg0, valid_commands)
            if score < (float(utils.get_secret("TYPO_THRESHOLD") or 0.3)):
                return cmd
            # check if there's a unique expansion
            expansions = [
                expanded_cmd
                for expanded_cmd in valid_commands
                if cmd.startswith(msg.arg0)
            ]
            if len(expansions) == 1:
                return expansions[0]
        return ""

    async def handle_message(self, message: Message) -> Response:
        """Method dispatch to do_x commands and goodies.
        Overwrite this to add your own non-command logic,
        but call super().handle_message(message) at the end"""
        # try to get a direct match, or a fuzzy match if appropriate
        if cmd := self.match_command(message):
            # invoke the function and return the response
            return await getattr(self, "do_" + cmd)(message)
        if message.text == "TERMINATE":
            return "signal session reset"
        return await self.default(message)

    def documented_commands(self) -> str:
        commands = ", ".join(
            name.removeprefix("do_")
            for name in dir(self)
            if name.startswith("do_")
            and not hasattr(getattr(self, name), "hide")
            and hasattr(getattr(self, name), "__doc__")
        )
        return f'Documented commands: {commands}\n\nFor more info about a command, try "help" [command]'

    async def default(self, message: Message) -> Response:
        "Default response. Override in your class to change this behavior"
        resp = "That didn't look like a valid command!\n" + self.documented_commands()
        # if it messages an echoserver, don't get in a loop (or groups)
        if message.text and not (message.group or message.text == resp):
            return resp
        return None

    async def do_help(self, msg: Message) -> Response:
        """
        help [command]. see the documentation for command, or all commands
        """
        if msg.text and "Documented commands" in msg.text:
            return None
        if msg.arg1:
            try:
                doc = getattr(self, f"do_{msg.arg1}").__doc__
                if doc:
                    if hasattr(getattr(self, f"do_{msg.arg1}"), "hide"):
                        raise AttributeError("Pretend this never happened.")
                    return dedent(doc).strip()
                return f"{msg.arg1} isn't documented, sorry :("
            except AttributeError:
                return f"No such command '{msg.arg1}'"
        else:
            resp = self.documented_commands()
        return resp

    async def do_printerfact(self, _: Message) -> str:
        "Learn a fact about printers"
        async with self.client_session.get(
            utils.get_secret("FACT_SOURCE") or "https://colbyolson.com/printers"
        ) as resp:
            fact = await resp.text()
        return fact.strip()

    @requires_admin
    async def do_eval(self, msg: Message) -> Response:
        """Evaluates a few lines of Python. Preface with "return" to reply with result."""

        async def async_exec(stmts: str, env: Optional[dict] = None) -> Any:
            parsed_stmts = ast.parse(stmts)
            fn_name = "_async_exec_f"
            my_fn = f"async def {fn_name}(): pass"
            parsed_fn = ast.parse(my_fn)
            for node in parsed_stmts.body:
                ast.increment_lineno(node)
            assert isinstance(parsed_fn.body[0], ast.AsyncFunctionDef)
            # replace the empty async def _async_exec_f(): pass body
            # with the AST parsed from the message
            parsed_fn.body[0].body = parsed_stmts.body
            code = compile(parsed_fn, filename="<ast>", mode="exec")
            exec(code, env or globals())  # pylint: disable=exec-used
            # pylint: disable=eval-used
            return await eval(f"{fn_name}()", env or locals())

        if msg.full_text and len(msg.tokens) > 1:
            source_blob = msg.full_text.replace(msg.arg0, "", 1).lstrip("/ ")
            env = globals()
            env.update(locals())
            return str(await async_exec(source_blob, env))
        return None

    async def do_ping(self, message: Message) -> str:
        """replies to /ping with /pong"""
        if message.text:
            return f"/pong {message.text}"
        return "/pong"

    @hide
    async def do_uptime(self, _: Message) -> str:
        """Returns a message containing the bot uptime."""
        tot_mins, sec = divmod(int(time.time() - self.start_time), 60)
        hr, mins = divmod(tot_mins, 60)
        t = "Uptime: "
        t += f"{hr}h" if hr else ""
        t += f"{mins}m" if mins else ""
        t += f"{sec}s"
        return t

    @hide
    async def do_pong(self, message: Message) -> str:
        """Stashes the message in context so it's accessible externally."""
        if message.text:
            self.pongs[message.text] = message.text
            return f"OK, stashing {message.text}"
        return "OK"


class PayBot(Bot):
    @requires_admin
    async def do_fsr(self, msg: Message) -> Response:
        """
        Make a request to the Full-Service instance behind the bot. Admin-only.
        ie) /fsr [command] ([arg1] [val1]( [arg2] [val2])...)"""
        if not msg.tokens:
            return "/fsr [command] ([arg1] [val1]( [arg2] [val2]))"
        if len(msg.tokens) == 1:
            return await self.mobster.req(dict(method=msg.tokens[0]))
        if (len(msg.tokens) % 2) == 1:
            fsr_command = msg.tokens[0]
            fsr_keys = msg.tokens[1::2]
            fsr_values = msg.tokens[2::2]
            params = dict(zip(fsr_keys, fsr_values))
            return str(await self.mobster.req_(fsr_command, **params))
        return "/fsr [command] ([arg1] [val1]( [arg2] [val2])...)"

    @requires_admin
    async def do_balance(self, _: Message) -> Response:
        """Returns bot balance in MOB."""
        return f"Bot has balance of {mc_util.pmob2mob(await self.mobster.get_balance()).quantize(Decimal('1.0000'))} MOB"

    async def handle_message(self, message: Message) -> Response:
        if message.payment:
            asyncio.create_task(self.handle_payment(message))
            return None
        return await super().handle_message(message)

    async def get_user_balance(self, account: str) -> float:
        res = await self.mobster.ledger_manager.get_usd_balance(account)
        return float(round(res[0].get("balance"), 2))

    async def handle_payment(self, message: Message) -> None:
        """Decode the receipt, then update balances.
        Blocks on transaction completion, run concurrently"""
        assert message.payment
        logging.info(message.payment)
        amount_pmob = await self.mobster.get_receipt_amount_pmob(
            message.payment["receipt"]
        )
        if amount_pmob is None:
            await self.respond(
                message, "That looked like a payment, but we couldn't parse it"
            )
            return
        amount_mob = float(mc_util.pmob2mob(amount_pmob))
        amount_usd_cents = round(amount_mob * await self.mobster.get_rate() * 100)
        await self.mobster.ledger_manager.put_pmob_tx(
            message.source,
            amount_usd_cents,
            amount_pmob,
            message.payment.get("note"),
        )
        await self.respond(
            message,
            f"Thank you for sending {float(amount_mob)} MOB ({amount_usd_cents / 100} USD)",
        )
        await self.respond(message, await self.payment_response(message, amount_pmob))

    async def payment_response(self, msg: Message, amount_pmob: int) -> Response:
        del msg, amount_pmob  # shush linters
        return "This bot doesn't have a response for payments."

    async def get_address(self, recipient: str) -> Optional[str]:
        "get a receipient's mobilecoin address"
        result = await self.signal_rpc_request("getPayAddress", peer_name=recipient)
        b64_address = (
            result.blob.get("Address", {}).get("mobileCoinAddress", {}).get("address")
        )
        if result.error or not b64_address:
            logging.info("bad address: %s", result.blob)
            return None
        address = mc_util.b64_public_address_to_b58_wrapper(b64_address)
        return address

    async def do_address(self, msg: Message) -> Response:
        """
        /address
        Returns your MobileCoin address (in standard b58 format.)"""
        address = await self.get_address(msg.source)
        return address or "Sorry, couldn't get your MobileCoin address"

    @requires_admin
    async def do_set_profile(self, message: Message) -> Response:
        """Renames bot (requires admin) - accepts first name, last name, and address."""
        user_image = None
        if message.attachments and len(message.attachments):
            await asyncio.sleep(2)
            attachment_info = message.attachments[0]
            attachment_path = attachment_info.get("fileName")
            timestamp = attachment_info.get("uploadTimestamp")
            if attachment_path is None:
                attachment_paths = glob.glob(f"/tmp/unnamed_attachment_{timestamp}.*")
                if attachment_paths:
                    user_image = attachment_paths.pop()
            else:
                user_image = f"/tmp/{attachment_path}"
        if user_image or (message.tokens and len(message.tokens) > 0):
            await self.set_profile_auxin(
                given_name=message.arg1,
                family_name=message.arg2,
                payment_address=message.arg3,
                profile_path=user_image,
            )
            return "OK"
        return "pass arguments for rename"

    async def mob_request(self, method: str, **params: Any) -> dict:
        """Pass a request through to full-service, but send a message to an admin in case of error"""
        result = await self.mobster.req_(method, **params)
        if "error" in result:
            await self.admin(f"{params}\n{result}")
        return result

    async def fs_receipt_to_payment_message_content(
        self, fs_receipt: dict, note: str = ""
    ) -> str:
        full_service_receipt = fs_receipt["result"]["receiver_receipts"][0]
        # this gets us a Receipt protobuf
        b64_receipt = mc_util.full_service_receipt_to_b64_receipt(full_service_receipt)
        # serde expects bytes to be u8[], not b64
        u8_receipt = [int(char) for char in base64.b64decode(b64_receipt)]
        tx = {"mobileCoin": {"receipt": u8_receipt}}
        note = note or "check out this java-free payment notification"
        payment = {"Item": {"notification": {"note": note, "Transaction": tx}}}
        # SignalServiceMessageContent protobuf represented as JSON (spicy)
        # destination is outside the content so it doesn't matter,
        # but it does contain the bot's profileKey
        resp = await self.signal_rpc_request(
            "send", simulate=True, message="", destination="+15555555555"
        )
        content_skeletor = json.loads(resp.blob["simulate_output"])
        content_skeletor["dataMessage"]["body"] = None
        content_skeletor["dataMessage"]["payment"] = payment
        return json.dumps(content_skeletor)

    async def build_gift_code(self, amount_pmob: int) -> list[str]:
        """Builds a gift code and returns a list of messages to send, given an amount in pMOB."""
        raw_prop = await self.mob_request(
            "build_gift_code",
            account_id=await self.mobster.get_account(),
            value_pmob=str(int(amount_pmob)),
            fee=str(fee_pmob),
            memo="Gift code built with MOBot!",
        )
        prop = raw_prop["result"]["tx_proposal"]
        b58_code = raw_prop["result"]["gift_code_b58"]
        submitted = await self.mob_request(
            "submit_gift_code",
            tx_proposal=prop,
            gift_code_b58=b58_code,
            from_account_id=await self.mobster.get_account(),
        )
        b58 = submitted.get("result", {}).get("gift_code", {}).get("gift_code_b58")
        return [
            "Built Gift Code",
            b58,
            f"redeemable for {str(mc_util.pmob2mob(amount_pmob - fee_pmob)).rstrip('0')} MOB",
        ]

    # FIXME: clarify signature and return details/docs
    async def send_payment(  # pylint: disable=too-many-locals
        self,
        recipient: str,
        amount_pmob: int,
        receipt_message: str = "Transaction sent!",
        confirm_tx_timeout: int = 0,
        **params: Any,
    ) -> Optional[Message]:
        """
        If confirm_tx_timeout is not 0, we wait that many seconds for the tx
        to complete before sending receipt_message to receipient
        params are pasted to the full-service build_transaction call.
        some useful params are comment and input_txo_ids
        """
        address = await self.get_address(recipient)
        account_id = await self.mobster.get_account()
        if not address:
            await self.send_message(
                recipient,
                "Sorry, couldn't get your MobileCoin address. Please make sure you have payments enabled, and have messaged me from your phone!",
            )
            return None
        # TODO: add explicit utxo handling
        raw_prop = await self.mob_request(
            "build_transaction",
            account_id=account_id,
            recipient_public_address=address,
            value_pmob=str(int(amount_pmob)),
            fee=str(int(1e12 * 0.0004)),
            **params,
        )
        prop = raw_prop.get("result", {}).get("tx_proposal")
        tx_id = raw_prop.get("result", {}).get("transaction_log_id")
        # this is to NOT log transactions into the full service DB if the sender
        # wants it private.
        if confirm_tx_timeout:
            # putting the account_id into the request logs it to full service,
            tx_result = await self.mob_request(
                "submit_transaction",
                tx_proposal=prop,
                comment=params.get("comment", ""),
                account_id=account_id,
            )
        elif not prop or not tx_id:
            tx_result = {}
        else:
            # if you omit account_id, tx doesn't get logged. Good for privacy,
            # but transactions can't be confirmed by the sending party (you)!
            tx_result = await self.mob_request("submit_transaction", tx_proposal=prop)

        if not isinstance(tx_result, dict) or not tx_result.get("result"):
            # avoid sending tx receipt if there's a tx submission error
            # and send error message back to tx sender
            logging.warning("tx submit error for tx_id: %s", tx_id)
            msg = MessageParser({})
            msg.status, msg.transaction_log_id = "tx_status_failed", tx_id
            return msg

        receipt_resp = await self.mob_request(
            "create_receiver_receipts",
            tx_proposal=prop,
            account_id=await self.mobster.get_account(),
        )
        content = await self.fs_receipt_to_payment_message_content(
            receipt_resp, receipt_message
        )
        # pass our beautifully composed spicy JSON content to auxin.
        # message body is ignored in this case.
        payment_notif = await self.send_message(recipient, "", content=content)
        resp_fut = asyncio.create_task(self.wait_for_response(rpc_id=payment_notif))

        if confirm_tx_timeout:
            logging.debug("Attempting to confirm tx status for %s", recipient)
            status = "tx_status_pending"
            for i in range(confirm_tx_timeout):
                tx_status = await self.mob_request(
                    "get_transaction_log", transaction_log_id=tx_id
                )
                status = (
                    tx_status.get("result", {}).get("transaction_log", {}).get("status")
                )
                if status == "tx_status_succeeded":
                    logging.info(
                        "Tx to %s suceeded - tx data: %s",
                        recipient,
                        tx_status.get("result"),
                    )
                    if receipt_message:
                        await self.send_message(recipient, receipt_message)
                    break
                if status == "tx_status_failed":
                    logging.warning(
                        "Tx to %s failed - tx data: %s",
                        recipient,
                        tx_status.get("result"),
                    )
                    break
                await asyncio.sleep(1)

            if status == "tx_status_pending":
                logging.warning(
                    "Tx to %s timed out - tx data: %s",
                    recipient,
                    tx_status.get("result"),
                )
            resp = await resp_fut
            # the calling function can use these to check the payment status
            resp.status, resp.transaction_log_id = status, tx_id  # type: ignore
            return resp

        return await resp_fut


class QuestionBot(PayBot):
    def __init__(self, bot_number: Optional[str] = None) -> None:
        self.pending_confirmations: dict[str, asyncio.Future[bool]] = {}
        self.pending_answers: dict[str, asyncio.Future[Message]] = {}
        super().__init__(bot_number)

    async def handle_message(self, message: Message) -> Response:
        if message.full_text and (
            message.uuid in self.pending_answers
            or message.source in self.pending_answers
        ):
            probably_future = self.pending_answers.get(
                message.uuid
            ) or self.pending_answers.get(message.source)
            if probably_future:
                probably_future.set_result(message)
            return
        return await super().handle_message(message)

    @hide
    async def do_yes(self, msg: Message) -> Response:
        """Handles 'yes' in response to a pending_confirmation."""
        if (
            msg.uuid not in self.pending_confirmations
            and msg.source not in self.pending_confirmations
        ):
            return "Did I ask you a question?"
        question = self.pending_confirmations.get(
            msg.uuid
        ) or self.pending_confirmations.get(msg.source)
        if question:
            question.set_result(True)
        return None

    @hide
    async def do_no(self, msg: Message) -> Response:
        """Handles 'no' in response to a pending_confirmation."""
        if (
            msg.uuid not in self.pending_confirmations
            and msg.source not in self.pending_confirmations
        ):
            return "Did I ask you a question?"
        question = self.pending_confirmations.get(
            msg.uuid
        ) or self.pending_confirmations.get(msg.source)
        if question:
            question.set_result(False)
        return None

    async def ask_freeform_question(
        self, recipient: str, question_text: str = "What's your favourite colour?"
    ) -> str:
        await self.send_message(recipient, question_text)
        answer_future = self.pending_answers[recipient] = asyncio.Future()
        answer = await answer_future
        self.pending_answers.pop(recipient)
        return answer.full_text or ""

    async def ask_yesno_question(
        self, recipient: str, question_text: str = "Are you sure? yes/no"
    ) -> bool:
        self.pending_confirmations[recipient] = asyncio.Future()
        await self.send_message(recipient, question_text)
        result = await self.pending_confirmations[recipient]
        self.pending_confirmations.pop(recipient)
        return result


async def no_get(request: web.Request) -> web.Response:
    raise web.HTTPFound(location="https://signal.org/")


async def pong_handler(request: web.Request) -> web.Response:
    pong = request.match_info.get("pong")
    session = request.app.get("bot")
    if not session:
        return web.Response(status=504, text="Sorry, no live workers.")
    pong = session.pongs.pop(pong, "")
    if pong == "":
        return web.Response(status=404, text="Sorry, can't find that key.")
    return web.Response(status=200, text=pong)


async def send_message_handler(request: web.Request) -> web.Response:
    """Allow webhooks to send messages to users.
    Turn this off, authenticate, or obfuscate in prod to someone from using your bot to spam people
    """
    account = request.match_info.get("phonenumber")
    bot = request.app.get("bot")
    if not bot:
        return web.Response(status=504, text="Sorry, no live workers.")
    msg_data = await request.text()
    rpc_id = await bot.send_message(
        account, msg_data, endsession=request.query.get("endsession")
    )
    resp = await bot.wait_resp(rpc_id=rpc_id)
    return web.json_response({"status": "sent", "sent_ts": resp.timestamp})


async def admin_handler(request: web.Request) -> web.Response:
    bot = request.app.get("bot")
    if not bot:
        return web.Response(status=504, text="Sorry, no live workers.")
    arg = urllib.parse.unquote(request.query.get("message", "")).strip()
    data = (await request.text()).strip()
    if arg.strip() and data.strip():
        msg = f"{arg}\n{data}"
    else:
        msg = arg or data
    await bot.admin(msg)
    return web.Response(text="OK")


def fmt_ms(ts: int) -> str:
    return datetime.datetime.utcfromtimestamp(ts / 1000).isoformat()


async def metrics(request: web.Request) -> web.Response:
    bot = request.app["bot"]
    return web.Response(
        status=200,
        text="start_time, command, delta\n"
        + "\n".join(
            f"{fmt_ms(t)}, {cmd}, {delta}"
            for t, cmd, delta in bot.signal_roundtrip_latency
        ),
    )


app = web.Application()


async def add_tiprat(_app: web.Application) -> None:
    async def tiprat(request: web.Request) -> web.Response:
        raise web.HTTPFound("https://tiprat.fly.dev", headers=None, reason=None)

    _app.add_routes([web.route("*", "/{tail:.*}", tiprat)])


app.add_routes(
    [
        web.get("/", no_get),
        web.get("/pongs/{pong}", pong_handler),
        web.post("/user/{phonenumber}", send_message_handler),
        web.post("/admin", admin_handler),
        web.get("/metrics", aio.web.server_stats),
        web.get("/csv_metrics", metrics),
    ]
)

# order of operations:
# 1. start memfs
# 2. instanciate Bot, which may call setup_tmpdir
# 3. download
# 4. start process

app.on_startup.append(add_tiprat)
if utils.MEMFS:
    app.on_startup.append(autosave.start_memfs)
    app.on_startup.append(autosave.start_memfs_monitor)


def run_bot(bot: Type[Bot], local_app: web.Application = app) -> None:
    async def start_wrapper(our_app: web.Application) -> None:
        our_app["bot"] = bot()

    local_app.on_startup.append(start_wrapper)
    web.run_app(app, port=8080, host="0.0.0.0", access_log=None)


if __name__ == "__main__":
    run_bot(QuestionBot)<|MERGE_RESOLUTION|>--- conflicted
+++ resolved
@@ -26,11 +26,7 @@
 from decimal import Decimal
 from functools import wraps
 from textwrap import dedent
-<<<<<<< HEAD
-from typing import Any, AsyncIterator, Callable, Optional, Type, Union, Awaitable
-=======
-from typing import Any, Callable, Optional, Type, Union
->>>>>>> 5bd6c8f6
+from typing import Any, Callable, Optional, Type, Union, Awaitable
 
 import aiohttp
 import termcolor
@@ -107,8 +103,8 @@
         if utils.DOWNLOAD:
             await self.datastore.download()
         write_task: Optional[asyncio.Task] = None
-        max_backoff = 15  # move somewhere else maybe
         restart_count = 0
+        max_backoff = 15
         while self.sigints == 0 and not self.exiting:
             path = (
                 utils.get_secret("SIGNAL_CLI_PATH")
@@ -131,12 +127,8 @@
                 *command, stdin=PIPE, stdout=PIPE
             )
             logging.info(
-<<<<<<< HEAD
-                "started signal @ %s with PID %s",
-=======
                 "started %s @ %s with PID %s",
                 utils.SIGNAL,
->>>>>>> 5bd6c8f6
                 self.bot_number,
                 self.proc.pid,
             )
@@ -147,15 +139,13 @@
                 write_task.cancel()
             write_task = asyncio.create_task(self.write_commands(self.proc.stdin))
             returncode = await self.proc.wait()
-<<<<<<< HEAD
-            logging.warning("signal exited with return code: %s", returncode)
-            if returncode == 0:
-                break
-            runtime = time.time() - proc_launch_time
+            proc_exit_time = time.time()
+            runtime = proc_exit_time - proc_launch_time
             if runtime > max_backoff * 4:
                 restart_count = 0
             restart_count += 1
             backoff = 0.5 * (2**restart_count - 1)
+            logging.warning("Signal exited with returncode %s", returncode)
             if backoff > max_backoff:
                 logging.info(
                     "%s exiting after %s retries", self.bot_number, restart_count
@@ -163,14 +153,6 @@
                 break
             logging.info("%s will restart in %s second(s)", self.bot_number, backoff)
             await asyncio.sleep(backoff)
-=======
-            proc_exit_time = time.time()
-            runtime = proc_exit_time - proc_launch_time
-            if runtime < RESTART_TIME:
-                logging.info("sleeping briefly")
-                await asyncio.sleep(RESTART_TIME**restart_count)
-            logging.warning(f"{utils.AUXIN} exited: %s", returncode)
->>>>>>> 5bd6c8f6
 
     sigints = 0
 
@@ -219,7 +201,6 @@
         # call C fn _exit() without calling cleanup handlers, flushing stdio buffers, etc.
         os._exit(1)
 
-<<<<<<< HEAD
     def handle_task(
         self,
         task: asyncio.Task,
@@ -230,7 +211,6 @@
     ) -> None:
         """
         Done callback which logs task done result and/or restarts a task on error
-
         args:
             task (asyncio.task): Finished task
             _func (AsyncFunc): Async function to restart
@@ -262,12 +242,8 @@
                     setattr(self, params["attr"], task)
                 logging.info("%s restarting", name)
 
-    async def handle_auxincli_raw_output(self, stream: StreamReader) -> None:
-        """Read auxin-cli output but delegate handling it"""
-=======
     async def read_signal_stdout(self, stream: StreamReader) -> None:
         """Read auxin-cli/signal-cli output but delegate handling it"""
->>>>>>> 5bd6c8f6
         while True:
             line = (await stream.readline()).decode().strip()
             if not line:
@@ -595,30 +571,15 @@
         self.restart_task = asyncio.create_task(
             self.start_process()
         )  # maybe cancel on sigint?
-<<<<<<< HEAD
-        self.queue_task = asyncio.create_task(self.handle_messages())
-        self.queue_task.add_done_callback(
+        self.handle_messages_task = asyncio.create_task(self.handle_messages())
+        self.handle_messages_task.add_done_callback(
             functools.partial(
-                self.handle_task, _func=self.handle_messages, attr="queue_task"
+                self.handle_task,
+                _func=self.handle_messages,
+                attr="handle_messages_task",
             )
         )
-        self.restart_task.add_done_callback(
-            functools.partial(
-                self.handle_task, _func=self.start_process, attr="restart_task"
-            )
-        )
-        if utils.get_secret("MONITOR_WALLET"):
-            # currently spams and re-credits the same invoice each reboot
-            asyncio.create_task(self.mobster.monitor_wallet())
-
-    async def handle_messages(self) -> None:
-        """Read messages from the queue and pass each message to handle_message
-        If that returns a non-empty string, send it as a response"""
-        async for message in self.auxincli_output_iter():
-            if message.arg0 == "panic":
-                raise ValueError
-=======
-        self.handle_messages_task = asyncio.create_task(self.handle_messages())
+        self.restart_task.add_done_callback(functools.partial(self.handle_task))
 
     async def handle_messages(self) -> None:
         """
@@ -628,7 +589,6 @@
         """
         while True:
             message = await self.inbox.get()
->>>>>>> 5bd6c8f6
             if message.id and message.id in self.pending_requests:
                 logging.debug("setting result for future %s: %s", message.id, message)
                 self.pending_requests[message.id].set_result(message)
