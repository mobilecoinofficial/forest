#!/usr/bin/python3.9
# Copyright (c) 2021 MobileCoin Inc.
# Copyright (c) 2021 The Forest Team
"""
The core chatbot framework: Message, Signal, Bot, PayBot, and app
"""
import ast
import asyncio
import asyncio.subprocess as subprocess  # https://github.com/PyCQA/pylint/issues/1469
import base64
import codecs
import datetime
import functools
import glob
import json
import logging
import os
<<<<<<< HEAD
import secrets
=======
import re
>>>>>>> 9c41c7ff
import signal
import string
import sys
import time
import traceback
import urllib
import uuid
from asyncio import Queue, StreamReader, StreamWriter
from asyncio.subprocess import PIPE
from decimal import Decimal
from functools import wraps
from textwrap import dedent
from typing import (
    Any,
    Awaitable,
    Callable,
    Optional,
    Mapping,
    Tuple,
    Type,
    TypeVar,
    Union,
)

import aiohttp
import termcolor
from aiohttp import web
from phonenumbers import NumberParseException
from prometheus_async import aio
from prometheus_client import Histogram, Summary
from ulid2 import generate_ulid_as_base32 as get_uid

# framework
import mc_util
from forest import autosave, datastore, payments_monitor, pghelp, string_dist, utils
from forest.message import AuxinMessage, Message, StdioMessage

JSON = dict[str, Any]
Response = Union[str, list, dict[str, str], None]
AsyncFunc = Callable[..., Awaitable]

roundtrip_histogram = Histogram("roundtrip_h", "Roundtrip message response time")  # type: ignore
roundtrip_summary = Summary("roundtrip_s", "Roundtrip message response time")

MessageParser = AuxinMessage if utils.AUXIN else StdioMessage
logging.info("Using message parser: %s", MessageParser)
fee_pmob = int(1e12 * 0.0004)
try:
    import captcha
except ImportError:
    captcha = None  # type:ignore


def rpc(
    method: str, param_dict: Optional[dict] = None, _id: str = "1", **params: Any
) -> dict:
    return {
        "jsonrpc": "2.0",
        "method": method,
        "id": _id,
        "params": (param_dict or {}) | params,
    }


class Signal:
    """
    Represents a signal-cli/auxin-cli session.
    Lifecycle: Downloads the datastore, runs and restarts signal client,
    tries to gracefully kill signal and upload before exiting.
    I/O: reads signal client's output into inbox,
    has methods for sending commands to the signal client, and
    actually writes those json blobs to signal client's stdin.
    """

    def __init__(self, bot_number: Optional[str] = None) -> None:
        if not bot_number:
            try:
                bot_number = utils.signal_format(sys.argv[1])
                assert bot_number is not None
            except IndexError:
                bot_number = utils.get_secret("BOT_NUMBER")
        logging.debug("bot number: %s", bot_number)
        self.bot_number = bot_number
        self.datastore = datastore.SignalDatastore(bot_number)
        self.proc: Optional[subprocess.Process] = None
        self.inbox: Queue[Message] = Queue()
        self.outbox: Queue[dict] = Queue()
        self.exiting = False
        self.start_time = time.time()

    async def start_process(self) -> None:
        """
        Add SIGINT handlers. Download datastore.
        (Re)start signal client and launch reading and writing with it.
        """
        # things that don't work: loop.add_signal_handler(async_shutdown) - TypeError
        # signal.signal(sync_signal_handler) - can't interact with loop
        loop = asyncio.get_running_loop()
        loop.add_signal_handler(signal.SIGINT, self.sync_signal_handler)
        logging.debug("added signal handler, downloading...")
        if utils.DOWNLOAD:
            await self.datastore.download()
        write_task: Optional[asyncio.Task] = None
        restart_count = 0
        max_backoff = 15
        while self.sigints == 0 and not self.exiting:
            path = utils.SIGNAL_PATH
            if utils.AUXIN:
                path += " --download-path /tmp"
            else:
                path += " --trust-new-identities always"
            command = f"{path} --config {utils.ROOT_DIR} --user {self.bot_number} jsonRpc".split()
            logging.info(command)
            proc_launch_time = time.time()
            # this ought to FileNotFoundError but doesn't
            self.proc = await asyncio.create_subprocess_exec(
                *command, stdin=PIPE, stdout=PIPE
            )
            logging.info(
                "started %s @ %s with PID %s",
                utils.SIGNAL,
                self.bot_number,
                self.proc.pid,
            )
            assert self.proc.stdout and self.proc.stdin
            asyncio.create_task(self.read_signal_stdout(self.proc.stdout))
            # prevent the previous signal client's write task from stealing commands from the outbox queue
            if write_task:
                write_task.cancel()
            write_task = asyncio.create_task(self.write_commands(self.proc.stdin))
            returncode = await self.proc.wait()
            proc_exit_time = time.time()
            runtime = proc_exit_time - proc_launch_time
            if runtime > max_backoff * 4:
                restart_count = 0
            restart_count += 1
            backoff = 0.5 * (2**restart_count - 1)
            logging.warning("Signal exited with returncode %s", returncode)
            if backoff > max_backoff:
                logging.info(
                    "%s exiting after %s retries", self.bot_number, restart_count
                )
                break
            logging.info("%s will restart in %s second(s)", self.bot_number, backoff)
            await asyncio.sleep(backoff)

    sigints = 0

    def sync_signal_handler(self, *_: Any) -> None:
        """Try to start async_shutdown and/or just sys.exit"""
        logging.info("handling sigint. sigints: %s", self.sigints)
        self.sigints += 1
        self.exiting = True
        try:
            loop = asyncio.get_running_loop()
            logging.info("got running loop, scheduling async_shutdown")
            asyncio.run_coroutine_threadsafe(self.async_shutdown(), loop)
        except RuntimeError:
            asyncio.run(self.async_shutdown())
        if self.sigints >= 3:
            sys.exit(1)

    async def async_shutdown(self, *_: Any, wait: bool = False) -> None:
        """
        Upload our datastore, close postgres connections pools, kill signal, kill autosave, exit
        """
        logging.info("starting async_shutdown")
        # if we're downloading, then we upload too
        if utils.UPLOAD:
            await self.datastore.upload()
        # ideally also cancel Bot.restart_task
        if self.proc:
            try:
                self.proc.kill()
                if wait and utils.UPLOAD:
                    await self.proc.wait()
                    await self.datastore.upload()
            except ProcessLookupError:
                logging.info(f"no {utils.SIGNAL} process")
        if utils.UPLOAD:
            await self.datastore.mark_freed()
        await pghelp.close_pools()
        # this still deadlocks. see https://github.com/forestcontact/forest-draft/issues/10
        if autosave._memfs_process:
            executor = autosave._memfs_process._get_executor()
            logging.info(executor)
            executor.shutdown(wait=False, cancel_futures=True)
        logging.info("exited".center(60, "="))
        sys.exit(0)  # equivelent to `raise SystemExit()`
        logging.info("called sys.exit but still running, trying os._exit")
        # call C fn _exit() without calling cleanup handlers, flushing stdio buffers, etc.
        os._exit(1)

    def log_task_result(
        self,
        task: asyncio.Task,
    ) -> None:
        """
        Done callback which logs task done result
        args:
            task (asyncio.task): Finished task
        """
        name = task.get_name() + "-" + getattr(task.get_coro(), "__name__", "")
        try:
            result = task.result()
            logging.info("final result of %s was %s", name, result)
        except asyncio.CancelledError:
            logging.info("task %s was cancelled", name)
        except Exception:  # pylint: disable=broad-except
            logging.exception("%s errored", name)

    def restart_task_callback(
        self,
        _func: AsyncFunc,
    ) -> Callable:
        def handler(task: asyncio.Task) -> None:
            name = task.get_name() + "-" + getattr(task.get_coro(), "__name__", "")
            if self.sigints > 1:
                return
            if asyncio.iscoroutinefunction(_func):
                task = asyncio.create_task(_func())
                task.add_done_callback(self.restart_task_callback(_func))
                logging.info("%s restarting", name)

        return handler

    async def read_signal_stdout(self, stream: StreamReader) -> None:
        """Read auxin-cli/signal-cli output but delegate handling it"""
        while True:
            line = (await stream.readline()).decode().strip()
            if not line:
                break
            await self.decode_signal_line(line)
        logging.info("stopped reading signal stdout")

    async def decode_signal_line(self, line: str) -> None:
        "decode json and log errors"
        if '{"jsonrpc":"2.0","result":[],"id":"receive"}' not in line:
            pass  # logging.debug("signal: %s", line)
        try:
            blob = json.loads(line)
        except json.JSONDecodeError:
            logging.info("signal: %s", line)
            return
        if "error" in blob:
            logging.info("signal: %s", line)
            error = json.dumps(blob["error"])
            logging.error(
                json.dumps(blob).replace(error, termcolor.colored(error, "red"))
            )
            if "traceback" in blob:
                exception, *tb = blob["traceback"].split("\n")
                logging.error(termcolor.colored(exception, "red"))
                # maybe also send this to admin as a signal message
                for _line in tb:
                    logging.error(_line)
        # {"jsonrpc":"2.0","method":"receive","params":{"envelope":{"source":"+16176088864","sourceNumber":"+16176088864","sourceUuid":"412e180d-c500-4c60-b370-14f6693d8ea7","sourceName":"sylv","sourceDevice":3,"timestamp":1637290344242,"dataMessage":{"timestamp":1637290344242,"message":"/ping","expiresInSeconds":0,"viewOnce":false}},"account":"+447927948360"}}
        try:
            await self.enqueue_blob_messages(blob)
        except KeyError:
            logging.info("signal parse error: %s", line)
            traceback.print_exception(*sys.exc_info())
        return

    async def enqueue_blob_messages(self, blob: JSON) -> None:
        "turn rpc blobs into the appropriate number of Messages and put them in the inbox"
        message_blob: Optional[JSON] = None
        if blob.get("id") != "PONG":
            logging.info(json.dumps(blob))
        if "params" in blob:
            if isinstance(blob["params"], list):
                for msg in blob["params"]:
                    if not blob.get("content", {}).get("receipt_message", {}):
                        await self.inbox.put(MessageParser(msg))
            message_blob = blob["params"]
        if "result" in blob:
            if isinstance(blob["result"], dict):
                message_blob = blob
            else:
                logging.warning(blob["result"])
        if "error" in blob:
            message_blob = blob
        if message_blob:
            return await self.inbox.put(MessageParser(message_blob))

    # In the next section, we see how the outbox queue is populated and consumed

    pending_requests: dict[str, asyncio.Future[Message]] = {}
    pending_messages_sent: dict[str, dict] = {}

    async def wait_for_response(
        self, req: Optional[dict] = None, rpc_id: str = ""
    ) -> Message:
        """
        if a req is given, put in the outbox with along with a future for its result.
        if an rpc_id or req was given, wait for that future and return the result from
        auxin-cli/signal-cli
        """
        if req:
            rpc_id = req["method"] + "-" + get_uid()
            logging.info("expecting response id: %s", rpc_id)
            req["id"] = rpc_id
            self.pending_requests[rpc_id] = asyncio.Future()
            self.pending_messages_sent[rpc_id] = req
            await self.outbox.put(req)
        # when the result is received, the future will be set
        response = await self.pending_requests[rpc_id]
        self.pending_requests.pop(rpc_id)
        return response

    async def signal_rpc_request(self, method: str, **params: Any) -> Message:
        """Sends a jsonRpc command to signal-cli or auxin-cli"""
        return await self.wait_for_response(req=rpc(method, **params))

    async def set_profile_auxin(
        self,
        given_name: Optional[str] = "",
        family_name: Optional[str] = "",
        payment_address: Optional[str] = "",
        profile_path: Optional[str] = None,
    ) -> str:
        """set given and family name, payment address (must be b64 format),
        and profile picture"""
        params: JSON = {"name": {"givenName": given_name}}
        if given_name and family_name:
            params["name"]["familyName"] = family_name
        if payment_address:
            params["mobilecoinAddress"] = payment_address
        if profile_path:
            params["avatarFile"] = profile_path
        rpc_id = f"setProfile-{get_uid()}"
        await self.outbox.put(rpc("setProfile", params, rpc_id))
        return rpc_id

    # this should maybe yield a future (eep) and/or use signal_rpc_request
    async def send_message(  # pylint: disable=too-many-arguments
        self,
        recipient: Optional[str],
        msg: Response,
        group: Optional[str] = None,  # maybe combine this with recipient?
        endsession: bool = False,
        attachments: Optional[list[str]] = None,
        content: str = "",
    ) -> str:
        """
        Builds send command for the specified recipient in jsonrpc format and
        writes to the built command to the underlying signal engine. Supports
        multiple messages.

        Parameters
        -----------
        recipient `Optional[str]`:
            phone number of recepient (if individual user)
        msg `Response`:
            text message to recipient
        group 'Optional[str]':
            group to send message to if specified
        endsession `bool`:
            if specified as True, will reset session key
        attachments 'Optional[list[str]]`
            list of media attachments to upload
        content `str`:
            json string specifying raw message content to be serialized into protobufs
        """
        # Consider inferring desination
        if recipient and group:  # (recipient or group):
            raise ValueError(
                "either a group or individual recipient must be specified, not both; "
                f"got {recipient} and {group}"
            )
        if not recipient and not group:
            raise ValueError(
                f"need either a recipient or a group, got {recipient} and {group}"
            )

        if isinstance(msg, list):
            # return the last stamp
            return [
                await self.send_message(recipient, m, group, endsession, attachments)
                for m in msg
            ][-1]
        if isinstance(msg, dict):
            msg = "\n".join((f"{key}:\t{value}" for key, value in msg.items()))

        params: JSON = {"message": msg}
        if endsession:
            params["end_session"] = True
        if attachments:
            params["attachments"] = attachments
        if content:
            params["content"] = content
        if group:
            if utils.AUXIN:
                logging.error("setting a group message, but auxin doesn't support this")
            params["group-id"] = group
        elif recipient:
            try:
                assert recipient == utils.signal_format(recipient)
            except (AssertionError, NumberParseException):
                try:
                    assert recipient == str(uuid.UUID(recipient))
                except (AssertionError, ValueError) as e:
                    logging.error(
                        "not sending message to invalid recipient %s. error: %s",
                        recipient,
                        e,
                    )
                    return ""
            params["destination" if utils.AUXIN else "recipient"] = str(recipient)
        # maybe use rpc() instead
        rpc_id = f"send-{get_uid()}"
        json_command: JSON = {
            "jsonrpc": "2.0",
            "id": rpc_id,
            "method": "send",
            "params": params,
        }
        self.pending_messages_sent[rpc_id] = json_command
        self.pending_requests[rpc_id] = asyncio.Future()
        await self.outbox.put(json_command)
        return rpc_id

    async def admin(self, msg: Response, **kwargs: Any) -> None:
        "send a message to admin"
        if (group := utils.get_secret("ADMIN_GROUP")) and not utils.AUXIN:
            await self.send_message(None, msg, group=group, **kwargs)
        else:
            await self.send_message(utils.get_secret("ADMIN"), msg, **kwargs)

    async def respond(self, target_msg: Message, msg: Response) -> str:
        """Respond to a message depending on whether it's a DM or group"""
        logging.debug("responding to %s", target_msg.source)
        if not target_msg.source:
            logging.error(json.dumps(target_msg.blob))
        if not utils.AUXIN and target_msg.group:
            return await self.send_message(None, msg, group=target_msg.group)
        destination = target_msg.source or target_msg.uuid
        return await self.send_message(destination, msg)

    async def send_reaction(self, target_msg: Message, emoji: str) -> None:
        """Send a reaction. Protip: you can use e.g. \N{GRINNING FACE} in python"""
        react = {
            "target-author": target_msg.source,
            "target-timestamp": target_msg.timestamp,
        }
        if target_msg.group:
            react["group"] = target_msg.group
        cmd = rpc(
            "sendReaction",
            param_dict=react,
            emoji=emoji,
            recipient=target_msg.source,
        )
        await self.outbox.put(cmd)

    backoff = False
    messages_until_rate_limit = 1000.0
    last_update = time.time()

    def update_and_check_rate_limit(self) -> bool:
        """Returns whether we think signal server will rate limit us for sending a
        message right now"""
        elapsed, self.last_update = (time.time() - self.last_update, time.time())
        rate = 1  # theoretically 1 at least message per second is allowed
        self.messages_until_rate_limit = min(
            self.messages_until_rate_limit + elapsed * rate, 60
        )
        return self.messages_until_rate_limit > 1

    async def write_commands(self, pipe: StreamWriter) -> None:
        """Encode and write pending auxin-cli/signal-cli commands"""
        while True:
            command = await self.outbox.get()
            if self.backoff:
                logging.info("pausing message writes before retrying")
                await asyncio.sleep(4)
                self.backoff = False
            while not self.update_and_check_rate_limit():
                logging.info(
                    "waiting for rate limit (current: %s)",
                    self.messages_until_rate_limit,
                )
                await asyncio.sleep(1)
            self.messages_until_rate_limit -= 1
            if not command.get("method"):
                logging.error("command without method: %s", command)
            if command.get("method") != "receive":
                logging.info("input to signal: %s", json.dumps(command))
            if pipe.is_closing():
                logging.error("signal stdin pipe is closed")
            pipe.write(json.dumps(command).encode() + b"\n")
            await pipe.drain()


class UserError(Exception):
    pass


def is_admin(msg: Message) -> bool:
    ADMIN = utils.get_secret("ADMIN") or ""
    ADMIN_GROUP = utils.get_secret("ADMIN_GROUP") or ""
    ADMINS = utils.get_secret("ADMINS") or ""
    source_admin = msg.source and msg.source in ADMIN or msg.source in ADMINS
    source_uuid = msg.uuid and msg.uuid in ADMIN or msg.uuid in ADMINS
    return source_admin or source_uuid or bool(msg.group and msg.group in ADMIN_GROUP)


def requires_admin(command: Callable) -> Callable:
    @wraps(command)
    async def admin_command(self: "Bot", msg: Message) -> Response:
        if is_admin(msg):
            return await command(self, msg)
        return "you must be an admin to use this command"

    admin_command.admin = True  # type: ignore
    admin_command.hide = True  # type: ignore
    return admin_command


def hide(command: Callable) -> Callable:
    @wraps(command)
    async def hidden_command(self: "Bot", msg: Message) -> Response:
        return await command(self, msg)

    hidden_command.hide = True  # type: ignore
    return hidden_command


Datapoint = tuple[int, str, float]  # timestamp in ms, command/info, latency in seconds


class Bot(Signal):
    """Handles messages and command dispatch, as well as basic commands.
    Must be instantiated within a running async loop.
    Subclass this with your own commands.
    """

    def __init__(self, bot_number: Optional[str] = None) -> None:
        """Creates AND STARTS a bot that routes commands to do_x handlers"""
        self.client_session = aiohttp.ClientSession()
        self.mobster = payments_monitor.StatefulMobster()
        self.pongs: dict[str, str] = {}
        self.signal_roundtrip_latency: list[Datapoint] = []
        self.pending_response_tasks: list[asyncio.Task] = []
        self.commands = [
            name.removeprefix("do_") for name in dir(self) if name.startswith("do_")
        ]
        self.visible_commands = [
            name
            for name in self.commands
            if not hasattr(getattr(self, f"do_{name}"), "hide")
        ]
        super().__init__(bot_number)
        self.restart_task = asyncio.create_task(
            self.start_process()
        )  # maybe cancel on sigint?
        self.restart_task.add_done_callback(self.log_task_result)
        self.handle_messages_task = asyncio.create_task(self.handle_messages())
        self.handle_messages_task.add_done_callback(self.log_task_result)
        self.handle_messages_task.add_done_callback(
            self.restart_task_callback(self.handle_messages)
        )

    async def handle_messages(self) -> None:
        """
        Read messages from the queue. If it matches a pending request to auxin-cli/signal-cli,
        set the result for that request. If said result is being rate limited, retry sending it
        after pausing. Otherwise, concurrently respond to each message.
        """
        while True:
            message = await self.inbox.get()
            if message.id and message.id in self.pending_requests:
                logging.debug("setting result for future %s: %s", message.id, message)
                self.pending_requests[message.id].set_result(message)
                if (
                    message.error
                    and "status: 413" in message.error["data"]
                    and message.id in self.pending_messages_sent
                ):
                    sent_json_message = self.pending_messages_sent.pop(message.id)
                    warn = termcolor.colored(
                        "waiting to retry send after rate limit. message: %s", "red"
                    )
                    logging.warning(warn, sent_json_message)
                    self.backoff = True
                    await asyncio.sleep(4)
                    rpc_id = f"retry-send-{get_uid()}"
                    self.pending_messages_sent[rpc_id] = sent_json_message
                    self.pending_requests[rpc_id] = asyncio.Future()
                    await self.outbox.put(sent_json_message)
                continue
            self.pending_response_tasks = [
                task for task in self.pending_response_tasks if not task.done()
            ] + [asyncio.create_task(self.respond_and_collect_metrics(message))]

    # maybe this is merged with dispatch_message?
    async def respond_and_collect_metrics(self, message: Message) -> None:
        """
        Pass each message to handle_message. Notify an admin if an error happens.
        If that returns a non-empty string, send it as a reply,
        then record how long this took.
        """
        rpc_id = None
        start_time = time.time()
        try:
            response = await self.handle_message(message)
            if response is not None:
                rpc_id = await self.respond(message, response)
        except UserError as e:
            rpc_id = await self.respond(message, str(e))
        except:  # pylint: disable=bare-except
            exception_traceback = "".join(traceback.format_exception(*sys.exc_info()))
            logging.info("error handling message %s %s", message, exception_traceback)
            self.pending_response_tasks.append(
                asyncio.create_task(self.admin(f"{message}\n{exception_traceback}"))
            )
        python_delta = round(time.time() - start_time, 3)
        note = message.arg0 or ""
        if rpc_id:
            logging.debug("awaiting future %s", rpc_id)
            result = await self.wait_for_response(rpc_id=rpc_id)
            roundtrip_delta = (result.timestamp - message.timestamp) / 1000
            self.signal_roundtrip_latency.append(
                (message.timestamp, note, roundtrip_delta)
            )
            roundtrip_summary.observe(roundtrip_delta)  # type: ignore
            roundtrip_histogram.observe(roundtrip_delta)  # type: ignore
            logging.info("noted roundtrip time: %s", roundtrip_delta)
            if utils.get_secret("ADMIN_METRICS"):
                await self.admin(
                    f"command: {note}. python delta: {python_delta}s. roundtrip delta: {roundtrip_delta}s",
                )

    def mentions_us(self, msg: Message) -> bool:
        # "mentions":[{"name":"+447927948360","number":"+447927948360","uuid":"fc4457f0-c683-44fe-b887-fe3907d7762e","start":0,"length":1}
        return any(mention.get("number") == self.bot_number for mention in msg.mentions)

    def is_command(self, msg: Message) -> bool:
        if msg.full_text:
            return msg.full_text.startswith("/") or self.mentions_us(msg)
        return False

    def match_command(self, msg: Message) -> str:
        """return the appropriate command a message is calling for"""
        if not msg.arg0:
            return ""
        # probably wrong
        if self.mentions_us(msg) and msg.full_text:
            msg.parse_text(msg.full_text.lstrip("\N{Object Replacement Character} "))
        # happy part direct match
        if hasattr(self, "do_" + msg.arg0):
            return msg.arg0
        # always match in dms, only match /commands or @bot in groups
        if utils.get_secret("ENABLE_MAGIC") and (not msg.group or self.is_command(msg)):
            logging.debug("running magic")
            # don't leak admin commands
            valid_commands = self.commands if is_admin(msg) else self.visible_commands
            # closest match
            score, cmd = string_dist.match(msg.arg0, valid_commands)
            if score < (float(utils.get_secret("TYPO_THRESHOLD") or 0.3)):
                return cmd
            # check if there's a unique expansion
            expansions = [
                expanded_cmd
                for expanded_cmd in valid_commands
                if cmd.startswith(msg.arg0)
            ]
            if len(expansions) == 1:
                return expansions[0]
        return ""

    async def handle_message(self, message: Message) -> Response:
        """Method dispatch to do_x commands and goodies.
        Overwrite this to add your own non-command logic,
        but call super().handle_message(message) at the end"""
        # try to get a direct match, or a fuzzy match if appropriate
        if cmd := self.match_command(message):
            # invoke the function and return the response
            return await getattr(self, "do_" + cmd)(message)
        if message.text == "TERMINATE":
            return "signal session reset"
        return await self.default(message)

    def documented_commands(self) -> str:
        # check for only commands that have docstrings
        commands = ", ".join(
            name.removeprefix("do_")
            for name in dir(self)
            if name.startswith("do_")
            and not hasattr(getattr(self, name), "hide")
            and hasattr(getattr(self, name), "__doc__")
        )
        return f'Documented commands: {commands}\n\nFor more info about a command, try "help" [command]'

    async def default(self, message: Message) -> Response:
        "Default response. Override in your class to change this behavior"
        resp = "That didn't look like a valid command!\n" + self.documented_commands()
        # if it messages an echoserver, don't get in a loop (or groups)
        if message.text and not (
            message.group
            or "Documented commands" in message.text
            or resp == message.text
        ):
            return resp
        return None

    async def do_help(self, msg: Message) -> Response:
        """
        help [command]. see the documentation for command, or all commands
        """
        if msg.text and "Documented commands" in msg.text:
            return None
        if msg.arg1:
            try:
                cmd = getattr(self, f"do_{msg.arg1}")
                if hasattr(getattr(self, f"do_{msg.arg1}"), "hide"):
                    raise AttributeError("Pretend this never happened.")
                # allow messages to have a different helptext in groups
                if hasattr(cmd, "__group_doc__") and msg.group:
                    return dedent(cmd.__group_doc__).strip()
                doc = cmd.__doc__
                if doc:
                    return dedent(doc).strip()
                return f"{msg.arg1} isn't documented, sorry :("
            except AttributeError:
                return f"No such command '{msg.arg1}'"
        else:
            resp = self.documented_commands()
        return resp

    @requires_admin
    async def do_eval(self, msg: Message) -> Response:
        """Evaluates a few lines of Python. Preface with "return" to reply with result."""

        async def async_exec(stmts: str, env: Optional[dict] = None) -> Any:
            parsed_stmts = ast.parse(stmts)
            fn_name = "_async_exec_f"
            my_fn = f"async def {fn_name}(): pass"
            parsed_fn = ast.parse(my_fn)
            for node in parsed_stmts.body:
                ast.increment_lineno(node)
            assert isinstance(parsed_fn.body[0], ast.AsyncFunctionDef)
            # replace the empty async def _async_exec_f(): pass body
            # with the AST parsed from the message
            parsed_fn.body[0].body = parsed_stmts.body
            code = compile(parsed_fn, filename="<ast>", mode="exec")
            exec(code, env or globals())  # pylint: disable=exec-used
            # pylint: disable=eval-used
            return await eval(f"{fn_name}()", env or globals())

        if msg.full_text and msg.tokens and len(msg.tokens) > 1:
            source_blob = msg.full_text.replace(msg.arg0, "", 1).lstrip("/ ")
            try:
                return str(await async_exec(source_blob, globals() | locals()))
            except:  # pylint: disable=bare-except
                exception_traceback = "".join(
                    traceback.format_exception(*sys.exc_info())
                )
                return exception_traceback
        return None

    def get_recipients(self) -> list[dict[str, str]]:
        """Returns a list of all known recipients by parsing underlying datastore."""
        return json.loads(
            open(f"data/{self.bot_number}.d/recipients-store").read()
        ).get("recipients", [])

    def get_uuid_by_phone(self, phonenumber: str) -> Optional[str]:
        """Queries the recipients-store file for a UUID, provided a phone number."""
        if phonenumber.startswith("+"):
            maybe_recipient = [
                recipient
                for recipient in self.get_recipients()
                if phonenumber == recipient.get("number")
            ]
            if maybe_recipient:
                return maybe_recipient[0]["uuid"]
        return None

    def get_number_by_uuid(self, uuid_: str) -> Optional[str]:
        """Queries the recipients-store file for a phone number, provided a uuid."""
        if uuid_.count("-") == 4:
            maybe_recipient = [
                recipient
                for recipient in self.get_recipients()
                if uuid_ == recipient.get("uuid")
            ]
            if maybe_recipient:
                return maybe_recipient[0]["number"]
        return None


class ExtrasBot(Bot):
    async def do_printerfact(self, _: Message) -> str:
        "Learn a fact about printers"
        async with self.client_session.get(
            utils.get_secret("FACT_SOURCE") or "https://colbyolson.com/printers"
        ) as resp:
            fact = await resp.text()
        return fact.strip()

    async def do_ping(self, message: Message) -> str:
        """replies to /ping with /pong"""
        if message.text:
            return f"/pong {message.text}"
        return "/pong"

    @hide
    async def do_pong(self, message: Message) -> str:
        """Stashes the message in context so it's accessible externally."""
        if message.arg1 and message.arg2:
            self.pongs[message.arg1] = message.arg2
            return f"OK, stashing {len(message.arg2)} at {message.arg1}"
        if message.text:
            self.pongs[message.text] = message.text
            return f"OK, stashing {message.text}"
        return "OK"

    @hide
    async def do_commit_msg(self, _: Message) -> str:
        try:
            return f"Commit message: {open('COMMIT_EDITMSG').read()}"
        except FileNotFoundError:
            return "No commit message available"

    async def do_signalme(self, _: Message) -> Response:
        """signalme
        Returns a link to share the bot with friends!"""
        return f"https://signal.me/#p/{self.bot_number}"

    @hide
    async def do_rot13(self, msg: Message) -> Response:
        """rot13 encodes the message.
        > rot13 hello world
        uryyb jbeyq"""
        return codecs.encode(msg.text, "rot13")

    @hide
    async def do_uptime(self, _: Message) -> str:
        """Returns a message containing the bot uptime."""
        tot_mins, sec = divmod(int(time.time() - self.start_time), 60)
        hr, mins = divmod(tot_mins, 60)
        t = "Uptime: "
        t += f"{hr}h" if hr else ""
        t += f"{mins}m" if mins else ""
        t += f"{sec}s"
        return t


class PayBot(ExtrasBot):
    PAYMENTS_HELPTEXT = """Enable Signal Pay:

    1. In Signal, tap “⬅️“ & tap on your profile icon in the top left & tap *Settings*

    2. Tap *Payments* & tap *Activate Payments*

    For more information on Signal Payments visit:

    https://support.signal.org/hc/en-us/articles/360057625692-In-app-Payments"""

    @requires_admin
    async def do_fsr(self, msg: Message) -> Response:
        """
        Make a request to the Full-Service instance behind the bot. Admin-only.
        ie) /fsr [command] ([arg1] [val1]( [arg2] [val2])...)"""
        if not msg.tokens:
            return "/fsr [command] ([arg1] [val1]( [arg2] [val2]))"
        if len(msg.tokens) == 1:
            return await self.mobster.req(dict(method=msg.tokens[0]))
        if (len(msg.tokens) % 2) == 1:
            fsr_command = msg.tokens[0]
            fsr_keys = msg.tokens[1::2]
            fsr_values = msg.tokens[2::2]
            params = dict(zip(fsr_keys, fsr_values))
            return str(await self.mobster.req_(fsr_command, **params))
        return "/fsr [command] ([arg1] [val1]( [arg2] [val2])...)"

    @requires_admin
    async def do_balance(self, _: Message) -> Response:
        """Returns bot balance in MOB."""
        return f"Bot has balance of {mc_util.pmob2mob(await self.mobster.get_balance()).quantize(Decimal('1.0000'))} MOB"

    async def handle_message(self, message: Message) -> Response:
        if message.payment:
            asyncio.create_task(self.handle_payment(message))
            return None
        return await super().handle_message(message)

    async def get_user_balance(self, account: str) -> float:
        res = await self.mobster.ledger_manager.get_usd_balance(account)
        return float(round(res[0].get("balance"), 2))

    async def handle_payment(self, message: Message) -> None:
        """Decode the receipt, then update balances.
        Blocks on transaction completion, run concurrently"""
        assert message.payment
        logging.info(message.payment)
        amount_pmob = await self.mobster.get_receipt_amount_pmob(
            message.payment["receipt"]
        )
        if amount_pmob is None:
            await self.respond(
                message, "That looked like a payment, but we couldn't parse it"
            )
            return
        amount_mob = float(mc_util.pmob2mob(amount_pmob))
        amount_usd_cents = round(amount_mob * await self.mobster.get_rate() * 100)
        await self.mobster.ledger_manager.put_pmob_tx(
            message.source,
            amount_usd_cents,
            amount_pmob,
            message.payment.get("note"),
        )
        await self.respond(
            message,
            f"Thank you for sending {float(amount_mob)} MOB ({amount_usd_cents / 100} USD)",
        )
        await self.respond(message, await self.payment_response(message, amount_pmob))

    async def payment_response(self, msg: Message, amount_pmob: int) -> Response:
        """Triggers on successful payment"""
        del msg  # shush linter
        amount_mob = float(mc_util.pmob2mob(amount_pmob))
        amount_usd = round(await self.mobster.pmob2usd(amount_pmob), 2)
        return f"Thank you for sending {float(amount_mob)} MOB ({amount_usd} USD)"

    async def get_signalpay_address(self, recipient: str) -> Optional[str]:
        "get a receipient's mobilecoin address"
        result = await self.signal_rpc_request("getPayAddress", peer_name=recipient)
        b64_address = (
            result.blob.get("Address", {}).get("mobileCoinAddress", {}).get("address")
        )
        if result.error or not b64_address:
            logging.info("bad address: %s", result.blob)
            return None
        address = mc_util.b64_public_address_to_b58_wrapper(b64_address)
        return address

    async def do_address(self, msg: Message) -> Response:
        """
        /address
        Returns your MobileCoin address (in standard b58 format.)"""
        address = await self.get_signalpay_address(msg.source)
        return address or "Sorry, couldn't get your MobileCoin address"

    @requires_admin
    async def do_set_profile(self, message: Message) -> Response:
        """Renames bot (requires admin) - accepts first name, last name, and address."""
        user_image = None
        if message.attachments and len(message.attachments):
            await asyncio.sleep(2)
            attachment_info = message.attachments[0]
            attachment_path = attachment_info.get("fileName")
            timestamp = attachment_info.get("uploadTimestamp")
            if attachment_path is None:
                attachment_paths = glob.glob(f"/tmp/unnamed_attachment_{timestamp}.*")
                if attachment_paths:
                    user_image = attachment_paths.pop()
            else:
                user_image = f"/tmp/{attachment_path}"
        if user_image or (message.tokens and len(message.tokens) > 0):
            await self.set_profile_auxin(
                given_name=message.arg1,
                family_name=message.arg2,
                payment_address=message.arg3,
                profile_path=user_image,
            )
            return "OK"
        return "pass arguments for rename"

    async def mob_request(self, method: str, **params: Any) -> dict:
        """Pass a request through to full-service, but send a message to an admin in case of error"""
        result = await self.mobster.req_(method, **params)
        if "error" in result:
            await self.admin(f"{result}\nReturned by:\n\n{str(params)[:1024]}...")
        return result

    async def fs_receipt_to_payment_message_content(
        self, fs_receipt: dict, note: str = ""
    ) -> str:
        full_service_receipt = fs_receipt["result"]["receiver_receipts"][0]
        # this gets us a Receipt protobuf
        b64_receipt = mc_util.full_service_receipt_to_b64_receipt(full_service_receipt)
        # serde expects bytes to be u8[], not b64
        u8_receipt = [int(char) for char in base64.b64decode(b64_receipt)]
        tx = {"mobileCoin": {"receipt": u8_receipt}}
        note = note or "check out this java-free payment notification"
        payment = {"Item": {"notification": {"note": note, "Transaction": tx}}}
        # SignalServiceMessageContent protobuf represented as JSON (spicy)
        # destination is outside the content so it doesn't matter,
        # but it does contain the bot's profileKey
        resp = await self.signal_rpc_request(
            "send", simulate=True, message="", destination="+15555555555"
        )
        content_skeletor = json.loads(resp.blob["simulate_output"])
        content_skeletor["dataMessage"]["body"] = None
        content_skeletor["dataMessage"]["payment"] = payment
        return json.dumps(content_skeletor)

    async def build_gift_code(self, amount_pmob: int) -> list[str]:
        """Builds a gift code and returns a list of messages to send, given an amount in pMOB."""
        raw_prop = await self.mob_request(
            "build_gift_code",
            account_id=await self.mobster.get_account(),
            value_pmob=str(int(amount_pmob)),
            fee=str(fee_pmob),
            memo="Gift code built with MOBot!",
        )
        prop = raw_prop["result"]["tx_proposal"]
        b58_code = raw_prop["result"]["gift_code_b58"]
        submitted = await self.mob_request(
            "submit_gift_code",
            tx_proposal=prop,
            gift_code_b58=b58_code,
            from_account_id=await self.mobster.get_account(),
        )
        b58 = submitted.get("result", {}).get("gift_code", {}).get("gift_code_b58")
        return [
            "Built Gift Code",
            b58,
            f"redeemable for {str(mc_util.pmob2mob(amount_pmob - fee_pmob)).rstrip('0')} MOB",
        ]

    # FIXME: clarify signature and return details/docs
    async def send_payment(  # pylint: disable=too-many-locals
        self,
        recipient: str,
        amount_pmob: int,
        receipt_message: str = "Transaction sent!",
        confirm_tx_timeout: int = 60,
        **params: Any,
    ) -> Optional[Message]:
        """
        If confirm_tx_timeout is not 0, we wait that many seconds for the tx
        to complete before sending receipt_message to receipient
        params are pasted to the full-service build_transaction call.
        some useful params are comment and input_txo_ids
        """
        address = await self.get_signalpay_address(recipient)
        account_id = await self.mobster.get_account()
        if not address:
            raise UserError(
                "Sorry, couldn't get your MobileCoin address. Please make sure you have payments enabled, and have messaged me from your phone!"
            )
        # TODO: add explicit utxo handling
        raw_prop = await self.mob_request(
            "build_transaction",
            account_id=account_id,
            recipient_public_address=address,
            value_pmob=str(int(amount_pmob)),
            fee=str(int(1e12 * 0.0004)),
            **params,
        )
        prop = raw_prop.get("result", {}).get("tx_proposal")
        tx_id = raw_prop.get("result", {}).get("transaction_log_id")
        # this is to NOT log transactions into the full service DB if the sender
        # wants it private.
        if confirm_tx_timeout:
            # putting the account_id into the request logs it to full service,
            tx_result: Optional[dict] = await self.mob_request(
                "submit_transaction",
                tx_proposal=prop,
                comment=params.get("comment", ""),
                account_id=account_id,
            )
        elif prop and tx_id:
            # if you omit account_id, tx doesn't get logged. Good for privacy,
            # but transactions can't be confirmed by the sending party (you)!
            tx_result = await self.mob_request("submit_transaction", tx_proposal=prop)
        else:
            tx_result = {"error": {"message": "InternalError"}}
        # {'method': 'submit_transaction', 'error': {'code': -32603, 'message': 'InternalError', 'data': {'server_error': 'Database(Diesel(DatabaseError(__Unknown, "database is locked")))', 'details': 'Error interacting with the database: Diesel Error: database is locked'}}, 'jsonrpc': '2.0', 'id': 1}
        if not tx_result or (
            tx_result.get("error")
            and "InternalError" in tx_result.get("error", {}).get("message", "")
        ):
            return None
            # logging.info("InternalError occurred, retrying in 60s")
            # await asyncio.sleep(1)
            # tx_result = await self.mob_request("submit_transaction", tx_proposal=prop)
        if not isinstance(tx_result, dict) or not tx_result.get("result"):
            # avoid sending tx receipt if there's a tx submission error
            # and send error message back to tx sender
            logging.warning("tx submit error for tx_id: %s", tx_id)
            msg = MessageParser({})
            msg.status, msg.transaction_log_id = "tx_status_failed", tx_id
            return msg

        receipt_resp = await self.mob_request(
            "create_receiver_receipts",
            tx_proposal=prop,
            account_id=await self.mobster.get_account(),
        )
        content = await self.fs_receipt_to_payment_message_content(
            receipt_resp, receipt_message
        )
        # pass our beautifully composed spicy JSON content to auxin.
        # message body is ignored in this case.
        payment_notif = await self.send_message(recipient, "", content=content)
        resp_future = asyncio.create_task(self.wait_for_response(rpc_id=payment_notif))

        if confirm_tx_timeout:
            logging.debug("Attempting to confirm tx status for %s", recipient)
            status = "tx_status_pending"
            for i in range(confirm_tx_timeout):
                tx_status = await self.mob_request(
                    "get_transaction_log", transaction_log_id=tx_id
                )
                status = (
                    tx_status.get("result", {}).get("transaction_log", {}).get("status")
                )
                if status == "tx_status_succeeded":
                    logging.info(
                        "Tx to %s suceeded - tx data: %s",
                        recipient,
                        tx_status.get("result"),
                    )
                    break
                if status == "tx_status_failed":
                    logging.warning(
                        "Tx to %s failed - tx data: %s",
                        recipient,
                        tx_status.get("result"),
                    )
                    break
                await asyncio.sleep(1)

            if status == "tx_status_pending":
                logging.warning(
                    "Tx to %s timed out - tx data: %s",
                    recipient,
                    tx_status.get("result"),
                )
            resp = await resp_future
            # the calling function can use these to check the payment status
            resp.status, resp.transaction_log_id = status, tx_id  # type: ignore
            return resp
        return await resp_future


# we should just have either a hasable user type or a mapping subtype

V = TypeVar("V")


def get_source_or_uuid_from_dict(
    msg: Message, dict_: Mapping[str, V]
) -> Tuple[bool, Optional[V]]:
    """A common pattern is to store intermediate state for individual users as a dictionary.
    Users can be referred to by some combination of source (a phone number) or uuid (underlying user ID)
    This abstracts over the possibility space, returning a boolean indicator of whether the sender of a Message
    is referenced in a dict, and the value pointed at (if any)."""
    return (
        (msg.source in dict_ or msg.uuid in dict_),
        dict_.get(msg.uuid) or dict_.get(msg.source),
    )


def is_first_device(msg: Message) -> bool:
    if not msg or not msg.blob:
        return False
    return msg.blob.get("remote_address", {}).get("device_id", 0) == 1


class QuestionBot(PayBot):
    """Class of Bots that have methods for asking questions and awaiting answers"""

    def __init__(self, bot_number: Optional[str] = None) -> None:
        self.pending_answers: dict[str, asyncio.Future[Message]] = {}
        self.requires_first_device: dict[str, bool] = {}
        self.failed_user_challenges: dict[str, int] = {}
        self.TERMINAL_ANSWERS = "0 no none stop quit exit break cancel abort".split()
        self.AFFIRMATIVE_ANSWERS = (
            "yes yeah y yup affirmative ye sure yeh please".split()
        )
        self.NEGATIVE_ANSWERS = "no nope n negatory nuh-uh nah".split()
        self.FIRST_DEVICE_PLEASE = "Please answer from your phone or primary device!"
        super().__init__(bot_number)

    async def handle_message(self, message: Message) -> Response:
        pending_answer, probably_future = get_source_or_uuid_from_dict(
            message, self.pending_answers
        )
        _, requires_first_device = get_source_or_uuid_from_dict(
            message, self.requires_first_device
        )
        if message.full_text and pending_answer:
            if requires_first_device and not is_first_device(message):
                return self.FIRST_DEVICE_PLEASE
            self.requires_first_device.pop(message.source, None)
            self.requires_first_device.pop(message.uuid, None)
            if probably_future:
                probably_future.set_result(message)
            return None
        return await super().handle_message(message)

    async def ask_freeform_question(
        self,
        recipient: str,
        question_text: str = "What's your favourite colour?",
        require_first_device: bool = False,
    ) -> str:
        """Asks a question fulfilled by a sentence or short answer."""
        await self.send_message(recipient, question_text)
        answer_future = self.pending_answers[recipient] = asyncio.Future()
        if require_first_device:
            self.requires_first_device[recipient] = True
        answer = await answer_future
        self.pending_answers.pop(recipient)
        return answer.full_text or ""

    async def ask_floatable_question(
        self,
        recipient: str,
        question_text: Optional[str] = "What's the price of gasoline where you live?",
        require_first_device: bool = False,
    ) -> Optional[float]:
        """Asks a question answered with a floating point or decimal number.
        Asks user clarifying questions if an invalid number is provided.
        Returns None if user says any of the terminal answers."""
        if question_text:
            await self.send_message(recipient, question_text)
        answer_future = self.pending_answers[recipient] = asyncio.Future()
        if require_first_device:
            self.requires_first_device[recipient] = True
        answer = await answer_future
        self.pending_answers.pop(recipient)
        answer_text = answer.full_text

        # This checks to see if the answer is a valid candidate for float by replacing
        # the first comma or decimal point with a number to see if the resulting string .isnumeric()
        if answer_text and not (
            answer_text.replace(".", "1", 1).isnumeric()
            or answer_text.replace(",", "1", 1).isnumeric()
        ):
            # cancel if user replies with any of the terminal answers "stop, cancel, quit, etc. defined above"
            if answer.full_text.lower() in self.TERMINAL_ANSWERS:
                return None

            # Check to see if the original question already specified wanting the answer as a decimal.
            # If not asks the question again and adds "as a decimal" to clarify
            if question_text and "as a decimal" in question_text:
                return await self.ask_floatable_question(recipient, question_text)
            return await self.ask_floatable_question(
                recipient, (question_text or "") + " (as a decimal, ie 1.01 or 2,02)"
            )
        if answer_text:
            return float(answer.full_text.replace(",", ".", 1))
        return None

    async def ask_intable_question(
        self,
        recipient: str,
        question_text: Optional[str] = "How many years old do you wish you were?",
        require_first_device: bool = False,
    ) -> Optional[int]:
        """Asks a question answered with an integer or whole number.
        Asks user clarifying questions if an invalid number is provided.
        Returns None if user says any of the terminal answers."""
        if require_first_device:
            self.requires_first_device[recipient] = True
        if question_text:
            await self.send_message(recipient, question_text)
        answer_future = self.pending_answers[recipient] = asyncio.Future()
        answer = await answer_future
        self.pending_answers.pop(recipient)
        if answer.full_text and not answer.full_text.isnumeric():

            # cancel if user replies with any of the terminal answers "stop, cancel, quit, etc. defined above"
            if answer.full_text.lower() in self.TERMINAL_ANSWERS:
                return None

            # Check to see if the original question already specified wanting the answer as a decimal.
            # If not asks the question again and adds "as a whole number, ie '1' or '2000'" to clarify
            if question_text and "as a whole number" in question_text:
                return await self.ask_intable_question(recipient, question_text)
            return await self.ask_intable_question(
                recipient,
                (question_text or "") + " (as a whole number, ie '1' or '2000')",
            )
        if answer.full_text:
            return int(answer.full_text)
        return None

    async def ask_yesno_question(
        self,
        recipient: str,
        question_text: str = "Are you sure? yes/no",
        require_first_device: bool = False,
    ) -> Optional[bool]:
        """Asks a question that expects a yes or no answer. Returns a Boolean:
        True if Yes False if No. None if cancelled"""

        # ask the question as a freeform question
        answer = await self.ask_freeform_question(
            recipient, question_text, require_first_device
        )
        answer = answer.lower().rstrip(string.punctuation)
        # if there is an answer and it is negative or positive
        if answer and answer in (self.AFFIRMATIVE_ANSWERS + self.NEGATIVE_ANSWERS):
            # return true if it's in affirmative answers otherwise assume it was negative and return false
            if answer in self.AFFIRMATIVE_ANSWERS:
                return True
            return False

        # return none if user answers cancel, etc
        if answer and answer in self.TERMINAL_ANSWERS:
            return None

        # if the answer is not a terminal answer but also not a match, add clarifier and ask again
        if "Please answer yes or no" not in question_text:
            question_text = "Please answer yes or no, or cancel:\n \n" + question_text

        return await self.ask_yesno_question(
            recipient, question_text, require_first_device
        )

    async def ask_address_question(
        self,
        recipient: str,
        question_text: str = "What's your shipping address?",
        require_first_device: bool = False,
        require_confirmation: bool = False,
    ) -> Optional[str]:
        """Asks user for their address and verifies through the google maps api
        Can ask User for confirmation, returns string with formatted address or none"""
        # get google maps api key from secrets
        api = utils.get_secret("GOOGLE_MAPS_API")
        if not api:
            logging.error("Error, missing Google Maps API in secrets configuration")
            return None
        # ask for the address as a freeform question
        address = await self.ask_freeform_question(
            recipient, question_text, require_first_device
        )
        # we take the answer provided by the user, format it nicely as a request to google maps' api
        # It returns a JSON object from which we can ascertain if the address is valid
        async with self.client_session.get(
            "https://maps.googleapis.com/maps/api/geocode/json",
            params={"address": address, "key": api},
        ) as resp:
            address_json = await resp.json()
        # if google can't find the address results will be empty
        if not (address_json["results"]):
            # break out if user replied cancel, exit, stop, etc.
            if address.lower() in self.TERMINAL_ANSWERS:
                return None
            # Otherwise, apologize and ask again
            await self.send_message(
                recipient,
                "Sorry, I couldn't find that. \nPlease try again or reply cancel to cancel \n",
            )
            return await self.ask_address_question(
                recipient, question_text, require_first_device, require_confirmation
            )
        # if maps does return a formatted address
        if address_json["results"] and address_json["results"][0]["formatted_address"]:
            if require_confirmation:
                # Tell user the address we got and ask them to confirm
                # Give them a google Maps link so they can check
                maybe_address = address_json["results"][0]["formatted_address"]
                maps_url = f"https://www.google.com/maps/search/?api=1&query={urllib.parse.quote_plus(maybe_address)}&query_place_id={address_json['results'][0]['place_id']}"
                confirmation = await self.ask_yesno_question(
                    recipient,
                    f"Got: \n{maybe_address} \n\n{maps_url} \n\nIs this your address? (yes/no)",
                    require_first_device,
                )
                # If not, ask again
                if not confirmation:
                    return await self.ask_address_question(
                        recipient,
                        question_text,
                        require_first_device,
                        require_confirmation,
                    )
            return address_json["results"][0]["formatted_address"]
        # If we made it here something unexpected probably went wrong.
        # Google returned something but didn't have a formatted address
        return None

    async def ask_multiple_choice_question(  # pylint: disable=too-many-arguments
        self,
        recipient: str,
        question_text: Optional[str],
        options: Union[dict[str, str], list[str]],
        require_confirmation: bool = True,
        require_first_device: bool = False,
    ) -> Optional[str]:
        """Prompts the user to select from a series of options.
        Behaviour alters slightly based on options:
        options as list -> we write labels for you with "1,2,3,...."
        options as dict -> dict keys are the labels
        options as dict with all values "" -> the labels are the options,
        and only labels are printed"""
        ## TODO: allow fuzzy answers or lowercase answers. Needs design discussion.

        # Check to ensure that user is on their first device as opposed to a linked device
        # Important for certain questions involving payment addresses
        if require_first_device:
            self.requires_first_device[recipient] = True

        if question_text is None:
            question_text = "Pick one from these options:"

        options_text = ""

        # User can pass just a list of options and we generate labels for them using enumerate
        # User can provide their own labels for the options by passing a dict
        # Create a question with just labels by having all values be ""
        # This will format the options text and check for a just labels question
        if isinstance(options, list):
            dict_options: dict[Any, str] = {
                str(i): value for i, value in enumerate(options, start=1)
            }
        else:
            dict_options = options

        # Put ) between labels and text, if dict is all empty values leave blank
        spacer = ") " if any(dict_options.values()) else ""

        # We use a generator object to join all the options
        # into one text that can be sent to the user
        options_text = " \n".join(
            f"{label}{spacer}{body}" for label, body in dict_options.items()
        )

        # for the purposes of making it case insensitive, make sure no options are the same when lowercased
        lower_dict_options = {k.lower(): v for (k, v) in dict_options.items()}
        if len(lower_dict_options) != len(dict_options):
            raise ValueError("Need to ensure unique options when lower-cased!")

        # send user the formatted question and await their response
        await self.send_message(recipient, question_text + "\n" + options_text)
        answer_future = self.pending_answers[recipient] = asyncio.Future()
        answer = await answer_future
        self.pending_answers.pop(recipient)

        # when there is a match
        if answer.full_text and answer.full_text.lower() in lower_dict_options.keys():

            # if confirmation is required ask for it as a yes/no question
            if require_confirmation:
                confirmation_text = (
                    "You picked: \n"
                    + answer.full_text
                    + spacer
                    + lower_dict_options[answer.full_text.lower()]
                    + "\n\nIs this correct? (yes/no)"
                )
                confirmation = await self.ask_yesno_question(
                    recipient, confirmation_text
                )

                # if no, ask the question again
                if not confirmation:
                    return await self.ask_multiple_choice_question(
                        recipient,
                        question_text,
                        dict_options,
                        require_confirmation,
                        require_first_device,
                    )
        # if the answer given does not match a label
        if (
            answer.full_text
            and not answer.full_text.lower() in lower_dict_options.keys()
        ):
            # return none and exit if user types cancel, stop, exit, etc...
            if answer.full_text.lower() in self.TERMINAL_ANSWERS:
                return None
            # otherwise reminder to type the label exactly as it appears and restate the question
            if "Please reply" not in question_text:
                question_text = (
                    "Please reply with just the label exactly as typed \n \n"
                    + question_text
                )
            return await self.ask_multiple_choice_question(
                recipient,
                question_text,
                dict_options,
                require_confirmation,
                require_first_device,
            )
        # finally return the option that matches the answer, or if empty the answer itself
        return lower_dict_options[answer.full_text.lower()] or answer.full_text

    async def ask_email_question(
        self,
        recipient: str,
        question_text: str = "Please enter your email address",
    ) -> Optional[str]:
        """Prompts the user to enter an email address, and validates with a very long regular expression"""

        # ----SETUP----
        # ask for the email address as a freeform question instead of doing it ourselves
        answer = await self.ask_freeform_question(recipient, question_text)

        # ----VALIDATE----
        # if answer contains a valid email address, add it to maybe_email
        maybe_match = re.search(
            r"""(?:[a-z0-9!#$%&'*+/=?^_`{|}~-]+(?:\.[a-z0-9!#$%&'*+/=?^_`{|}~-]+)*|"(?:[\x01-\x08\x0b\x0c\x0e-\x1f\x21\x23-\x5b\x5d-\x7f]|\\[\x01-\x09\x0b\x0c\x0e-\x7f])*")@(?:(?:[a-z0-9](?:[a-z0-9-]*[a-z0-9])?\.)+[a-z0-9](?:[a-z0-9-]*[a-z0-9])?|\[(?:(?:25[0-5]|2[0-4][0-9]|[01]?[0-9][0-9]?)\.){3}(?:25[0-5]|2[0-4][0-9]|[01]?[0-9][0-9]?|[a-z0-9-]*[a-z0-9]:(?:[\x01-\x08\x0b\x0c\x0e-\x1f\x21-\x5a\x53-\x7f]|\\[\x01-\x09\x0b\x0c\x0e-\x7f])+)\])""",
            answer,
        )
        # maybe_email is a re.match object, which returns only if there is a match.
        if maybe_match:
            email = maybe_match.group(0)

        # ----INVALID?----
        # If we have an answer, but no matched email
        if answer and not maybe_match:
            # return none and exit if user types cancel, stop, exit, etc...
            if answer.lower() in self.TERMINAL_ANSWERS:
                return None

            # ----INVALID REPROMPT----
            # if the answer is not a valid email address, ask the question again, but don't let it add "Please reply" forever
            if "Please reply" not in question_text:
                question_text = (
                    "Please reply with a valid email address\n\n" + question_text
                )

            return await self.ask_email_question(recipient, question_text)

        return email

    async def do_challenge(self, msg: Message) -> Response:
        """Challenges a user to do a simple math problem,
        optionally provided as an image to increase attacker complexity."""
        # the captcha module delivers graphical challenges of the same format
        if captcha is not None:
            challenge, answer = captcha.get_challenge_and_answer()
            await self.send_message(
                msg.uuid,
                "Please answer this arithmetic problem to prove you're (probably) not a bot!",
                attachments=[challenge],
            )
        else:
            offset = secrets.randbelow(20)
            challenge = f"What's the sum of one and {offset}?"
            answer = offset + 1
            await self.send_message(msg.uuid, challenge)
        # we already asked the question, either with an attachment, or using the reduced-scope challenge
        # so question here is None (waits for answer)
        maybe_answer = await self.ask_intable_question(msg.uuid, None)
        if maybe_answer != answer:
            # handles empty case, but has no logic as to what to do if the user exceeds a threshold
            self.failed_user_challenges[msg.uuid] = (
                self.failed_user_challenges.get(msg.uuid, 0) + 1
            )
            return await self.do_challenge(msg)
        return "Thanks for helping protect our community!"


async def no_get(request: web.Request) -> web.Response:
    raise web.HTTPFound(location="https://signal.org/")


async def pong_handler(request: web.Request) -> web.Response:
    pong = request.match_info.get("pong")
    session = request.app.get("bot")
    if not session:
        return web.Response(status=504, text="Sorry, no live workers.")
    pong = session.pongs.pop(pong, "")
    if pong == "":
        return web.Response(status=404, text="Sorry, can't find that key.")
    return web.Response(status=200, text=pong)


async def send_message_handler(request: web.Request) -> web.Response:
    """Allow webhooks to send messages to users.
    Turn this off, authenticate, or obfuscate in prod to someone from using your bot to spam people
    """
    account = request.match_info.get("phonenumber")
    bot = request.app.get("bot")
    if not bot:
        return web.Response(status=504, text="Sorry, no live workers.")
    msg_data = await request.text()
    rpc_id = await bot.send_message(
        account, msg_data, endsession=request.query.get("endsession")
    )
    resp = await bot.wait_for_response(rpc_id=rpc_id)
    return web.json_response({"status": "sent", "sent_ts": resp.timestamp})


async def admin_handler(request: web.Request) -> web.Response:
    bot = request.app.get("bot")
    if not bot:
        return web.Response(status=504, text="Sorry, no live workers.")
    arg = urllib.parse.unquote(request.query.get("message", "")).strip()
    data = (await request.text()).strip()
    if arg.strip() and data.strip():
        msg = f"{arg}\n{data}"
    else:
        msg = arg or data
    await bot.admin(msg)
    return web.Response(text="OK")


def fmt_ms(ts: int) -> str:
    return datetime.datetime.utcfromtimestamp(ts / 1000).isoformat()


async def metrics(request: web.Request) -> web.Response:
    bot = request.app["bot"]
    return web.Response(
        status=200,
        text="start_time, command, delta\n"
        + "\n".join(
            f"{fmt_ms(t)}, {cmd}, {delta}"
            for t, cmd, delta in bot.signal_roundtrip_latency
        ),
    )


async def restart(request: web.Request) -> web.Response:
    bot = request.app["bot"]
    bot.restart_task = asyncio.create_task(bot.start_process())
    bot.restart_task.add_done_callback(functools.partial(bot.handle_task))
    return web.Response(status=200)


app = web.Application()


async def add_tiprat(_app: web.Application) -> None:
    async def tiprat(request: web.Request) -> web.Response:
        raise web.HTTPFound("https://tiprat.fly.dev", headers=None, reason=None)

    _app.add_routes([web.route("*", "/{tail:.*}", tiprat)])


app.add_routes(
    [
        web.get("/", no_get),
        web.get("/pongs/{pong}", pong_handler),
        web.post("/user/{phonenumber}", send_message_handler),
        web.post("/admin", admin_handler),
        web.post("/restart", restart),
        web.get("/metrics", aio.web.server_stats),
        web.get("/csv_metrics", metrics),
    ]
)

# order of operations:
# 1. start memfs
# 2. instanciate Bot, which may call setup_tmpdir
# 3. download
# 4. start process

app.on_startup.append(add_tiprat)
if utils.MEMFS:
    app.on_startup.append(autosave.start_memfs)
    app.on_startup.append(autosave.start_memfs_monitor)


def run_bot(bot: Type[Bot], local_app: web.Application = app) -> None:
    async def start_wrapper(our_app: web.Application) -> None:
        our_app["bot"] = bot()

    local_app.on_startup.append(start_wrapper)
    web.run_app(app, port=8080, host="0.0.0.0", access_log=None)


if __name__ == "__main__":
    run_bot(QuestionBot)<|MERGE_RESOLUTION|>--- conflicted
+++ resolved
@@ -15,11 +15,8 @@
 import json
 import logging
 import os
-<<<<<<< HEAD
+import re
 import secrets
-=======
-import re
->>>>>>> 9c41c7ff
 import signal
 import string
 import sys
@@ -36,8 +33,8 @@
     Any,
     Awaitable,
     Callable,
+    Mapping,
     Optional,
-    Mapping,
     Tuple,
     Type,
     TypeVar,
