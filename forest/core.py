--- conflicted
+++ resolved
@@ -780,12 +780,7 @@
             code = compile(parsed_fn, filename="<ast>", mode="exec")
             exec(code, globals(), locals())  # pylint: disable=exec-used
             # pylint: disable=eval-used
-<<<<<<< HEAD
-            return await eval(f"{fn_name}()")
-=======
             return await eval(f"{fn_name}()", env or locals())
->>>>>>> aad4dd57
-
         if msg.full_text and len(msg.tokens) > 1:
             source_blob = msg.full_text.replace(msg.arg0, "", 1).lstrip("/ ")
             env = globals()
