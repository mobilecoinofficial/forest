--- conflicted
+++ resolved
@@ -147,14 +147,6 @@
             returncode = await self.proc.wait()
             proc_exit_time = time.time()
             runtime = proc_exit_time - proc_launch_time
-<<<<<<< HEAD
-            if runtime < RESTART_TIME:
-                logging.info("sleeping briefly")
-                await asyncio.sleep(RESTART_TIME**restart_count)
-            logging.warning("auxin-cli exited: %s", returncode)
-            if returncode == 0:
-                logging.info("auxin-cli apparently exited cleanly, not restarting")
-=======
             if runtime > max_backoff * 4:
                 restart_count = 0
             restart_count += 1
@@ -164,7 +156,6 @@
                 logging.info(
                     "%s exiting after %s retries", self.bot_number, restart_count
                 )
->>>>>>> db3852bd
                 break
             logging.info("%s will restart in %s second(s)", self.bot_number, backoff)
             await asyncio.sleep(backoff)
@@ -918,14 +909,10 @@
             amount_pmob,
             message.payment.get("note"),
         )
-<<<<<<< HEAD
-
-=======
         await self.respond(
             message,
             f"Thank you for sending {float(amount_mob)} MOB ({amount_usd_cents / 100} USD)",
         )
->>>>>>> db3852bd
         await self.respond(message, await self.payment_response(message, amount_pmob))
 
     async def payment_response(self, msg: Message, amount_pmob: int) -> Response:
@@ -935,14 +922,9 @@
         amount_usd = round(await self.mobster.pmob2usd(amount_pmob), 2)
         return f"Thank you for sending {float(amount_mob)} MOB ({amount_usd} USD)"
 
-<<<<<<< HEAD
     async def get_signalpay_address(self, recipient: str) -> Optional[str]:
-        result = await self.auxin_req("getPayAddress", peer_name=recipient)
-=======
-    async def get_address(self, recipient: str) -> Optional[str]:
         "get a receipient's mobilecoin address"
         result = await self.signal_rpc_request("getPayAddress", peer_name=recipient)
->>>>>>> db3852bd
         b64_address = (
             result.blob.get("Address", {}).get("mobileCoinAddress", {}).get("address")
         )
@@ -1081,20 +1063,12 @@
                 comment=params.get("comment", ""),
                 account_id=account_id,
             )
-<<<<<<< HEAD
         elif prop and tx_id:
             # if you omit account_id, tx doesn't get logged. Good for privacy,
             # but transactions can't be confirmed by the sending party (you)!
             tx_result = await self.mob_request("submit_transaction", tx_proposal=prop)
         else:
-            tx_result = None
-=======
-        elif not prop or not tx_id:
             tx_result = {"error": {"message": "InternalError"}}
-        else:
-            # if you omit account_id, tx doesn't get logged. Good for privacy,
-            # but transactions can't be confirmed by the sending party (you)!
-            tx_result = await self.mob_request("submit_transaction", tx_proposal=prop)
         # {'method': 'submit_transaction', 'error': {'code': -32603, 'message': 'InternalError', 'data': {'server_error': 'Database(Diesel(DatabaseError(__Unknown, "database is locked")))', 'details': 'Error interacting with the database: Diesel Error: database is locked'}}, 'jsonrpc': '2.0', 'id': 1}
         if not tx_result or (
             tx_result.get("error")
@@ -1104,8 +1078,6 @@
             # logging.info("InternalError occurred, retrying in 60s")
             # await asyncio.sleep(1)
             # tx_result = await self.mob_request("submit_transaction", tx_proposal=prop)
-
->>>>>>> db3852bd
         if not isinstance(tx_result, dict) or not tx_result.get("result"):
             # avoid sending tx receipt if there's a tx submission error
             # and send error message back to tx sender
@@ -1125,7 +1097,7 @@
         # pass our beautifully composed spicy JSON content to auxin.
         # message body is ignored in this case.
         payment_notif = await self.send_message(recipient, "", content=content)
-        resp_fut = asyncio.create_task(self.wait_for_response(rpc_id=payment_notif))
+        resp_future = asyncio.create_task(self.wait_for_response(rpc_id=payment_notif))
 
         if confirm_tx_timeout:
             logging.debug("Attempting to confirm tx status for %s", recipient)
@@ -1159,7 +1131,7 @@
                     recipient,
                     tx_status.get("result"),
                 )
-            resp = await resp_fut
+            resp = await resp_future
             # the calling function can use these to check the payment status
             resp.status, resp.transaction_log_id = status, tx_id  # type: ignore
             return resp
