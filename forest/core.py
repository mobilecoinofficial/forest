--- conflicted
+++ resolved
@@ -519,16 +519,10 @@
 
 Datapoint = tuple[int, str, float]  # timestamp in ms, command/info, latency in seconds
 
-
-<<<<<<< HEAD
 class UserError(Exception):
     pass
 
-
-def is_admin(msg: Message) -> bool:
-=======
 def is_admin(msg: Message) -> Optional[bool]:
->>>>>>> 9976f4d5
     return (
         (msg.source == utils.get_secret("ADMIN"))
         or (msg.uuid == utils.get_secret("ADMIN"))
@@ -798,14 +792,9 @@
             # with the AST parsed from the message
             parsed_fn.body[0].body = parsed_stmts.body
             code = compile(parsed_fn, filename="<ast>", mode="exec")
-<<<<<<< HEAD
-            exec(code)  # pylint: disable=exec-used
-            return await eval(f"{fn_name}()")  # pylint: disable=eval-used
-=======
             exec(code, env or globals())  # pylint: disable=exec-used
             # pylint: disable=eval-used
             return await eval(f"{fn_name}()", env or globals())
->>>>>>> 9976f4d5
 
         if msg.full_text and len(msg.tokens) > 1:
             source_blob = msg.full_text.replace(msg.arg0, "", 1).lstrip("/ ")
@@ -1016,15 +1005,7 @@
         address = await self.get_address(recipient)
         account_id = await self.mobster.get_account()
         if not address:
-<<<<<<< HEAD
             raise UserError("sorry, couldn't get your MobileCoin address")
-=======
-            await self.send_message(
-                recipient,
-                "Sorry, couldn't get your MobileCoin address. Please make sure you have payments enabled, and have messaged me from your phone!",
-            )
-            return None
->>>>>>> 9976f4d5
         # TODO: add explicit utxo handling
         raw_prop = await self.mob_request(
             "build_transaction",
@@ -1047,11 +1028,8 @@
                 account_id=account_id,
             )
 
-<<<<<<< HEAD
-=======
         elif not prop or not tx_id:
             tx_result = None
->>>>>>> 9976f4d5
         else:
             # if you omit account_id, tx doesn't get logged. Good for privacy,
             # but transactions can't be confirmed by the sending party (you)!
@@ -1119,7 +1097,6 @@
 
         return await resp_fut
 
-
 class QuestionBot(PayBot):
     def __init__(self, bot_number: Optional[str] = None) -> None:
         self.pending_confirmations: dict[str, asyncio.Future[bool]] = {}
@@ -1127,13 +1104,6 @@
         super().__init__(bot_number)
 
     async def handle_message(self, message: Message) -> Response:
-<<<<<<< HEAD
-        if message.full_text and self.pending_answers.get(message.source):
-            probably_future = self.pending_answers[message.source]
-            if probably_future:
-                probably_future.set_result(message)
-            return
-=======
         if message.full_text:
             probably_future = None
             if message.uuid in self.pending_answers:
@@ -1143,17 +1113,11 @@
             if probably_future:
                 probably_future.set_result(message)
                 return None
->>>>>>> 9976f4d5
         return await super().handle_message(message)
 
     @hide
     async def do_yes(self, msg: Message) -> Response:
         """Handles 'yes' in response to a pending_confirmation."""
-<<<<<<< HEAD
-        if msg.source not in self.pending_confirmations:
-            return "Did I ask you a question?"
-        question = self.pending_confirmations.get(msg.source)
-=======
         if (
             msg.uuid not in self.pending_confirmations
             and msg.source not in self.pending_confirmations
@@ -1164,7 +1128,6 @@
             question = self.pending_confirmations[msg.uuid]
         if msg.source and msg.source in self.pending_confirmations:
             question = self.pending_confirmations[msg.source]
->>>>>>> 9976f4d5
         if question:
             question.set_result(True)
         return None
@@ -1172,11 +1135,6 @@
     @hide
     async def do_no(self, msg: Message) -> Response:
         """Handles 'no' in response to a pending_confirmation."""
-<<<<<<< HEAD
-        if msg.source not in self.pending_confirmations:
-            return "Did I ask you a question?"
-        question = self.pending_confirmations.get(msg.source)
-=======
         if (
             msg.uuid not in self.pending_confirmations
             and msg.source not in self.pending_confirmations
@@ -1187,28 +1145,10 @@
             question = self.pending_confirmations[msg.uuid]
         if msg.source and msg.source in self.pending_confirmations:
             question = self.pending_confirmations[msg.source]
->>>>>>> 9976f4d5
         if question:
             question.set_result(False)
         return None
 
-<<<<<<< HEAD
-    @hide
-    async def do_askdemo(self, msg: Message) -> Response:
-        """Asks a yes/no question."""
-        if await self.ask_yesno_question(msg.source, "Are you feeling lucky, punk?"):
-            return "well, that's good!"
-        return "sending 🍀"
-
-    @hide
-    async def do_askfreedemo(self, msg: Message) -> Response:
-        answer = await self.ask_freeform_question(msg.source)
-        if answer:
-            return f"I love {answer} too!"
-        return None
-
-=======
->>>>>>> 9976f4d5
     async def ask_freeform_question(
         self, recipient: str, question_text: str = "What's your favourite colour?"
     ) -> str:
