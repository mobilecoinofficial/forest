#!/usr/bin/python3.9
# Copyright (c) 2021 MobileCoin Inc.
# Copyright (c) 2021 The Forest Team
"""
The core chatbot framework: Message, Signal, Bot, PayBot, and app
"""
import ast
import asyncio
import asyncio.subprocess as subprocess  # https://github.com/PyCQA/pylint/issues/1469
import base64
import codecs
import datetime
import json
import logging
import os
import signal
import sys
import time
import traceback
import urllib
import uuid
import glob
import secrets
import functools

from asyncio import Queue, StreamReader, StreamWriter
from asyncio.subprocess import PIPE
from decimal import Decimal
from functools import wraps
from textwrap import dedent
from typing import Any, Callable, Optional, Type, Union, Awaitable, Tuple

import aiohttp
import termcolor
from aiohttp import web
from phonenumbers import NumberParseException
from prometheus_async import aio
from prometheus_client import Histogram, Summary
from ulid2 import generate_ulid_as_base32 as get_uid

# framework
import mc_util
from forest import autosave, datastore, payments_monitor, pghelp, utils, string_dist
from forest.message import AuxinMessage, Message, Reaction, StdioMessage

JSON = dict[str, Any]
Response = Union[str, list, dict[str, str], None]
AsyncFunc = Callable[..., Awaitable]

roundtrip_histogram = Histogram("roundtrip_h", "Roundtrip message response time")  # type: ignore
roundtrip_summary = Summary("roundtrip_s", "Roundtrip message response time")

MessageParser = AuxinMessage if utils.AUXIN else StdioMessage
logging.info("Using message parser: %s", MessageParser)
fee_pmob = int(1e12 * 0.0004)
try:
    import captcha
except ImportError:
    captcha = None  # type:ignore


def rpc(
    method: str, param_dict: Optional[dict] = None, _id: str = "1", **params: Any
) -> dict:
    return {
        "jsonrpc": "2.0",
        "method": method,
        "id": _id,
        "params": (param_dict or {}) | params,
    }


class Signal:
    """
    Represents a signal-cli/auxin-cli session.
    Lifecycle: Downloads the datastore, runs and restarts signal client,
    tries to gracefully kill signal and upload before exiting.
    I/O: reads signal client's output into inbox,
    has methods for sending commands to the signal client, and
    actually writes those json blobs to signal client's stdin.
    """

    def __init__(self, bot_number: Optional[str] = None) -> None:
        if not bot_number:
            try:
                bot_number = utils.signal_format(sys.argv[1])
                assert bot_number is not None
            except IndexError:
                bot_number = utils.get_secret("BOT_NUMBER")
        logging.debug("bot number: %s", bot_number)
        self.bot_number = bot_number
        self.datastore = datastore.SignalDatastore(bot_number)
        self.proc: Optional[subprocess.Process] = None
        self.inbox: Queue[Message] = Queue()
        self.outbox: Queue[dict] = Queue()
        self.exiting = False
        self.start_time = time.time()
        self.sent_messages: dict[int, JSON] = {}

    async def start_process(self) -> None:
        """
        Add SIGINT handlers. Download datastore.
        (Re)start signal client and launch reading and writing with it.
        """
        # things that don't work: loop.add_signal_handler(async_shutdown) - TypeError
        # signal.signal(sync_signal_handler) - can't interact with loop
        loop = asyncio.get_running_loop()
        loop.add_signal_handler(signal.SIGINT, self.sync_signal_handler)
        logging.debug("added signal handler, downloading...")
        if utils.DOWNLOAD:
            await self.datastore.download()
        write_task: Optional[asyncio.Task] = None
        restart_count = 0
        max_backoff = 15
        while self.sigints == 0 and not self.exiting:
            path = utils.SIGNAL_PATH
            if utils.AUXIN:
                path += " --download-path /tmp"
            else:
                path += " --trust-new-identities always"
                # path += " --verbose"
            command = f"{path} --config {utils.ROOT_DIR} --user {self.bot_number} jsonRpc".split()
            logging.info(command)
            proc_launch_time = time.time()
            # this ought to FileNotFoundError but doesn't
            self.proc = await asyncio.create_subprocess_exec(
                *command, stdin=PIPE, stdout=PIPE
            )
            logging.info(
                "started %s @ %s with PID %s",
                utils.SIGNAL,
                self.bot_number,
                self.proc.pid,
            )
            assert self.proc.stdout and self.proc.stdin
            asyncio.create_task(self.read_signal_stdout(self.proc.stdout))
            # prevent the previous signal client's write task from stealing commands from the outbox queue
            if write_task:
                write_task.cancel()
            write_task = asyncio.create_task(self.write_commands(self.proc.stdin))
            returncode = await self.proc.wait()
            proc_exit_time = time.time()
            runtime = proc_exit_time - proc_launch_time
            if runtime > max_backoff * 4:
                restart_count = 0
            restart_count += 1
            backoff = 0.5 * (2**restart_count - 1)
            logging.warning("Signal exited with returncode %s", returncode)
            if backoff > max_backoff:
                logging.info(
                    "%s exiting after %s retries", self.bot_number, restart_count
                )
                break
            logging.info("%s will restart in %s second(s)", self.bot_number, backoff)
            await asyncio.sleep(backoff)

    sigints = 0

    def sync_signal_handler(self, *_: Any) -> None:
        """Try to start async_shutdown and/or just sys.exit"""
        logging.info("handling sigint. sigints: %s", self.sigints)
        self.sigints += 1
        self.exiting = True
        try:
            loop = asyncio.get_running_loop()
            logging.info("got running loop, scheduling async_shutdown")
            asyncio.run_coroutine_threadsafe(self.async_shutdown(), loop)
        except RuntimeError:
            asyncio.run(self.async_shutdown())
        if self.sigints >= 3:
            sys.exit(1)

    async def async_shutdown(self, *_: Any, wait: bool = False) -> None:
        """
        Upload our datastore, close postgres connections pools, kill signal, kill autosave, exit
        """
        logging.info("starting async_shutdown")
        # if we're downloading, then we upload too
        if utils.UPLOAD:
            await self.datastore.upload()
        # ideally also cancel Bot.restart_task
        if self.proc:
            try:
                self.proc.kill()
                if wait and utils.UPLOAD:
                    await self.proc.wait()
                    await self.datastore.upload()
            except ProcessLookupError:
                logging.info(f"no {utils.SIGNAL} process")
        if utils.UPLOAD:
            await self.datastore.mark_freed()
        await pghelp.close_pools()
        # this still deadlocks. see https://github.com/forestcontact/forest-draft/issues/10
        if autosave._memfs_process:
            executor = autosave._memfs_process._get_executor()
            logging.info(executor)
            executor.shutdown(wait=False, cancel_futures=True)
        logging.info("exited".center(60, "="))
        sys.exit(0)  # equivelent to `raise SystemExit()`
        logging.info("called sys.exit but still running, trying os._exit")
        # call C fn _exit() without calling cleanup handlers, flushing stdio buffers, etc.
        os._exit(1)

    def handle_task(
        self,
        task: asyncio.Task,
        *,
        _func: Optional[AsyncFunc] = None,
        f_args: Optional[dict] = None,
        **params: str,
    ) -> None:
        """
        Done callback which logs task done result and/or restarts a task on error
        args:
            task (asyncio.task): Finished task
            _func (AsyncFunc): Async function to restart
            f_args (dict): Args to pass to function on restart
        """
        name = task.get_name()
        if _func:
            name = _func.__name__
        try:
            result = task.result()
            logging.info("final result of %s was %s", name, result)
        except asyncio.CancelledError:
            logging.info("task %s was cancelled", name)
        except Exception:  # pylint: disable=broad-except
            logging.exception("%s errored", name)
            if self.sigints > 1:
                return
            if callable(_func) and asyncio.iscoroutinefunction(_func):
                if isinstance(f_args, dict):
                    task = asyncio.create_task(_func(**f_args))
                else:
                    task = asyncio.create_task(_func())
                task.add_done_callback(
                    functools.partial(
                        self.handle_task, _func=_func, f_args=f_args, **params
                    )
                )
                if hasattr(self, params.get("attr", "")):
                    setattr(self, params["attr"], task)
                logging.info("%s restarting", name)

    async def read_signal_stdout(self, stream: StreamReader) -> None:
        """Read auxin-cli/signal-cli output but delegate handling it"""
        while True:
            line = (await stream.readline()).decode().strip()
            if not line:
                break
            await self.decode_signal_line(line)
        logging.info("stopped reading signal stdout")

    async def decode_signal_line(self, line: str) -> None:
        "decode json and log errors"
        if '{"jsonrpc":"2.0","result":[],"id":"receive"}' not in line:
            pass  # logging.debug("signal: %s", line)
        try:
            blob = json.loads(line)
        except json.JSONDecodeError:
            logging.info("signal: %s", line)
            return
        if "error" in blob:
            logging.info("signal: %s", line)
            error = json.dumps(blob["error"])
            logging.error(
                json.dumps(blob).replace(error, termcolor.colored(error, "red"))
            )
            if "traceback" in blob:
                exception, *tb = blob["traceback"].split("\n")
                logging.error(termcolor.colored(exception, "red"))
                # maybe also send this to admin as a signal message
                for _line in tb:
                    logging.error(_line)
            if "sender keys" in blob["error"] and self.proc:
                logging.error("killing signal-cli")
                self.proc.kill()
                return
        # {"jsonrpc":"2.0","method":"receive","params":{"envelope":{"source":"+16176088864","sourceNumber":"+16176088864","sourceUuid":"412e180d-c500-4c60-b370-14f6693d8ea7","sourceName":"sylv","sourceDevice":3,"timestamp":1637290344242,"dataMessage":{"timestamp":1637290344242,"message":"/ping","expiresInSeconds":0,"viewOnce":false}},"account":"+447927948360"}}
        try:
            await self.enqueue_blob_messages(blob)
        except KeyError:
            logging.info("signal parse error: %s", line)
            traceback.print_exception(*sys.exc_info())
        return

    async def enqueue_blob_messages(self, blob: JSON) -> None:
        "turn rpc blobs into the appropriate number of Messages and put them in the inbox"
        message_blob: Optional[JSON] = None
        logging.info(blob)
        if "params" in blob:
            if isinstance(blob["params"], list):
                for msg in blob["params"]:
                    if not blob.get("content", {}).get("receipt_message", {}):
                        await self.inbox.put(MessageParser(msg))
            message_blob = blob["params"]
        if "result" in blob:
            if isinstance(blob["result"], list):
                # idt this happens anymore, remove?
                logging.info("results list code path")
                for msg in blob["result"]:
                    if not blob.get("content", {}).get("receipt_message", {}):
                        await self.inbox.put(MessageParser(msg))
            elif isinstance(blob["result"], dict):
                message_blob = blob
            else:
                logging.warning(blob["result"])
        if "error" in blob:
            message_blob = blob
        if message_blob:
            return await self.inbox.put(MessageParser(message_blob))

    # In the next section, we see how the outbox queue is populated and consumed

    pending_requests: dict[str, asyncio.Future[Message]] = {}
    pending_messages_sent: dict[str, dict] = {}

    async def wait_for_response(
        self, req: Optional[dict] = None, rpc_id: str = ""
    ) -> Message:
        """
        if a req is given, put in the outbox with along with a future for its result.
        if an rpc_id or req was given, wait for that future and return the result from
        auxin-cli/signal-cli
        """
        if req:
            rpc_id = req["method"] + "-" + get_uid()
            logging.info("expecting response id: %s", rpc_id)
            req["id"] = rpc_id
            self.pending_requests[rpc_id] = asyncio.Future()
            self.pending_messages_sent[rpc_id] = req
            await self.outbox.put(req)
        # when the result is received, the future will be set
        response = await self.pending_requests[rpc_id]
        self.pending_requests.pop(rpc_id)
        return response

    async def signal_rpc_request(self, method: str, **params: Any) -> Message:
        """Sends a jsonRpc command to signal-cli or auxin-cli"""
        return await self.wait_for_response(req=rpc(method, **params))

    async def set_profile_auxin(
        self,
        given_name: Optional[str] = "",
        family_name: Optional[str] = "",
        payment_address: Optional[str] = "",
        profile_path: Optional[str] = None,
    ) -> str:
        """set given and family name, payment address (must be b64 format),
        and profile picture"""
        params: JSON = {"name": {"givenName": given_name}}
        if given_name and family_name:
            params["name"]["familyName"] = family_name
        if payment_address:
            params["mobilecoinAddress"] = payment_address
        if profile_path:
            params["avatarFile"] = profile_path
        rpc_id = f"setProfile-{get_uid()}"
        await self.outbox.put(rpc("setProfile", params, rpc_id))
        return rpc_id

    async def save_sent_message(self, rpc_id: str, params: dict[str, str]) -> None:
        result = await self.pending_requests[rpc_id]
        logging.info("got timestamp %s for blob %s", result.timestamp, params)
        self.sent_messages[result.timestamp] = params
        self.sent_messages[result.timestamp]["reactions"] = {}

    # this should maybe yield a future (eep) and/or use signal_rpc_request
    async def send_message(  # pylint: disable=too-many-arguments
        self,
        recipient: Optional[str],
        msg: Response,
        group: Optional[str] = None,  # maybe combine this with recipient?
        endsession: bool = False,
        attachments: Optional[list[str]] = None,
        content: str = "",
        **other_params: str,
    ) -> str:
        """
        Builds send command for the specified recipient in jsonrpc format and
        writes to the built command to the underlying signal engine. Supports
        multiple messages.

        Parameters
        -----------
        recipient `Optional[str]`:
            phone number of recepient (if individual user)
        msg `Response`:
            text message to recipient
        group 'Optional[str]':
            group to send message to if specified
        endsession `bool`:
            if specified as True, will reset session key
        attachments 'Optional[list[str]]`
            list of media attachments to upload
        content `str`:
            json string specifying raw message content to be serialized into protobufs
        """
        # Consider inferring desination
        if recipient and group:  # (recipient or group):
            raise ValueError(
                "either a group or individual recipient must be specified, not both; "
                f"got {recipient} and {group}"
            )
        if not recipient and not group:
            raise ValueError(
                f"need either a recipient or a group, got {recipient} and {group}"
            )

        if isinstance(msg, list):
            # return the last stamp
            return [
                await self.send_message(
                    recipient, m, group, endsession, attachments, **other_params
                )
                for m in msg
            ][-1]
        if isinstance(msg, dict):
            msg = "\n".join((f"{key}:\t{value}" for key, value in msg.items()))

        params: JSON = {"message": msg, **other_params}
        if endsession:
            params["end_session"] = True
        if attachments:
            params["attachments"] = attachments
        if content:
            params["content"] = content
        if group:
            if utils.AUXIN:
                logging.error("setting a group message, but auxin doesn't support this")
            params["group-id"] = group
        elif recipient:
            try:
                assert recipient == utils.signal_format(recipient)
            except (AssertionError, NumberParseException):
                try:
                    assert recipient == str(uuid.UUID(recipient))
                except (AssertionError, ValueError) as e:
                    logging.error(
                        "not sending message to invalid recipient %s. error: %s",
                        recipient,
                        e,
                    )
                    return ""
            params["destination" if utils.AUXIN else "recipient"] = str(recipient)
        # maybe use rpc() instead
        rpc_id = f"send-{get_uid()}"
        json_command: JSON = {
            "jsonrpc": "2.0",
            "id": rpc_id,
            "method": "send",
            "params": params,
        }
        self.pending_messages_sent[rpc_id] = json_command
        self.pending_requests[rpc_id] = asyncio.Future()
        await self.outbox.put(json_command)
        asyncio.create_task(self.save_sent_message(rpc_id, params))
        return rpc_id

    async def admin(self, msg: Response, **kwargs: Any) -> None:
        "send a message to admin"
        if (group := utils.get_secret("ADMIN_GROUP")) and not utils.AUXIN:
            await self.send_message(None, msg, group=group, **kwargs)
        else:
            await self.send_message(utils.get_secret("ADMIN"), msg, **kwargs)

    async def respond(self, target_msg: Message, msg: Response) -> str:
        """Respond to a message depending on whether it's a DM or group"""
        logging.info(target_msg.source)
        if not target_msg.source:
            logging.error(target_msg.blob)
        if not utils.AUXIN and target_msg.group:
            return await self.send_message(None, msg, group=target_msg.group)
        destination = target_msg.source or target_msg.uuid
        return await self.send_message(destination, msg)

    async def send_reaction(self, target_msg: Message, emoji: str) -> None:
        """Send a reaction. Protip: you can use e.g. \N{GRINNING FACE} in python"""
        react = {
            "target-author": target_msg.source,
            "target-timestamp": target_msg.timestamp,
        }
        if target_msg.group:
            react["group"] = target_msg.group
        cmd = rpc(
            "sendReaction",
            param_dict=react,
            emoji=emoji,
            recipient=target_msg.source,
        )
        await self.outbox.put(cmd)

    backoff = False
    messages_until_rate_limit = 50.0
    last_update = time.time()

    def update_and_check_rate_limit(self) -> bool:
        """Returns whether we think signal server will rate limit us for sending a
        message right now"""
        elapsed, self.last_update = (time.time() - self.last_update, time.time())
        rate = 1  # theoretically 1 at least message per second is allowed
        self.messages_until_rate_limit = min(
            self.messages_until_rate_limit + elapsed * rate, 60
        )
        return self.messages_until_rate_limit > 1

    async def write_commands(self, pipe: StreamWriter) -> None:
        """Encode and write pending auxin-cli/signal-cli commands"""
        while True:
            command = await self.outbox.get()
            if self.backoff:
                logging.info("pausing message writes before retrying")
                await asyncio.sleep(4)
                self.backoff = False
            while not self.update_and_check_rate_limit():
                logging.info(
                    "waiting for rate limit (current: %s)",
                    self.messages_until_rate_limit,
                )
                await asyncio.sleep(1)
            self.messages_until_rate_limit -= 1
            if not command.get("method"):
                logging.error("command without method: %s", command)
            if command.get("method") != "receive":
                logging.info("input to signal: %s", json.dumps(command))
            if pipe.is_closing():
                logging.error("signal stdin pipe is closed")
            pipe.write(json.dumps(command).encode() + b"\n")
            await pipe.drain()


class UserError(Exception):
    pass


def is_admin(msg: Message) -> bool:
    ADMIN = utils.get_secret("ADMIN") or ""
    ADMIN_GROUP = utils.get_secret("ADMIN_GROUP") or ""
    ADMINS = utils.get_secret("ADMINS") or ""
    return (
        (ADMIN and msg.source in ADMIN)
        or (ADMIN and msg.uuid in ADMIN)
        or (ADMIN_GROUP and msg.group and msg.group in ADMIN_GROUP)
        or (ADMINS and msg.source in ADMINS)
        or (ADMINS and msg.uuid in ADMINS)
        or False
    )


def requires_admin(command: Callable) -> Callable:
    @wraps(command)
    async def admin_command(self: "Bot", msg: Message) -> Response:
        if is_admin(msg):
            return await command(self, msg)
        return "you must be an admin to use this command"

    admin_command.admin = True  # type: ignore
    admin_command.hide = True  # type: ignore
    return admin_command


def hide(command: Callable) -> Callable:
    @wraps(command)
    async def hidden_command(self: "Bot", msg: Message) -> Response:
        return await command(self, msg)

    hidden_command.hide = True  # type: ignore
    return hidden_command


def group_help_text(text: str) -> Callable:
    def decorate(command: Callable) -> Callable:
        @wraps(command)
        async def group_help_text_command(self: "Bot", msg: Message) -> Response:
            return await command(self, msg)

        group_help_text_command.__group_doc__ = text  # type: ignore
        return group_help_text_command

    return decorate


Datapoint = tuple[int, str, float]  # timestamp in ms, command/info, latency in seconds


class Bot(Signal):
    """Handles messages and command dispatch, as well as basic commands.
    Must be instantiated within a running async loop.
    Subclass this with your own commands.
    """

    def __init__(self, bot_number: Optional[str] = None) -> None:
        """Creates AND STARTS a bot that routes commands to do_x handlers"""
        self.client_session = aiohttp.ClientSession()
        self.mobster = payments_monitor.Mobster()
        self.pongs: dict[str, str] = {}
        self.signal_roundtrip_latency: list[Datapoint] = []
        self.pending_response_tasks: list[asyncio.Task] = []
        self.commands = [
            name.removeprefix("do_") for name in dir(self) if name.startswith("do_")
        ]
        self.visible_commands = [
            name
            for name in self.commands
            if not hasattr(getattr(self, f"do_{name}"), "hide")
        ]
        super().__init__(bot_number)
        self.restart_task = asyncio.create_task(
            self.start_process()
        )  # maybe cancel on sigint?
        self.handle_messages_task = asyncio.create_task(self.handle_messages())
        self.handle_messages_task.add_done_callback(
            functools.partial(
                self.handle_task,
                _func=self.handle_messages,
                attr="handle_messages_task",
            )
        )
        self.restart_task.add_done_callback(functools.partial(self.handle_task))

    async def handle_messages(self) -> None:
        """
        Read messages from the queue. If it matches a pending request to auxin-cli/signal-cli,
        set the result for that request. If said result is being rate limited, retry sending it
        after pausing. Otherwise, concurrently respond to each message.
        """
        while True:
            message = await self.inbox.get()
            if message.id and message.id in self.pending_requests:
                logging.debug("setting result for future %s: %s", message.id, message)
                self.pending_requests[message.id].set_result(message)
                if (
                    message.error
                    and "status: 413" in message.error["data"]
                    and message.id in self.pending_messages_sent
                ):
                    sent_json_message = self.pending_messages_sent.pop(message.id)
                    warn = termcolor.colored(
                        "waiting to retry send after rate limit. message: %s", "red"
                    )
                    logging.warning(warn, sent_json_message)
                    self.backoff = True
                    await asyncio.sleep(4)
                    rpc_id = f"retry-send-{get_uid()}"
                    self.pending_messages_sent[rpc_id] = sent_json_message
                    self.pending_requests[rpc_id] = asyncio.Future()
                    await self.outbox.put(sent_json_message)
                continue
            self.pending_response_tasks = [
                task for task in self.pending_response_tasks if not task.done()
            ] + [asyncio.create_task(self.respond_and_collect_metrics(message))]

    # maybe this is merged with dispatch_message?
    async def respond_and_collect_metrics(self, message: Message) -> None:
        """
        Pass each message to handle_message. Notify an admin if an error happens.
        If that returns a non-empty string, send it as a reply,
        then record how long this took.
        """
        rpc_id = None
        start_time = time.time()
        try:
            response = await self.handle_message(message)
            if response is not None:
                rpc_id = await self.respond(message, response)
        except UserError as e:
            rpc_id = await self.respond(message, str(e))
        except:  # pylint: disable=bare-except
            exception_traceback = "".join(traceback.format_exception(*sys.exc_info()))
            self.pending_response_tasks.append(
                asyncio.create_task(self.admin(f"{message}\n{exception_traceback}"))
            )
        python_delta = round(time.time() - start_time, 3)
        note = message.arg0 or ""
        if rpc_id:
            logging.debug("awaiting future %s", rpc_id)
            result = await self.wait_for_response(rpc_id=rpc_id)
            roundtrip_delta = (result.timestamp - message.timestamp) / 1000
            self.signal_roundtrip_latency.append(
                (message.timestamp, note, roundtrip_delta)
            )
            roundtrip_summary.observe(roundtrip_delta)  # type: ignore
            roundtrip_histogram.observe(roundtrip_delta)  # type: ignore
            logging.info("noted roundtrip time: %s", roundtrip_delta)
            if utils.get_secret("ADMIN_METRICS"):
                await self.admin(
                    f"command: {note}. python delta: {python_delta}s. roundtrip delta: {roundtrip_delta}s",
                )

    async def handle_reaction(self, msg: Message) -> Response:
        """
        route a reaction to the original message.
        #if the number of reactions that message has is a fibonacci number, notify the message's author
        this is probably flakey, because signal only gives us timestamps and
        not message IDs
        """
        assert isinstance(msg.reaction, Reaction)
        react = msg.reaction
        logging.debug("reaction from %s targeting %s", msg.source, react.ts)
        if react.author != self.bot_number or react.ts not in self.sent_messages:
            return None
        self.sent_messages[react.ts]["reactions"][msg.source] = react.emoji
        logging.debug("found target message %s", repr(self.sent_messages[react.ts]))
        return None

    def mentions_us(self, msg: Message) -> bool:
        # "mentions":[{"name":"+447927948360","number":"+447927948360","uuid":"fc4457f0-c683-44fe-b887-fe3907d7762e","start":0,"length":1}
        return any(mention.get("number") == self.bot_number for mention in msg.mentions)

    def is_command(self, msg: Message) -> bool:
        if msg.full_text:
            return msg.full_text.startswith("/") or self.mentions_us(msg)
        return False

    def match_command(self, msg: Message) -> str:
        if not msg.arg0:
            return ""
        # probably wrong
        if self.mentions_us(msg) and msg.full_text:
            msg.parse_text(msg.full_text.lstrip("\N{Object Replacement Character} "))
        # happy part direct match
        if hasattr(self, "do_" + msg.arg0):
            return msg.arg0
        # always match in dms, only match /commands or @bot in groups
        if utils.get_secret("ENABLE_MAGIC") and (not msg.group or self.is_command(msg)):
            # don't leak admin commands
            valid_commands = self.commands if is_admin(msg) else self.visible_commands
            # closest match
            score, cmd = string_dist.match(msg.arg0, valid_commands)
            if score < (float(utils.get_secret("TYPO_THRESHOLD") or 0.3)):
                return cmd
            # check if there's a unique expansion
            expansions = [
                expanded_cmd
                for expanded_cmd in valid_commands
                if cmd.startswith(msg.arg0)
            ]
            if len(expansions) == 1:
                return expansions[0]
        return ""

    async def handle_message(self, message: Message) -> Response:
        """Method dispatch to do_x commands and goodies.
        Overwrite this to add your own non-command logic,
        but call super().handle_message(message) at the end"""
        if message.reaction:
            logging.info("saw a reaction")
            return await self.handle_reaction(message)
        # try to get a direct match, or a fuzzy match if appropriate
        if cmd := self.match_command(message):
            # invoke the function and return the response
            return await getattr(self, "do_" + cmd)(message)
        if message.text == "TERMINATE":
            return "signal session reset"
        return await self.default(message)

    def documented_commands(self) -> str:
        # check for only commands that have docstrings
        commands = ", ".join(
            name.removeprefix("do_")
            for name in dir(self)
            if name.startswith("do_")
            and not hasattr(getattr(self, name), "hide")
            and hasattr(getattr(self, name), "__doc__")
        )
        return f'Documented commands: {commands}\n\nFor more info about a command, try "help" [command]'

    async def default(self, message: Message) -> Response:
        "Default response. Override in your class to change this behavior"
        resp = "That didn't look like a valid command!\n" + self.documented_commands()
        # if it messages an echoserver, don't get in a loop (or groups)
        if message.text and not (
            message.group
            or "Documented commands" in message.text
            or resp == message.text
        ):
            return resp
        return None

    async def do_help(self, msg: Message) -> Response:
        """
        help [command]. see the documentation for command, or all commands
        """
        if msg.text and "Documented commands" in msg.text:
            return None
        if msg.arg1:
            try:
                cmd = getattr(self, f"do_{msg.arg1}")
                if hasattr(getattr(self, f"do_{msg.arg1}"), "hide"):
                    raise AttributeError("Pretend this never happened.")
                # allow messages to have a different helptext in groups
                if hasattr(cmd, "__group_doc__") and msg.group:
                    return dedent(cmd.__group_doc__).strip()
                doc = cmd.__doc__
                if doc:
                    return dedent(doc).strip()
                return f"{msg.arg1} isn't documented, sorry :("
            except AttributeError:
                return f"No such command '{msg.arg1}'"
        else:
            resp = self.documented_commands()
        return resp

    async def do_printerfact(self, _: Message) -> str:
        "Learn a fact about printers"
        async with self.client_session.get(
            utils.get_secret("FACT_SOURCE") or "https://colbyolson.com/printers"
        ) as resp:
            fact = await resp.text()
        return fact.strip()

    @requires_admin
    async def do_eval(self, msg: Message) -> Response:
        """Evaluates a few lines of Python. Preface with "return" to reply with result."""

        async def async_exec(stmts: str, env: Optional[dict] = None) -> Any:
            parsed_stmts = ast.parse(stmts)
            fn_name = "_async_exec_f"
            my_fn = f"async def {fn_name}(): pass"
            parsed_fn = ast.parse(my_fn)
            for node in parsed_stmts.body:
                ast.increment_lineno(node)
            assert isinstance(parsed_fn.body[0], ast.AsyncFunctionDef)
            # replace the empty async def _async_exec_f(): pass body
            # with the AST parsed from the message
            parsed_fn.body[0].body = parsed_stmts.body
            code = compile(parsed_fn, filename="<ast>", mode="exec")
            exec(code, env or globals())  # pylint: disable=exec-used
            # pylint: disable=eval-used
            return await eval(f"{fn_name}()", env or globals())

        if msg.full_text and len(msg.tokens) > 1:
            source_blob = msg.full_text.replace(msg.arg0, "", 1).lstrip("/ ")
            try:
                return str(await async_exec(source_blob, globals() | locals()))
            except:  # pylint: disable=bare-except
                exception_traceback = "".join(
                    traceback.format_exception(*sys.exc_info())
                )
                return exception_traceback
        return None

    def get_recipients(self) -> list[dict[str, str]]:
        """Returns a list of all known recipients by parsing underlying datastore."""
        return json.loads(
            open(f"data/{self.bot_number}.d/recipients-store").read()
        ).get("recipients", [])

    def get_uuid_by_phone(self, phonenumber: str) -> Optional[str]:
        """Queries the recipients-store file for a UUID, provided a phone number."""
        if phonenumber.startswith("+"):
            maybe_recipient = [
                recipient
                for recipient in self.get_recipients()
                if phonenumber == recipient.get("number")
            ]
            if maybe_recipient:
                return maybe_recipient[0]["uuid"]
        return None

    def get_number_by_uuid(self, uuid_: str) -> Optional[str]:
        """Queries the recipients-store file for a phone number, provided a uuid."""
        if uuid_.count("-") == 4:
            maybe_recipient = [
                recipient
                for recipient in self.get_recipients()
                if uuid_ == recipient.get("uuid")
            ]
            if maybe_recipient:
                return maybe_recipient[0]["number"]
        return None

    async def do_ping(self, message: Message) -> str:
        """replies to /ping with /pong"""
        if message.text:
            return f"/pong {message.text}"
        return "/pong"

    @hide
<<<<<<< HEAD
    async def do_commit_msg(self, _: Message) -> str:
        try:
            return f"Commit message: {open('COMMIT_EDITMSG').read()}"
        except FileNotFoundError:
            return "No commit message available"

    @hide
    async def do_uptime(self, _: Message) -> str:
        """Returns a message containing the bot uptime."""
        tot_mins, sec = divmod(int(time.time() - self.start_time), 60)
        hr, mins = divmod(tot_mins, 60)
        t = "Uptime: "
        t += f"{hr}h" if hr else ""
        t += f"{mins}m" if mins else ""
        t += f"{sec}s"
        return t

    @hide
=======
>>>>>>> 78ba96e6
    async def do_pong(self, message: Message) -> str:
        """Stashes the message in context so it's accessible externally."""
        if message.arg1 and message.arg2:
            self.pongs[message.arg1] = message.arg2
            return f"OK, stashing {len(message.arg2)} at {message.arg1}"
        if message.text:
            self.pongs[message.text] = message.text
            return f"OK, stashing {message.text}"
        return "OK"

    async def do_signalme(self, _: Message) -> Response:
        """signalme
        Returns a link to share the bot with friends!"""
        return f"https://signal.me/#p/{self.bot_number}"

    @hide
    async def do_rot13(self, msg: Message) -> Response:
        """rot13 encodes the message.
        > rot13 hello world
        uryyb jbeyq"""
        return codecs.encode(msg.text, "rot13")

    @hide
    async def do_uptime(self, _: Message) -> str:
        """Returns a message containing the bot uptime."""
        tot_mins, sec = divmod(int(time.time() - self.start_time), 60)
        hr, mins = divmod(tot_mins, 60)
        t = "Uptime: "
        t += f"{hr}h" if hr else ""
        t += f"{mins}m" if mins else ""
        t += f"{sec}s"
        return t


class PayBot(Bot):
    PAYMENTS_HELPTEXT = """Enable Signal Pay:

    1. In Signal, tap “🠔“ & tap on your profile icon in the top left & tap *Settings*

    2. Tap *Payments* & tap *Activate Payments*

    For more information on Signal Payments visit:

    https://support.signal.org/hc/en-us/articles/360057625692-In-app-Payments"""

    @requires_admin
    async def do_fsr(self, msg: Message) -> Response:
        """
        Make a request to the Full-Service instance behind the bot. Admin-only.
        ie) /fsr [command] ([arg1] [val1]( [arg2] [val2])...)"""
        if not msg.tokens:
            return "/fsr [command] ([arg1] [val1]( [arg2] [val2]))"
        if len(msg.tokens) == 1:
            return await self.mobster.req(dict(method=msg.tokens[0]))
        if (len(msg.tokens) % 2) == 1:
            fsr_command = msg.tokens[0]
            fsr_keys = msg.tokens[1::2]
            fsr_values = msg.tokens[2::2]
            params = dict(zip(fsr_keys, fsr_values))
            return str(await self.mobster.req_(fsr_command, **params))
        return "/fsr [command] ([arg1] [val1]( [arg2] [val2])...)"

    @requires_admin
    async def do_balance(self, _: Message) -> Response:
        """Returns bot balance in MOB."""
        return f"Bot has balance of {mc_util.pmob2mob(await self.mobster.get_balance()).quantize(Decimal('1.0000'))} MOB"

    async def handle_message(self, message: Message) -> Response:
        if message.payment:
            asyncio.create_task(self.handle_payment(message))
            return None
        return await super().handle_message(message)

    async def get_user_balance(self, account: str) -> float:
        res = await self.mobster.ledger_manager.get_usd_balance(account)
        return float(round(res[0].get("balance"), 2))

    async def handle_payment(self, message: Message) -> None:
        """Decode the receipt, then update balances.
        Blocks on transaction completion, run concurrently"""
        assert message.payment
        logging.info(message.payment)
        amount_pmob = await self.mobster.get_receipt_amount_pmob(
            message.payment["receipt"]
        )
        if amount_pmob is None:
            await self.respond(
                message, "That looked like a payment, but we couldn't parse it"
            )
            return
        amount_mob = float(mc_util.pmob2mob(amount_pmob))
        amount_usd_cents = round(amount_mob * await self.mobster.get_rate() * 100)
        await self.mobster.ledger_manager.put_pmob_tx(
            message.source,
            amount_usd_cents,
            amount_pmob,
            message.payment.get("note"),
        )
        await self.respond(
            message,
            f"Thank you for sending {float(amount_mob)} MOB ({amount_usd_cents / 100} USD)",
        )
        await self.respond(message, await self.payment_response(message, amount_pmob))

    async def payment_response(self, msg: Message, amount_pmob: int) -> Response:
        """Triggers on successful payment"""
        del msg  # shush linter
        amount_mob = float(mc_util.pmob2mob(amount_pmob))
        amount_usd = round(await self.mobster.pmob2usd(amount_pmob), 2)
        return f"Thank you for sending {float(amount_mob)} MOB ({amount_usd} USD)"

    async def get_signalpay_address(self, recipient: str) -> Optional[str]:
        "get a receipient's mobilecoin address"
        result = await self.signal_rpc_request("getPayAddress", peer_name=recipient)
        b64_address = (
            result.blob.get("Address", {}).get("mobileCoinAddress", {}).get("address")
        )
        if result.error or not b64_address:
            logging.info("bad address: %s", result.blob)
            return None
        address = mc_util.b64_public_address_to_b58_wrapper(b64_address)
        return address

    async def do_address(self, msg: Message) -> Response:
        """
        /address
        Returns your MobileCoin address (in standard b58 format.)"""
        address = await self.get_signalpay_address(msg.source)
        return address or "Sorry, couldn't get your MobileCoin address"

    @requires_admin
    async def do_set_profile(self, message: Message) -> Response:
        """Renames bot (requires admin) - accepts first name, last name, and address."""
        user_image = None
        if message.attachments and len(message.attachments):
            await asyncio.sleep(2)
            attachment_info = message.attachments[0]
            attachment_path = attachment_info.get("fileName")
            timestamp = attachment_info.get("uploadTimestamp")
            if attachment_path is None:
                attachment_paths = glob.glob(f"/tmp/unnamed_attachment_{timestamp}.*")
                if attachment_paths:
                    user_image = attachment_paths.pop()
            else:
                user_image = f"/tmp/{attachment_path}"
        if user_image or (message.tokens and len(message.tokens) > 0):
            await self.set_profile_auxin(
                given_name=message.arg1,
                family_name=message.arg2,
                payment_address=message.arg3,
                profile_path=user_image,
            )
            return "OK"
        return "pass arguments for rename"

    async def mob_request(self, method: str, **params: Any) -> dict:
        """Pass a request through to full-service, but send a message to an admin in case of error"""
        result = await self.mobster.req_(method, **params)
        if "error" in result:
            await self.admin(f"{result}\nReturned by:\n\n{str(params)[:1024]}...")
        return result

    async def fs_receipt_to_payment_message_content(
        self, fs_receipt: dict, note: str = ""
    ) -> str:
        full_service_receipt = fs_receipt["result"]["receiver_receipts"][0]
        # this gets us a Receipt protobuf
        b64_receipt = mc_util.full_service_receipt_to_b64_receipt(full_service_receipt)
        # serde expects bytes to be u8[], not b64
        u8_receipt = [int(char) for char in base64.b64decode(b64_receipt)]
        tx = {"mobileCoin": {"receipt": u8_receipt}}
        note = note or "check out this java-free payment notification"
        payment = {"Item": {"notification": {"note": note, "Transaction": tx}}}
        # SignalServiceMessageContent protobuf represented as JSON (spicy)
        # destination is outside the content so it doesn't matter,
        # but it does contain the bot's profileKey
        resp = await self.signal_rpc_request(
            "send", simulate=True, message="", destination="+15555555555"
        )
        content_skeletor = json.loads(resp.blob["simulate_output"])
        content_skeletor["dataMessage"]["body"] = None
        content_skeletor["dataMessage"]["payment"] = payment
        return json.dumps(content_skeletor)

    async def build_gift_code(self, amount_pmob: int) -> list[str]:
        """Builds a gift code and returns a list of messages to send, given an amount in pMOB."""
        raw_prop = await self.mob_request(
            "build_gift_code",
            account_id=await self.mobster.get_account(),
            value_pmob=str(int(amount_pmob)),
            fee=str(fee_pmob),
            memo="Gift code built with MOBot!",
        )
        prop = raw_prop["result"]["tx_proposal"]
        b58_code = raw_prop["result"]["gift_code_b58"]
        submitted = await self.mob_request(
            "submit_gift_code",
            tx_proposal=prop,
            gift_code_b58=b58_code,
            from_account_id=await self.mobster.get_account(),
        )
        b58 = submitted.get("result", {}).get("gift_code", {}).get("gift_code_b58")
        return [
            "Built Gift Code",
            b58,
            f"redeemable for {str(mc_util.pmob2mob(amount_pmob - fee_pmob)).rstrip('0')} MOB",
        ]

    # FIXME: clarify signature and return details/docs
    async def send_payment(  # pylint: disable=too-many-locals
        self,
        recipient: str,
        amount_pmob: int,
        receipt_message: str = "Transaction sent!",
        confirm_tx_timeout: int = 0,
        **params: Any,
    ) -> Optional[Message]:
        """
        If confirm_tx_timeout is not 0, we wait that many seconds for the tx
        to complete before sending receipt_message to receipient
        params are pasted to the full-service build_transaction call.
        some useful params are comment and input_txo_ids
        """
        address = await self.get_signalpay_address(recipient)
        account_id = await self.mobster.get_account()
        if not address:
            raise UserError(
                "Sorry, couldn't get your MobileCoin address. Please make sure you have payments enabled, and have messaged me from your phone!"
            )
        # TODO: add explicit utxo handling
        raw_prop = await self.mob_request(
            "build_transaction",
            account_id=account_id,
            recipient_public_address=address,
            value_pmob=str(int(amount_pmob)),
            fee=str(int(1e12 * 0.0004)),
            **params,
        )
        prop = raw_prop.get("result", {}).get("tx_proposal")
        tx_id = raw_prop.get("result", {}).get("transaction_log_id")
        # this is to NOT log transactions into the full service DB if the sender
        # wants it private.
        if confirm_tx_timeout:
            # putting the account_id into the request logs it to full service,
            tx_result: Optional[dict] = await self.mob_request(
                "submit_transaction",
                tx_proposal=prop,
                comment=params.get("comment", ""),
                account_id=account_id,
            )
        elif prop and tx_id:
            # if you omit account_id, tx doesn't get logged. Good for privacy,
            # but transactions can't be confirmed by the sending party (you)!
            tx_result = await self.mob_request("submit_transaction", tx_proposal=prop)
        else:
            tx_result = {"error": {"message": "InternalError"}}
        # {'method': 'submit_transaction', 'error': {'code': -32603, 'message': 'InternalError', 'data': {'server_error': 'Database(Diesel(DatabaseError(__Unknown, "database is locked")))', 'details': 'Error interacting with the database: Diesel Error: database is locked'}}, 'jsonrpc': '2.0', 'id': 1}
        if not tx_result or (
            tx_result.get("error")
            and "InternalError" in tx_result.get("error", {}).get("message", "")
        ):
            return None
            # logging.info("InternalError occurred, retrying in 60s")
            # await asyncio.sleep(1)
            # tx_result = await self.mob_request("submit_transaction", tx_proposal=prop)
        if not isinstance(tx_result, dict) or not tx_result.get("result"):
            # avoid sending tx receipt if there's a tx submission error
            # and send error message back to tx sender
            logging.warning("tx submit error for tx_id: %s", tx_id)
            msg = MessageParser({})
            msg.status, msg.transaction_log_id = "tx_status_failed", tx_id
            return msg

        receipt_resp = await self.mob_request(
            "create_receiver_receipts",
            tx_proposal=prop,
            account_id=await self.mobster.get_account(),
        )
        content = await self.fs_receipt_to_payment_message_content(
            receipt_resp, receipt_message
        )
        # pass our beautifully composed spicy JSON content to auxin.
        # message body is ignored in this case.
        payment_notif = await self.send_message(recipient, "", content=content)
        resp_future = asyncio.create_task(self.wait_for_response(rpc_id=payment_notif))

        if confirm_tx_timeout:
            logging.debug("Attempting to confirm tx status for %s", recipient)
            status = "tx_status_pending"
            for i in range(confirm_tx_timeout):
                tx_status = await self.mob_request(
                    "get_transaction_log", transaction_log_id=tx_id
                )
                status = (
                    tx_status.get("result", {}).get("transaction_log", {}).get("status")
                )
                if status == "tx_status_succeeded":
                    logging.info(
                        "Tx to %s suceeded - tx data: %s",
                        recipient,
                        tx_status.get("result"),
                    )
                    break
                if status == "tx_status_failed":
                    logging.warning(
                        "Tx to %s failed - tx data: %s",
                        recipient,
                        tx_status.get("result"),
                    )
                    break
                await asyncio.sleep(1)

            if status == "tx_status_pending":
                logging.warning(
                    "Tx to %s timed out - tx data: %s",
                    recipient,
                    tx_status.get("result"),
                )
            resp = await resp_future
            # the calling function can use these to check the payment status
            resp.status, resp.transaction_log_id = status, tx_id  # type: ignore
            return resp
        return await resp_future


def get_source_or_uuid_from_dict(
    msg: Message, dict_: dict[str, Any]
) -> Tuple[bool, Any]:
    """A common pattern is to store intermediate state for individual users as a dictionary.
    Users can be referred to by some combination of source (a phone number) or uuid (underlying user ID)
    This abstracts over the possibility space, returning a boolean indicator of whether the sender of a Message
    is referenced in a dict, and the value pointed at (if any)."""
    return (
        (msg.source in dict_ or msg.uuid in dict_),
        dict_.get(msg.uuid) or dict_.get(msg.source),
    )


def is_first_device(msg: Message) -> bool:
    if not msg or not msg.blob:
        return False
    return msg.blob.get("remote_address", {}).get("device_id", 0) == 1


class QuestionBot(PayBot):
    def __init__(self, bot_number: Optional[str] = None) -> None:
        self.pending_confirmations: dict[str, asyncio.Future[bool]] = {}
        self.pending_answers: dict[str, asyncio.Future[Message]] = {}
        self.requires_first_device: dict[str, bool] = {}
        self.failed_user_challenges: dict[str, int] = {}
        self.TERMINAL_ANSWERS = "stop quit exit break cancel abort".split()
        self.FIRST_DEVICE_PLEASE = "Please answer from your phone or primary device!"
        self.UNEXPECTED_ANSWER = "Did I ask you a question?"
        super().__init__(bot_number)

    async def handle_message(self, message: Message) -> Response:
        pending_answer, probably_future = get_source_or_uuid_from_dict(
            message, self.pending_answers
        )
        _, requires_first_device = get_source_or_uuid_from_dict(
            message, self.requires_first_device
        )
        if message.full_text and pending_answer:
            if requires_first_device and not is_first_device(message):
                return self.FIRST_DEVICE_PLEASE
            self.requires_first_device.pop(message.source, None)
            self.requires_first_device.pop(message.uuid, None)
            if probably_future:
                probably_future.set_result(message)
            return
        return await super().handle_message(message)

    @hide
    async def do_yes(self, msg: Message) -> Response:
        """Handles 'yes' in response to a pending_confirmation."""
        _, question = get_source_or_uuid_from_dict(msg, self.pending_confirmations)
        _, requires_first_device = get_source_or_uuid_from_dict(
            msg, self.requires_first_device
        )
        if not question:
            return self.UNEXPECTED_ANSWER
        if requires_first_device and not is_first_device(msg):
            return self.FIRST_DEVICE_PLEASE
        if question:
            question.set_result(True)
        return None

    @hide
    async def do_no(self, msg: Message) -> Response:
        """Handles 'no' in response to a pending_confirmation."""
        _, question = get_source_or_uuid_from_dict(msg, self.pending_confirmations)
        _, requires_first_device = get_source_or_uuid_from_dict(
            msg, self.requires_first_device
        )
        if not question:
            return self.UNEXPECTED_ANSWER
        if requires_first_device and not is_first_device(msg):
            return self.FIRST_DEVICE_PLEASE
        if question:
            question.set_result(False)
        return None

    async def ask_freeform_question(
        self,
        recipient: str,
        question_text: str = "What's your favourite colour?",
        require_first_device: bool = False,
    ) -> str:
        """Asks a question fulfilled by a sentence or short answer."""
        await self.send_message(recipient, question_text)
        answer_future = self.pending_answers[recipient] = asyncio.Future()
        if require_first_device:
            self.requires_first_device[recipient] = True
        answer = await answer_future
        self.pending_answers.pop(recipient)
        return answer.full_text or ""

    async def ask_floatable_question(
        self,
        recipient: str,
        question_text: Optional[str] = "What's the price of gasoline where you live?",
        require_first_device: bool = False,
    ) -> Optional[float]:
        """Asks a question answered with a floating point or decimal number.
        Asks user clarifying questions if an invalid number is provided.
        Returns None if user says any of the terminal answers."""
        if question_text:
            await self.send_message(recipient, question_text)
        answer_future = self.pending_answers[recipient] = asyncio.Future()
        if require_first_device:
            self.requires_first_device[recipient] = True
        answer = await answer_future
        self.pending_answers.pop(recipient)
        answer_text = answer.full_text
        if answer_text and not (
            answer_text.replace(".", "1", 1).isnumeric()
            or answer_text.replace(",", "1", 1).isnumeric()
        ):
            if answer.full_text.lower() in self.TERMINAL_ANSWERS:
                return None
            if question_text and "as a decimal" in question_text:
                return await self.ask_floatable_question(recipient, question_text)
            return await self.ask_floatable_question(
                recipient, (question_text or "") + " (as a decimal, ie 1.01 or 2,02)"
            )
        if answer_text:
            return float(answer.full_text.replace(",", ".", 1))
        return None

    async def ask_intable_question(
        self,
        recipient: str,
        question_text: Optional[str] = "How many years old do you wish you were?",
        require_first_device: bool = False,
    ) -> Optional[int]:
        """Asks a question answered with an integer or whole number.
        Asks user clarifying questions if an invalid number is provided.
        Returns None if user says any of the terminal answers."""
        if require_first_device:
            self.requires_first_device[recipient] = True
        if question_text:
            await self.send_message(recipient, question_text)
        answer_future = self.pending_answers[recipient] = asyncio.Future()
        answer = await answer_future
        self.pending_answers.pop(recipient)
        if answer.full_text and not answer.full_text.isnumeric():
            if answer.full_text.lower() in self.TERMINAL_ANSWERS:
                return None
            if question_text and "as a whole number" in question_text:
                return await self.ask_intable_question(recipient, question_text)
            return await self.ask_intable_question(
                recipient,
                (question_text or "") + " (as a whole number, ie '1' or '2000')",
            )
        if answer.full_text:
            return int(answer.full_text)
        return None

    async def ask_yesno_question(
        self,
        recipient: str,
        question_text: str = "Are you sure? yes/no",
        require_first_device: bool = False,
    ) -> bool:
        self.pending_confirmations[recipient] = asyncio.Future()
        if require_first_device:
            self.requires_first_device[recipient] = True
        await self.send_message(recipient, question_text)
        result = await self.pending_confirmations[recipient]
        self.pending_confirmations.pop(recipient)
        return result

    async def do_challenge(self, msg: Message) -> Response:
        """Challenges a user to do a simple math problem, optionally provided as an image to increase attacker complexity."""
        # the captcha module delivers graphical challenges of the same format
        if captcha is not None:
            challenge, answer = captcha.get_challenge_and_answer()
            await self.send_message(
                msg.uuid,
                "Please answer this arithmetic problem to prove you're (probably) not a bot!",
                attachments=[challenge],
            )
        else:
            offset = secrets.randbelow(20)
            challenge = f"What's the sum of one and {offset}?"
            answer = offset + 1
            await self.send_message(msg.uuid, challenge)
        # we already asked the question, either with an attachment, or using the reduced-scope challenge
        # so question here is None (waits for answer)
        maybe_answer = await self.ask_intable_question(msg.uuid, None)
        if maybe_answer != answer:
            # handles empty case, but has no logic as to what to do if the user exceeds a threshold
            self.failed_user_challenges[msg.uuid] = (
                self.failed_user_challenges.get(msg.uuid, 0) + 1
            )
            return await self.do_challenge(msg)
        return "Thanks for helping protect our community!"


async def no_get(request: web.Request) -> web.Response:
    raise web.HTTPFound(location="https://signal.org/")


async def pong_handler(request: web.Request) -> web.Response:
    pong = request.match_info.get("pong")
    session = request.app.get("bot")
    if not session:
        return web.Response(status=504, text="Sorry, no live workers.")
    pong = session.pongs.pop(pong, "")
    if pong == "":
        return web.Response(status=404, text="Sorry, can't find that key.")
    return web.Response(status=200, text=pong)


async def send_message_handler(request: web.Request) -> web.Response:
    """Allow webhooks to send messages to users.
    Turn this off, authenticate, or obfuscate in prod to someone from using your bot to spam people
    """
    account = request.match_info.get("phonenumber")
    bot = request.app.get("bot")
    if not bot:
        return web.Response(status=504, text="Sorry, no live workers.")
    msg_data = await request.text()
    rpc_id = await bot.send_message(
        account, msg_data, endsession=request.query.get("endsession")
    )
    resp = await bot.wait_for_response(rpc_id=rpc_id)
    return web.json_response({"status": "sent", "sent_ts": resp.timestamp})


async def admin_handler(request: web.Request) -> web.Response:
    bot = request.app.get("bot")
    if not bot:
        return web.Response(status=504, text="Sorry, no live workers.")
    arg = urllib.parse.unquote(request.query.get("message", "")).strip()
    data = (await request.text()).strip()
    if arg.strip() and data.strip():
        msg = f"{arg}\n{data}"
    else:
        msg = arg or data
    await bot.admin(msg)
    return web.Response(text="OK")


def fmt_ms(ts: int) -> str:
    return datetime.datetime.utcfromtimestamp(ts / 1000).isoformat()


async def metrics(request: web.Request) -> web.Response:
    bot = request.app["bot"]
    return web.Response(
        status=200,
        text="start_time, command, delta\n"
        + "\n".join(
            f"{fmt_ms(t)}, {cmd}, {delta}"
            for t, cmd, delta in bot.signal_roundtrip_latency
        ),
    )


app = web.Application()


async def add_tiprat(_app: web.Application) -> None:
    async def tiprat(request: web.Request) -> web.Response:
        raise web.HTTPFound("https://tiprat.fly.dev", headers=None, reason=None)

    _app.add_routes([web.route("*", "/{tail:.*}", tiprat)])


app.add_routes(
    [
        web.get("/", no_get),
        web.get("/pongs/{pong}", pong_handler),
        web.post("/user/{phonenumber}", send_message_handler),
        web.post("/admin", admin_handler),
        web.get("/metrics", aio.web.server_stats),
        web.get("/csv_metrics", metrics),
    ]
)

# order of operations:
# 1. start memfs
# 2. instanciate Bot, which may call setup_tmpdir
# 3. download
# 4. start process

app.on_startup.append(add_tiprat)
if utils.MEMFS:
    app.on_startup.append(autosave.start_memfs)
    app.on_startup.append(autosave.start_memfs_monitor)


def run_bot(bot: Type[Bot], local_app: web.Application = app) -> None:
    async def start_wrapper(our_app: web.Application) -> None:
        our_app["bot"] = bot()

    local_app.on_startup.append(start_wrapper)
    web.run_app(app, port=8080, host="0.0.0.0", access_log=None)


if __name__ == "__main__":
    run_bot(QuestionBot)<|MERGE_RESOLUTION|>--- conflicted
+++ resolved
@@ -877,7 +877,6 @@
         return "/pong"
 
     @hide
-<<<<<<< HEAD
     async def do_commit_msg(self, _: Message) -> str:
         try:
             return f"Commit message: {open('COMMIT_EDITMSG').read()}"
@@ -885,19 +884,6 @@
             return "No commit message available"
 
     @hide
-    async def do_uptime(self, _: Message) -> str:
-        """Returns a message containing the bot uptime."""
-        tot_mins, sec = divmod(int(time.time() - self.start_time), 60)
-        hr, mins = divmod(tot_mins, 60)
-        t = "Uptime: "
-        t += f"{hr}h" if hr else ""
-        t += f"{mins}m" if mins else ""
-        t += f"{sec}s"
-        return t
-
-    @hide
-=======
->>>>>>> 78ba96e6
     async def do_pong(self, message: Message) -> str:
         """Stashes the message in context so it's accessible externally."""
         if message.arg1 and message.arg2:
