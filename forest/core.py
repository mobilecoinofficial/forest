#!/usr/bin/python3.9
# Copyright (c) 2021 MobileCoin Inc.
# Copyright (c) 2021 The Forest Team
"""
The core chatbot framework: Message, Signal, Bot, PayBot, and app
"""
import ast
import asyncio
import asyncio.subprocess as subprocess  # https://github.com/PyCQA/pylint/issues/1469
import base64
import codecs
import datetime
import functools
import glob
import json
import logging
import os
import re
import secrets
import signal
import string
import sys
import time
import traceback
import urllib
import uuid
from asyncio import Queue, StreamReader, StreamWriter
from asyncio.subprocess import PIPE
from decimal import Decimal
from functools import wraps
from pathlib import Path
from textwrap import dedent
from typing import (
    Any,
    Awaitable,
    Callable,
    Coroutine,
    Mapping,
    Optional,
    Type,
    TypeVar,
    Union,
)

import aiohttp
import asyncpg
import termcolor
from aiohttp import web
from phonenumbers import NumberParseException
from prometheus_async import aio
from prometheus_client import Histogram, Summary
from ulid2 import generate_ulid_as_base32 as get_uid

# framework
import mc_util
from forest import autosave, datastore, payments_monitor, pghelp, string_dist, utils
from forest.cryptography import hash_salt
from forest.message import AuxinMessage, Message, StdioMessage

try:
    import captcha
except ImportError:
    captcha = None  # type: ignore

JSON = dict[str, Any]
Response = Union[str, list, dict[str, str], None]
AsyncFunc = Callable[..., Awaitable]
Command = Callable[["Bot", Message], Coroutine[Any, Any, Response]]

roundtrip_histogram = Histogram("roundtrip_h", "Roundtrip message response time")
roundtrip_summary = Summary("roundtrip_s", "Roundtrip message response time")

MessageParser = AuxinMessage if utils.AUXIN else StdioMessage
logging.info("Using message parser: %s", MessageParser)
FEE_PMOB = int(1e12 * 0.0004)


def rpc(
    method: str, param_dict: Optional[dict] = None, _id: str = "1", **params: Any
) -> dict:
    return {
        "jsonrpc": "2.0",
        "method": method,
        "id": _id,
        "params": (param_dict or {}) | params,
    }


def check_valid_recipient(recipient: str) -> bool:
    try:
        assert recipient == utils.signal_format(recipient)
    except (AssertionError, NumberParseException):
        try:
            assert recipient == str(uuid.UUID(recipient))
        except (AssertionError, ValueError):
            return False
    return True


<<<<<<< HEAD
=======
async def get_attachment_paths(message: Message) -> list[str]:
    if not utils.AUXIN:
        return [
            str(Path("./attachments") / attachment["id"])
            for attachment in message.attachments
        ]
    attachments = []
    for attachment_info in message.attachments:
        attachment_name = attachment_info.get("fileName")
        timestamp = attachment_info.get("uploadTimestamp")
        for i in range(30):  # wait up to 3s
            if attachment_name is None:
                maybe_paths = glob.glob(f"/tmp/unnamed_attachment_{timestamp}.*")
                attachment_path = maybe_paths[0] if maybe_paths else ""
            else:
                attachment_path = f"/tmp/{attachment_name}"
            if attachment_path and Path(attachment_path).exists():
                attachments.append(attachment_path)
                break
            await asyncio.sleep(0.1)
    return attachments


>>>>>>> d8782655
ActivityQueries = pghelp.PGExpressions(
    table="user_activity",
    create_table="""CREATE TABLE user_activity (
        id SERIAL PRIMARY KEY,
        account TEXT,
        first_seen TIMESTAMP default now(),
        last_seen TIMESTAMP default now(),
        bot TEXT,
        UNIQUE (account, bot));""",
    log="""INSERT INTO user_activity (account, bot) VALUES ($1, $2)
    ON CONFLICT ON CONSTRAINT user_activity_account_bot_key1 DO UPDATE SET last_seen=now()""",
)

# This software is intended to promote growth. Like a well managed forest, it grows, it nurtures, it kills.
# Attempts to use this software in a destructive matter, or attempts to harm the forest will be thwarted.
########################################°–_⛤_–°#########################################################


class Signal:
    """
    Represents a signal-cli/auxin-cli session.
    Lifecycle: Downloads the datastore, runs and restarts signal client,
    tries to gracefully kill signal and upload before exiting.
    I/O: reads signal client's output into inbox,
    has methods for sending commands to the signal client, and
    actually writes those json blobs to signal client's stdin.
    """

    def __init__(self, bot_number: Optional[str] = None) -> None:
        if not bot_number:
            try:
                bot_number = utils.signal_format(sys.argv[1])
                assert bot_number is not None
            except IndexError:
                bot_number = utils.get_secret("BOT_NUMBER")
        logging.debug("bot number: %s", bot_number)
        self.bot_number = bot_number
        self.datastore = datastore.SignalDatastore(bot_number)
        self.proc: Optional[subprocess.Process] = None
        self.inbox: Queue[Message] = Queue()
        self.outbox: Queue[dict] = Queue()
        self.exiting = False
        self.start_time = time.time()

    async def start_process(self) -> None:
        """
        Add SIGINT handlers. Download datastore.
        (Re)start signal client and launch reading and writing with it.
        """
        # things that don't work: loop.add_signal_handler(async_shutdown) - TypeError
        # signal.signal(sync_signal_handler) - can't interact with loop
        loop = asyncio.get_running_loop()
        loop.add_signal_handler(signal.SIGINT, self.sync_signal_handler)
        logging.debug("added signal handler, downloading...")
        if utils.DOWNLOAD:
            await self.datastore.download()
        write_task: Optional[asyncio.Task] = None
        restart_count = 0
        max_backoff = 15
        while self.sigints == 0 and not self.exiting:
            path = utils.SIGNAL_PATH
            if utils.AUXIN:
                path += " --download-path /tmp"
            else:
                path += " --trust-new-identities always"
            command = f"{path} --config {utils.ROOT_DIR} --user {self.bot_number} jsonRpc".split()
            logging.info(command)
            proc_launch_time = time.time()
            # this ought to FileNotFoundError but doesn't
            self.proc = await asyncio.create_subprocess_exec(
                *command, stdin=PIPE, stdout=PIPE
            )
            logging.info(
                "started %s @ %s with PID %s",
                utils.SIGNAL,
                self.bot_number,
                self.proc.pid,
            )
            assert self.proc.stdout and self.proc.stdin
            asyncio.create_task(self.read_signal_stdout(self.proc.stdout))
            # prevent the previous signal client's write task from stealing commands from the outbox queue
            if write_task:
                write_task.cancel()
            write_task = asyncio.create_task(self.write_commands(self.proc.stdin))
            returncode = await self.proc.wait()
            proc_exit_time = time.time()
            runtime = proc_exit_time - proc_launch_time
            if runtime > max_backoff * 4:
                restart_count = 0
            restart_count += 1
            backoff = 0.5 * (2**restart_count - 1)
            logging.warning("Signal exited with returncode %s", returncode)
            if backoff > max_backoff:
                logging.info(
                    "%s exiting after %s retries", self.bot_number, restart_count
                )
                break
            logging.info("%s will restart in %s second(s)", self.bot_number, backoff)
            await asyncio.sleep(backoff)

    sigints = 0

    def sync_signal_handler(self, *_: Any) -> None:
        """Try to start async_shutdown and/or just sys.exit"""
        logging.info("handling sigint. sigints: %s", self.sigints)
        self.sigints += 1
        self.exiting = True
        try:
            loop = asyncio.get_running_loop()
            logging.info("got running loop, scheduling async_shutdown")
            asyncio.run_coroutine_threadsafe(self.async_shutdown(), loop)
        except RuntimeError:
            asyncio.run(self.async_shutdown())
        if self.sigints >= 3:
            sys.exit(1)

    async def async_shutdown(self, *_: Any, wait: bool = False) -> None:
        """
        Upload our datastore, close postgres connections pools, kill signal, kill autosave, exit
        """
        logging.info("starting async_shutdown")
        # if we're downloading, then we upload too
        if utils.UPLOAD:
            await self.datastore.upload()
        # ideally also cancel Bot.restart_task
        if self.proc:
            try:
                self.proc.kill()
                if wait and utils.UPLOAD:
                    await self.proc.wait()
                    await self.datastore.upload()
            except ProcessLookupError:
                logging.info(f"no {utils.SIGNAL} process")
        if utils.UPLOAD:
            await self.datastore.mark_freed()
        await pghelp.pool.close()
        # this still deadlocks. see https://github.com/forestcontact/forest-draft/issues/10
        if autosave._memfs_process:
            executor = autosave._memfs_process._get_executor()
            logging.info(executor)
            executor.shutdown(wait=False, cancel_futures=True)
        logging.info("exited".center(60, "="))
        sys.exit(0)  # equivelent to `raise SystemExit()`
        logging.info("called sys.exit but still running, trying os._exit")
        # call C fn _exit() without calling cleanup handlers, flushing stdio buffers, etc.
        os._exit(1)

    def log_task_result(
        self,
        task: asyncio.Task,
    ) -> None:
        """
        Done callback which logs task done result
        args:
            task (asyncio.task): Finished task
        """
        name = task.get_name() + "-" + getattr(task.get_coro(), "__name__", "")
        try:
            result = task.result()
            logging.info("final result of %s was %s", name, result)
        except asyncio.CancelledError:
            logging.info("task %s was cancelled", name)
        except Exception:  # pylint: disable=broad-except
            logging.exception("%s errored", name)

    def restart_task_callback(
        self,
        _func: AsyncFunc,
    ) -> Callable:
        def handler(task: asyncio.Task) -> None:
            name = task.get_name() + "-" + getattr(task.get_coro(), "__name__", "")
            if self.sigints > 1:
                return
            if asyncio.iscoroutinefunction(_func):
                task = asyncio.create_task(_func())
                task.add_done_callback(self.restart_task_callback(_func))
                logging.info("%s restarting", name)

        return handler

    async def read_signal_stdout(self, stream: StreamReader) -> None:
        """Read auxin-cli/signal-cli output but delegate handling it"""
        while True:
            line = (await stream.readline()).decode().strip()
            if not line:
                break
            await self.decode_signal_line(line)
        logging.info("stopped reading signal stdout")

    async def decode_signal_line(self, line: str) -> None:
        "decode json and log errors"
        if '{"jsonrpc":"2.0","result":[],"id":"receive"}' not in line:
            pass  # logging.debug("signal: %s", line)
        try:
            blob = json.loads(line)
        except json.JSONDecodeError:
            logging.info("signal: %s", line)
            return
        if "error" in blob:
            logging.info("signal: %s", line)
            error = json.dumps(blob["error"])
            logging.error(
                json.dumps(blob).replace(error, termcolor.colored(error, "red"))
            )
            if "traceback" in blob:
                exception, *tb = blob["traceback"].split("\n")
                logging.error(termcolor.colored(exception, "red"))
                # maybe also send this to admin as a signal message
                for _line in tb:
                    logging.error(_line)
        # {"jsonrpc":"2.0","method":"receive","params":{"envelope":{"source":"+***REMOVED***","sourceNumber":"+***REMOVED***","sourceUuid":"412e180d-c500-4c60-b370-14f6693d8ea7","sourceName":"sylv","sourceDevice":3,"timestamp":1637290344242,"dataMessage":{"timestamp":1637290344242,"message":"/ping","expiresInSeconds":0,"viewOnce":false}},"account":"+447927948360"}}
        try:
            await self.enqueue_blob_messages(blob)
        except KeyError:
            logging.info("signal parse error: %s", line)
            traceback.print_exception(*sys.exc_info())
        return

    async def enqueue_blob_messages(self, blob: JSON) -> None:
        "turn rpc blobs into the appropriate number of Messages and put them in the inbox"
        message_blob: Optional[JSON] = None
        if blob.get("id") != "PONG":
            logging.info(json.dumps(blob))
        if "params" in blob:
            if isinstance(blob["params"], list):
                for msg in blob["params"]:
                    if not blob.get("content", {}).get("receipt_message", {}):
                        await self.inbox.put(MessageParser(msg))
            message_blob = blob["params"]
        if "result" in blob:
            if isinstance(blob["result"], dict):
                message_blob = blob
            else:
                logging.warning(blob["result"])
        if "error" in blob:
            message_blob = blob
        if message_blob:
            return await self.inbox.put(MessageParser(message_blob))

    # In the next section, we see how the outbox queue is populated and consumed

    pending_requests: dict[str, asyncio.Future[Message]] = {}
    pending_messages_sent: dict[str, dict] = {}

    async def wait_for_response(
        self, req: Optional[dict] = None, rpc_id: str = ""
    ) -> Message:
        """
        if a req is given, put in the outbox with along with a future for its result.
        if an rpc_id or req was given, wait for that future and return the result from
        auxin-cli/signal-cli
        """
        if req:
            rpc_id = req["method"] + "-" + get_uid()
            logging.info("expecting response id: %s", rpc_id)
            req["id"] = rpc_id
            self.pending_requests[rpc_id] = asyncio.Future()
            self.pending_messages_sent[rpc_id] = req
            await self.outbox.put(req)
        # when the result is received, the future will be set
        response = await self.pending_requests[rpc_id]
        self.pending_requests.pop(rpc_id)
        return response

    async def signal_rpc_request(self, method: str, **params: Any) -> Message:
        """Sends a jsonRpc command to signal-cli or auxin-cli"""
        return await self.wait_for_response(req=rpc(method, **params))

    async def set_profile_auxin(
        self,
        given_name: Optional[str] = "",
        family_name: Optional[str] = "",
        payment_address: Optional[str] = "",
        profile_path: Optional[str] = None,
        **kwargs: Optional[str],
    ) -> str:
        """set given and family name, payment address (must be b64 format),
        and profile picture"""
        params: JSON = {"name": {"givenName": given_name}}
        if given_name and family_name:
            params["name"]["familyName"] = family_name
        if payment_address:
            params["mobilecoinAddress"] = payment_address
        if profile_path:
            params["avatarFile"] = profile_path
        for parameter, value in kwargs.items():
            if value:
                params[parameter] = value
        rpc_id = f"setProfile-{get_uid()}"
        await self.outbox.put(rpc("setProfile", params, rpc_id))
        return rpc_id

    async def save_sent_message(self, rpc_id: str, params: dict[str, str]) -> None:
        # do something with sent messages after sending them
        # override in child classes
        pass

    # this should maybe yield a future (eep) and/or use signal_rpc_request
    async def send_message(  # pylint: disable=too-many-arguments
        self,
        recipient: Optional[str],
        msg: Response,
        group: Optional[str] = None,  # maybe combine this with recipient?
        endsession: bool = False,
        attachments: Optional[list[str]] = None,
        content: Optional[dict] = None,
        **other_params: Any,
    ) -> str:
        """
        Builds send command for the specified recipient in jsonrpc format and
        writes to the built command to the underlying signal engine. Supports
        multiple messages.

        Parameters
        -----------
        recipient `Optional[str]`:
            phone number of recepient (if individual user)
        msg `Response`:
            text message to recipient
        group 'Optional[str]':
            group to send message to if specified
        endsession `bool`:
            if specified as True, will reset session key
        attachments 'Optional[list[str]]`
            list of media attachments to upload
        content `str`:
            json string specifying raw message content to be serialized into protobufs
        """
        # Consider inferring desination
        if recipient and group:  # (recipient or group):
            raise ValueError(
                "either a group or individual recipient must be specified, not both; "
                f"got {recipient} and {group}"
            )
        if not recipient and not group:
            raise ValueError(
                f"need either a recipient or a group, got {recipient} and {group}"
            )

        if isinstance(msg, list):
            # return the last stamp
            return [
                await self.send_message(
                    recipient, m, group, endsession, attachments, **other_params
                )
                for m in msg
            ][-1]
        if isinstance(msg, dict):
            msg = "\n".join((f"{key}:\t{value}" for key, value in msg.items()))

        params: JSON = {"message": msg, **other_params}
        if endsession:
            params["end_session"] = True
        if attachments:
            params["attachments"] = attachments
        if content:
            params["content"] = content
        if group and not utils.AUXIN:
            params["group-id"] = group
        if recipient and not utils.AUXIN:
            if not check_valid_recipient(recipient):
                logging.error("not sending message to invalid recipient %s", recipient)
                return ""
            params["recipient"] = str(recipient)
        if recipient and utils.AUXIN:
            params["destination"] = str(recipient)
        if group and utils.AUXIN:
            params["group"] = group
        # maybe use rpc() instead
        rpc_id = f"send-{get_uid()}"
        json_command: JSON = {
            "jsonrpc": "2.0",
            "id": rpc_id,
            "method": "send",
            "params": params,
        }
        self.pending_messages_sent[rpc_id] = json_command
        self.pending_requests[rpc_id] = asyncio.Future()
        await self.outbox.put(json_command)
        asyncio.create_task(self.save_sent_message(rpc_id, params))
        return rpc_id

    async def admin(self, msg: Response, **other_params: Any) -> None:
        "send a message to admin"
        if group := utils.get_secret("ADMIN_GROUP"):
            await self.send_message(None, msg, group=group, **other_params)
        else:
            await self.send_message(utils.get_secret("ADMIN"), msg, **other_params)

    async def respond(
        self, target_msg: Message, msg: Response, **other_params: Any
    ) -> str:
        """Respond to a message depending on whether it's a DM or group"""
        logging.debug("responding to %s", target_msg.source)
        if not (target_msg.source or target_msg.uuid):
            logging.error(json.dumps(target_msg.blob))
        if target_msg.group:
            return await self.send_message(
                None, msg, group=target_msg.group_id, **other_params
            )
        destination = target_msg.source or target_msg.uuid
        return await self.send_message(destination, msg, **other_params)

    async def send_reaction(self, target_msg: Message, emoji: str) -> None:
        """Send a reaction. Protip: you can use e.g. \N{GRINNING FACE} in python"""
        if utils.AUXIN:
            react = {
                "emoji": emoji,
                "targetAuthorUuid": target_msg.uuid,
                "targetSentTimestamp": target_msg.timestamp,
            }
            await self.respond(
                target_msg,
                "",
                content={"dataMessage": {"body": None, "reaction": react}},
            )
            return
        react = {
            "target-author": target_msg.source,
            "target-timestamp": target_msg.timestamp,
        }
        if target_msg.group:
            react["group"] = target_msg.group
        cmd = rpc(
            "sendReaction",
            param_dict=react,
            emoji=emoji,
            recipient=None if target_msg.group else target_msg.source,
        )
        await self.outbox.put(cmd)

    async def send_typing(
        self,
        msg: Optional[Message] = None,
        stop: bool = False,
        recipient: str = "",
        group: str = "",
    ) -> None:
        # typing indicators last 15s on their own
        # https://github.com/signalapp/Signal-Android/blob/master/app/src/main/java/org/thoughtcrime/securesms/components/TypingStatusRepository.java#L32
        "Send a typing indicator to the person or group the message is from"
        if msg:
            group = msg.group_id or ""
            recipient = msg.source
        if utils.AUXIN:
            content: dict = {
                "dataMessage": None,
                "typingMessage": {
                    "action": "STOPPED" if stop else "STARTED",
                    "timestamp": int(time.time() * 1000),
                },
            }
            if group:
                content["typingMessage"]["groupId"] = group
                await self.send_message(None, "", group=group, content=content)
            else:
                await self.send_message(recipient, "", content=content)
            return
        if group:
            await self.outbox.put(rpc("sendTyping", group_id=[group], stop=stop))
        else:
            await self.outbox.put(rpc("sendTyping", recipient=[recipient], stop=stop))

    async def send_sticker(
        self, msg: Message, sticker: str = "a4f608100f49e0992b6760f2b971b8a7:0"
    ) -> None:
        "send a sticker to the person or group the message is from"
        if utils.AUXIN:
            stick = {
                "data": {
                    "attachment_identifier": {"cdnId": 5902557749391454000},
                    "contentType": "image/webp",
                    "digest": u8("vo2+aWLvbOEYCVUZUocLb0ffORNFo5924nmyH28Pj04="),
                    "height": 512,
                    "key": u8(
                        "a5B7fMYxWpn8DILBWfB/tnFSXufcC7C318XC4bXmwEy/NYnKof/oS15JU8sn33whcYwoXDKT12BF04RoDQ4Osg=="
                    ),
                    "size": 17540,
                    "width": 512,
                },
                "packId": u8("pPYIEA9J4JkrZ2DyuXG4pw=="),
                "packKey": u8("R2ZbM8Tz2N49WYY8yEWXPLML4JC/w1tu0naLoj5P1eY="),
                "stickerId": 0,
            }
            content = {"dataMessage": {"body": None, "sticker": stick}}
            if msg.group:
                await self.send_message(None, "", group=msg.group_id, content=content)
            else:
                await self.send_message(msg.source, "", content=content)
            return
        await self.respond(msg, "", sticker=sticker)

    backoff = False
    messages_until_rate_limit = 1000.0
    last_update = time.time()

    def update_and_check_rate_limit(self) -> bool:
        """Returns whether we think signal server will rate limit us for sending a
        message right now"""
        elapsed, self.last_update = (time.time() - self.last_update, time.time())
        rate = 1  # theoretically 1 at least message per second is allowed
        self.messages_until_rate_limit = min(
            self.messages_until_rate_limit + elapsed * rate, 60
        )
        return self.messages_until_rate_limit > 1

    async def write_commands(self, pipe: StreamWriter) -> None:
        """Encode and write pending auxin-cli/signal-cli commands"""
        while True:
            command = await self.outbox.get()
            if self.backoff:
                logging.info("pausing message writes before retrying")
                await asyncio.sleep(4)
                self.backoff = False
            while not self.update_and_check_rate_limit():
                logging.info(
                    "waiting for rate limit (current: %s)",
                    self.messages_until_rate_limit,
                )
                await asyncio.sleep(1)
            self.messages_until_rate_limit -= 1
            if not command.get("method"):
                logging.error("command without method: %s", command)
            if command.get("method") != "receive":
                logging.info("input to signal: %s", json.dumps(command))
            if pipe.is_closing():
                logging.error("signal stdin pipe is closed")
            pipe.write(json.dumps(command).encode() + b"\n")
            await pipe.drain()


class UserError(Exception):
    pass


def is_admin(msg: Message) -> bool:
    ADMIN = utils.get_secret("ADMIN") or ""
    ADMIN_GROUP = utils.get_secret("ADMIN_GROUP") or ""
    ADMINS = utils.get_secret("ADMINS") or ""
    source_admin = msg.source and (msg.source in ADMIN or msg.source in ADMINS)
    source_uuid = msg.uuid and (msg.uuid in ADMIN or msg.uuid in ADMINS)
    return source_admin or source_uuid or bool(msg.group and msg.group in ADMIN_GROUP)


B = TypeVar("B", bound="Bot")


def requires_admin(command: AsyncFunc) -> AsyncFunc:
    @wraps(command)
    async def admin_command(self: B, msg: Message) -> Response:
        if is_admin(msg):
            return await command(self, msg)
        return "you must be an admin to use this command"

    admin_command.admin = True  # type: ignore
    admin_command.hide = True  # type: ignore
    return admin_command


def hide(command: AsyncFunc) -> AsyncFunc:
    @wraps(command)
    async def hidden_command(self: B, msg: Message) -> Response:
        return await command(self, msg)

    hidden_command.hide = True  # type: ignore
    return hidden_command


Datapoint = tuple[int, str, float]  # timestamp in ms, command/info, latency in seconds


def u8(b64: str) -> list[int]:
    "convert a b64 string into the u8[] that serde expects for bytes"
    return [int(char) for char in base64.b64decode(b64)]


class Bot(Signal):
    """Handles messages and command dispatch, as well as basic commands.
    Must be instantiated within a running async loop.
    Subclass this with your own commands.
    """

    def __init__(self, bot_number: Optional[str] = None) -> None:
        """Creates AND STARTS a bot that routes commands to do_x handlers"""
        self.client_session = aiohttp.ClientSession()
        self.mobster = payments_monitor.StatefulMobster()
        self.pongs: dict[str, str] = {}
        self.signal_roundtrip_latency: list[Datapoint] = []
        self.pending_response_tasks: list[asyncio.Task] = []
        self.commands = [
            name.removeprefix("do_") for name in dir(self) if name.startswith("do_")
        ]
        self.visible_commands = [
            name
            for name in self.commands
            if not hasattr(getattr(self, f"do_{name}"), "hide")
        ]
        super().__init__(bot_number)
        self.activity = pghelp.PGInterface(
            query_strings=ActivityQueries, database=utils.get_secret("DATABASE_URL")
        )
        # set of users we've received messages from in the last minute
        self.seen_users: set[str] = set()
        self.log_activity_task = asyncio.create_task(self.log_activity())
        self.restart_task = asyncio.create_task(
            self.start_process()
        )  # maybe cancel on sigint?
        self.restart_task.add_done_callback(self.log_task_result)
        self.handle_messages_task = asyncio.create_task(self.handle_messages())
        self.handle_messages_task.add_done_callback(self.log_task_result)
        self.handle_messages_task.add_done_callback(
            self.restart_task_callback(self.handle_messages)
        )

    async def log_activity(self) -> None:
        """
        every 60s, update the user_activity table with users we've seen
        runs in the bg as batches to avoid a seperate db query for every message
        used for signup metrics
        """
        if not self.activity.pool:
            await self.activity.connect_pg()
            # mypy can't infer that connect_pg creates pool
            assert self.activity.pool
        while 1:
            await asyncio.sleep(60)
            if not self.seen_users:
                continue
            try:
                async with pghelp.pool.acquire() as conn:
                    # executemany batches this into an atomic db query
                    await conn.executemany(
                        self.activity.queries["log"],
                        [(name, utils.APP_NAME) for name in self.seen_users],
                    )
                    logging.debug("recorded %s seen users", len(self.seen_users))
                    self.seen_users = set()
            except asyncpg.UndefinedTableError:
                logging.info("creating user_activity table")
                await self.activity.create_table()

    async def handle_messages(self) -> None:
        """
        Read messages from the queue. If it matches a pending request to auxin-cli/signal-cli,
        set the result for that request. If said result is being rate limited, retry sending it
        after pausing. Otherwise, concurrently respond to each message.
        """
        metrics_salt = utils.get_secret("METRICS_SALT")
        while True:
            message = await self.inbox.get()
            if metrics_salt and message.uuid:
                self.seen_users.add(hash_salt(message.uuid, metrics_salt))
            if message.id and message.id in self.pending_requests:
                logging.debug("setting result for future %s: %s", message.id, message)
                self.pending_requests[message.id].set_result(message)
                if (
                    message.error
                    and "status: 413" in message.error["data"]
                    and message.id in self.pending_messages_sent
                ):
                    sent_json_message = self.pending_messages_sent.pop(message.id)
                    warn = termcolor.colored(
                        "waiting to retry send after rate limit. message: %s", "red"
                    )
                    logging.warning(warn, sent_json_message)
                    self.backoff = True
                    await asyncio.sleep(4)
                    rpc_id = f"retry-send-{get_uid()}"
                    self.pending_messages_sent[rpc_id] = sent_json_message
                    self.pending_requests[rpc_id] = asyncio.Future()
                    await self.outbox.put(sent_json_message)
                continue
            self.pending_response_tasks = [
                task for task in self.pending_response_tasks if not task.done()
            ] + [asyncio.create_task(self.respond_and_collect_metrics(message))]

    # maybe this is merged with dispatch_message?
    async def respond_and_collect_metrics(self, message: Message) -> None:
        """
        Pass each message to handle_message. Notify an admin if an error happens.
        If that returns a non-empty string, send it as a reply,
        then record how long this took.
        """
        rpc_id = None
        start_time = time.time()
        try:
            response = await self.handle_message(message)
            if response is not None:
                rpc_id = await self.respond(message, response)
        except UserError as e:
            rpc_id = await self.respond(message, str(e))
        except:  # pylint: disable=bare-except
            exception_traceback = "".join(traceback.format_exception(*sys.exc_info()))
            logging.info("error handling message %s %s", message, exception_traceback)
            self.pending_response_tasks.append(
                asyncio.create_task(self.admin(f"{message}\n{exception_traceback}"))
            )
        python_delta = round(time.time() - start_time, 3)
        note = message.arg0 or ""
        if rpc_id:
            logging.debug("awaiting future %s", rpc_id)
            result = await self.wait_for_response(rpc_id=rpc_id)
            roundtrip_delta = (result.timestamp - message.timestamp) / 1000
            self.signal_roundtrip_latency.append(
                (message.timestamp, note, roundtrip_delta)
            )
            roundtrip_summary.observe(roundtrip_delta)
            roundtrip_histogram.observe(roundtrip_delta)
            logging.info("noted roundtrip time: %s", roundtrip_delta)
            if utils.get_secret("ADMIN_METRICS"):
                await self.admin(
                    f"command: {note}. python delta: {python_delta}s. roundtrip delta: {roundtrip_delta}s",
                )

    def mentions_us(self, msg: Message) -> bool:
        # "mentions":[{"name":"+447927948360","number":"+447927948360","uuid":"fc4457f0-c683-44fe-b887-fe3907d7762e","start":0,"length":1}
        return any(mention.get("number") == self.bot_number for mention in msg.mentions)

    def is_command(self, msg: Message) -> bool:
        if msg.full_text:
            return msg.full_text.startswith("/") or self.mentions_us(msg)
        return False

    def match_command(self, msg: Message) -> str:
        """return the appropriate command a message is calling for"""
        if not msg.arg0:
            return ""
        # probably wrong
        if self.mentions_us(msg) and msg.full_text:
            msg.parse_text(msg.full_text.lstrip("\N{Object Replacement Character} "))
        # happy part direct match
        if hasattr(self, "do_" + msg.arg0):
            return msg.arg0
        # always match in dms, only match /commands or @bot in groups
        if utils.get_secret("ENABLE_MAGIC") and (not msg.group or self.is_command(msg)):
            logging.debug("running magic")
            # don't leak admin commands
            valid_commands = self.commands if is_admin(msg) else self.visible_commands
            # closest match
            score, cmd = string_dist.match(msg.arg0, valid_commands)
            if score < (float(utils.get_secret("TYPO_THRESHOLD") or 0.3)):
                return cmd
            # check if there's a unique expansion
            expansions = [
                expanded_cmd
                for expanded_cmd in valid_commands
                if cmd.startswith(msg.arg0)
            ]
            if len(expansions) == 1:
                return expansions[0]
        return ""

    async def handle_message(self, message: Message) -> Response:
        """Method dispatch to do_x commands and goodies.
        Overwrite this to add your own non-command logic,
        but call super().handle_message(message) at the end"""
        # try to get a direct match, or a fuzzy match if appropriate
        if cmd := self.match_command(message):
            # invoke the function and return the response
            return await getattr(self, "do_" + cmd)(message)
        if message.text == "TERMINATE":
            return "signal session reset"
        return await self.default(message)

    def documented_commands(self) -> str:
        # check for only commands that have docstrings
        commands = ", ".join(
            name.removeprefix("do_")
            for name in dir(self)
            if name.startswith("do_")
            and not hasattr(getattr(self, name), "hide")
            and hasattr(getattr(self, name), "__doc__")
        )
        return f'Documented commands: {commands}\n\nFor more info about a command, try "help" [command]'

    async def default(self, message: Message) -> Response:
        "Default response. Override in your class to change this behavior"
        resp = "That didn't look like a valid command!\n" + self.documented_commands()
        # if it messages an echoserver, don't get in a loop (or groups)
        if message.text and not (
            message.group
            or "Documented commands" in message.text
            or resp == message.text
        ):
            return resp
        return None

    async def do_help(self, msg: Message) -> Response:
        """
        help [command]. see the documentation for command, or all commands
        """
        if msg.text and "Documented commands" in msg.text:
            return None
        if msg.arg1:
            try:
                cmd = getattr(self, f"do_{msg.arg1}")
                if hasattr(getattr(self, f"do_{msg.arg1}"), "hide"):
                    raise AttributeError("Pretend this never happened.")
                # allow messages to have a different helptext in groups
                if hasattr(cmd, "__group_doc__") and msg.group:
                    return dedent(cmd.__group_doc__).strip()
                doc = cmd.__doc__
                if doc:
                    return dedent(doc).strip()
                return f"{msg.arg1} isn't documented, sorry :("
            except AttributeError:
                return f"No such command '{msg.arg1}'"
        else:
            resp = self.documented_commands()
        return resp

    @requires_admin
    async def do_eval(self, msg: Message) -> Response:
        """Evaluates a few lines of Python. Preface with "return" to reply with result."""

        async def async_exec(stmts: str, env: Optional[dict] = None) -> Any:
            parsed_stmts = ast.parse(stmts)
            fn_name = "_async_exec_f"
            my_fn = f"async def {fn_name}(): pass"
            parsed_fn = ast.parse(my_fn)
            for node in parsed_stmts.body:
                ast.increment_lineno(node)
            assert isinstance(parsed_fn.body[0], ast.AsyncFunctionDef)
            # replace the empty async def _async_exec_f(): pass body
            # with the AST parsed from the message
            parsed_fn.body[0].body = parsed_stmts.body
            code = compile(parsed_fn, filename="<ast>", mode="exec")
            exec(code, env or globals())  # pylint: disable=exec-used
            # pylint: disable=eval-used
            return await eval(f"{fn_name}()", env or globals())

        if msg.full_text and msg.tokens and len(msg.tokens) > 1:
            source_blob = msg.full_text.replace(msg.arg0, "", 1).lstrip("/ ")
            try:
                return str(await async_exec(source_blob, globals() | locals()))
            except:  # pylint: disable=bare-except
                exception_traceback = "".join(
                    traceback.format_exception(*sys.exc_info())
                )
                return exception_traceback
        return None

    def get_recipients(self) -> list[dict[str, str]]:
        """Returns a list of all known recipients by parsing underlying datastore."""
        return json.loads(
            open(f"data/{self.bot_number}.d/recipients-store").read()
        ).get("recipients", [])

    def get_uuid_by_phone(self, phonenumber: str) -> Optional[str]:
        """Queries the recipients-store file for a UUID, provided a phone number."""
        if phonenumber.startswith("+"):
            maybe_recipient = [
                recipient
                for recipient in self.get_recipients()
                if phonenumber == recipient.get("number")
            ]
            if maybe_recipient:
                return maybe_recipient[0]["uuid"]
        return None

    def get_number_by_uuid(self, uuid_: str) -> Optional[str]:
        """Queries the recipients-store file for a phone number, provided a uuid."""
        if uuid_.count("-") == 4:
            maybe_recipient = [
                recipient
                for recipient in self.get_recipients()
                if uuid_ == recipient.get("uuid")
            ]
            if maybe_recipient:
                return maybe_recipient[0]["number"]
        return None


class ExtrasBot(Bot):
    async def do_printerfact(self, _: Message) -> str:
        "Learn a fact about printers"
        async with self.client_session.get(
            utils.get_secret("FACT_SOURCE") or "https://colbyolson.com/printers"
        ) as resp:
            fact = await resp.text()
        return fact.strip()

    async def do_ping(self, message: Message) -> str:
        """replies to /ping with /pong"""
        if message.text:
            return f"/pong {message.text}"
        return "/pong"

    @hide
    async def do_pong(self, message: Message) -> str:
        """Stashes the message in context so it's accessible externally."""
        if message.arg1 and message.arg2:
            self.pongs[message.arg1] = message.arg2
            return f"OK, stashing {len(message.arg2)} at {message.arg1}"
        if message.text:
            self.pongs[message.text] = message.text
            return f"OK, stashing {message.text}"
        return "OK"

    @hide
    async def do_commit_msg(self, _: Message) -> str:
        try:
            return f"Commit message: {open('COMMIT_EDITMSG').read()}"
        except FileNotFoundError:
            return "No commit message available"

    async def do_signalme(self, _: Message) -> Response:
        """signalme
        Returns a link to share the bot with friends!"""
        return f"https://signal.me/#p/{self.bot_number}"

    @hide
    async def do_rot13(self, msg: Message) -> Response:
        """rot13 encodes the message.
        > rot13 hello world
        uryyb jbeyq"""
        return codecs.encode(msg.text, "rot13")

    @hide
    async def do_uptime(self, _: Message) -> str:
        """Returns a message containing the bot uptime."""
        tot_mins, sec = divmod(int(time.time() - self.start_time), 60)
        hr, mins = divmod(tot_mins, 60)
        t = "Uptime: "
        t += f"{hr}h" if hr else ""
        t += f"{mins}m" if mins else ""
        t += f"{sec}s"
        return t


class PayBot(ExtrasBot):
    @requires_admin
    async def do_fsr(self, msg: Message) -> Response:
        """
        Make a request to the Full-Service instance behind the bot. Admin-only.
        ie) /fsr [command] ([arg1] [val1]( [arg2] [val2])...)"""
        if not msg.tokens:
            return "/fsr [command] ([arg1] [val1]( [arg2] [val2]))"
        if len(msg.tokens) == 1:
            return await self.mobster.req(dict(method=msg.tokens[0]))
        if (len(msg.tokens) % 2) == 1:
            fsr_command = msg.tokens[0]
            fsr_keys = msg.tokens[1::2]
            fsr_values = msg.tokens[2::2]
            params = dict(zip(fsr_keys, fsr_values))
            return str(await self.mobster.req_(fsr_command, **params))
        return "/fsr [command] ([arg1] [val1]( [arg2] [val2])...)"

    @requires_admin
    async def do_setup(self, _: Message) -> str:
        if not utils.AUXIN:
            return "Can't set payment address without auxin"
        await self.set_profile_auxin(
            mobilecoin_address=mc_util.b58_wrapper_to_b64_public_address(
                await self.mobster.ensure_address()
            )
        )
        return "OK"

    @requires_admin
    async def do_balance(self, _: Message) -> Response:
        """Returns bot balance in MOB."""
        return f"Bot has balance of {mc_util.pmob2mob(await self.mobster.get_balance()).quantize(Decimal('1.0000'))} MOB"

    async def handle_message(self, message: Message) -> Response:
        if message.payment:
            asyncio.create_task(self.handle_payment(message))
            return None
        return await super().handle_message(message)

    async def get_user_usd_balance(self, account: str) -> float:
        res = await self.mobster.ledger_manager.get_usd_balance(account)
        return float(round(res[0].get("balance"), 2))

    async def get_user_pmob_balance(self, account: str) -> float:
        res = await self.mobster.ledger_manager.get_pmob_balance(account)
        return res[0].get("balance")

    async def handle_payment(self, message: Message) -> None:
        """Decode the receipt, then update balances.
        Blocks on transaction completion, run concurrently"""
        assert message.payment
        logging.info(message.payment)
        amount_pmob = await self.mobster.get_receipt_amount_pmob(
            message.payment["receipt"]
        )
        if amount_pmob is None:
            await self.respond(
                message, "That looked like a payment, but we couldn't parse it"
            )
            return
        amount_mob = float(mc_util.pmob2mob(amount_pmob))
        amount_usd_cents = round(amount_mob * await self.mobster.get_rate() * 100)
        await self.mobster.ledger_manager.put_pmob_tx(
            message.source,
            amount_usd_cents,
            amount_pmob,
            message.payment.get("note"),
        )
        await self.respond(message, await self.payment_response(message, amount_pmob))

    async def payment_response(self, msg: Message, amount_pmob: int) -> Response:
        """Triggers on successful payment"""
        del msg  # shush linter
        amount_mob = float(mc_util.pmob2mob(amount_pmob))
        amount_usd = round(await self.mobster.pmob2usd(amount_pmob), 2)
        return f"Thank you for sending {float(amount_mob)} MOB ({amount_usd} USD)"

    async def get_signalpay_address(self, recipient: str) -> Optional[str]:
        "get a receipient's mobilecoin address"
        result = await self.signal_rpc_request("getPayAddress", peer_name=recipient)
        b64_address = (
            result.blob.get("Address", {}).get("mobileCoinAddress", {}).get("address")
        )
        if result.error or not b64_address:
            logging.info("bad address: %s", result.blob)
            return None
        address = mc_util.b64_public_address_to_b58_wrapper(b64_address)
        return address

    async def do_address(self, msg: Message) -> Response:
        """
        /address
        Returns your MobileCoin address (in standard b58 format.)"""
        address = await self.get_signalpay_address(msg.source)
        return address or "Sorry, couldn't get your MobileCoin address"

    @requires_admin
    async def do_set_profile(self, message: Message) -> Response:
        """Renames bot (requires admin) - accepts first name, last name, and payment address."""
        attachments = await get_attachment_paths(message)
        user_image = attachments[0] if attachments else None
        if user_image or (message.tokens and len(message.tokens) > 0):
            await self.set_profile_auxin(
                given_name=message.arg1,
                family_name=message.arg2,
                payment_address=message.arg3,
                profile_path=user_image,
            )
            return "OK"
        return "pass arguments for rename"

    async def mob_request(self, method: str, **params: Any) -> dict:
        """Pass a request through to full-service, but send a message to an admin in case of error"""
        result = await self.mobster.req_(method, **params)
        if "error" in result:
            await self.admin(f"{result}\nReturned by:\n\n{str(params)[:1024]}...")
        return result

    async def fs_receipt_to_payment_message_content(
        self, fs_receipt: dict, note: str = ""
    ) -> dict:
        full_service_receipt = fs_receipt["result"]["receiver_receipts"][0]
        # this gets us a Receipt protobuf
        b64_receipt = mc_util.full_service_receipt_to_b64_receipt(full_service_receipt)
        # serde expects bytes to be u8[], not b64
        tx = {"mobileCoin": {"receipt": u8(b64_receipt)}}
        note = note or "check out this java-free payment notification"
        payment = {"Item": {"notification": {"note": note, "Transaction": tx}}}
        # SignalServiceMessageContent protobuf represented as JSON (spicy)
        # destination is outside the content so it doesn't matter,
        # but it does contain the bot's profileKey
        return {"dataMessage": {"body": None, "payment": payment}}

    async def build_gift_code(self, amount_pmob: int) -> list[str]:
        """Builds a gift code and returns a list of messages to send, given an amount in pMOB."""
        raw_prop = await self.mob_request(
            "build_gift_code",
            account_id=await self.mobster.get_account(),
            value_pmob=str(int(amount_pmob)),
            fee=str(FEE_PMOB),
            memo="Gift code built with MOBot!",
        )
        prop = raw_prop["result"]["tx_proposal"]
        b58_code = raw_prop["result"]["gift_code_b58"]
        submitted = await self.mob_request(
            "submit_gift_code",
            tx_proposal=prop,
            gift_code_b58=b58_code,
            from_account_id=await self.mobster.get_account(),
        )
        b58 = submitted.get("result", {}).get("gift_code", {}).get("gift_code_b58")
        return [
            "Built Gift Code",
            b58,
            f"redeemable for {str(mc_util.pmob2mob(amount_pmob - FEE_PMOB)).rstrip('0')} MOB",
        ]

    # FIXME: clarify signature and return details/docs
    async def send_payment(  # pylint: disable=too-many-locals
        self,
        recipient: str,
        amount_pmob: int,
        receipt_message: str = "Transaction sent!",
        confirm_tx_timeout: int = 60,
        **params: Any,
    ) -> Optional[Message]:
        """
        If confirm_tx_timeout is not 0, we wait that many seconds for the tx
        to complete before sending receipt_message to receipient
        params are pasted to the full-service build_transaction call.
        some useful params are comment and input_txo_ids
        """
        address = await self.get_signalpay_address(recipient)
        account_id = await self.mobster.get_account()
        if not address:
            raise UserError(
                "Sorry, couldn't get your MobileCoin address. Please make sure you have payments enabled, and have messaged me from your phone!"
            )
        # TODO: add explicit utxo handling
        raw_prop = await self.mob_request(
            "build_transaction",
            account_id=account_id,
            recipient_public_address=address,
            value_pmob=str(int(amount_pmob)),
            fee=str(int(1e12 * 0.0004)),
            **params,
        )
        prop = raw_prop.get("result", {}).get("tx_proposal")
        tx_id = raw_prop.get("result", {}).get("transaction_log_id")
        # this is to NOT log transactions into the full service DB if the sender
        # wants it private.
        if confirm_tx_timeout:
            # putting the account_id into the request logs it to full service,
            tx_result: Optional[dict] = await self.mob_request(
                "submit_transaction",
                tx_proposal=prop,
                comment=params.get("comment", ""),
                account_id=account_id,
            )
        elif prop and tx_id:
            # if you omit account_id, tx doesn't get logged. Good for privacy,
            # but transactions can't be confirmed by the sending party (you)!
            tx_result = await self.mob_request("submit_transaction", tx_proposal=prop)
        else:
            tx_result = {"error": {"message": "InternalError"}}
        # {'method': 'submit_transaction', 'error': {'code': -32603, 'message': 'InternalError', 'data': {'server_error': 'Database(Diesel(DatabaseError(__Unknown, "database is locked")))', 'details': 'Error interacting with the database: Diesel Error: database is locked'}}, 'jsonrpc': '2.0', 'id': 1}
        if not tx_result or (
            tx_result.get("error")
            and "InternalError" in tx_result.get("error", {}).get("message", "")
        ):
            return None
            # logging.info("InternalError occurred, retrying in 60s")
            # await asyncio.sleep(1)
            # tx_result = await self.mob_request("submit_transaction", tx_proposal=prop)
        if not isinstance(tx_result, dict) or not tx_result.get("result"):
            # avoid sending tx receipt if there's a tx submission error
            # and send error message back to tx sender
            logging.warning("tx submit error for tx_id: %s", tx_id)
            msg = MessageParser({})
            msg.status, msg.transaction_log_id = "tx_status_failed", tx_id
            return msg

        receipt_resp = await self.mob_request(
            "create_receiver_receipts",
            tx_proposal=prop,
            account_id=await self.mobster.get_account(),
        )
        content = await self.fs_receipt_to_payment_message_content(
            receipt_resp, receipt_message
        )
        # pass our beautifully composed JSON content to auxin.
        # message body is ignored in this case.
        payment_notif = await self.send_message(recipient, "", content=content)
        resp_future = asyncio.create_task(self.wait_for_response(rpc_id=payment_notif))

        if confirm_tx_timeout:
            logging.debug("Attempting to confirm tx status for %s", recipient)
            status = "tx_status_pending"
            for i in range(confirm_tx_timeout):
                tx_status = await self.mob_request(
                    "get_transaction_log", transaction_log_id=tx_id
                )
                status = (
                    tx_status.get("result", {}).get("transaction_log", {}).get("status")
                )
                if status == "tx_status_succeeded":
                    logging.info(
                        "Tx to %s suceeded - tx data: %s",
                        recipient,
                        tx_status.get("result"),
                    )
                    break
                if status == "tx_status_failed":
                    logging.warning(
                        "Tx to %s failed - tx data: %s",
                        recipient,
                        tx_status.get("result"),
                    )
                    break
                await asyncio.sleep(1)

            if status == "tx_status_pending":
                logging.warning(
                    "Tx to %s timed out - tx data: %s",
                    recipient,
                    tx_status.get("result"),
                )
            resp = await resp_future
            # the calling function can use these to check the payment status
            resp.status, resp.transaction_log_id = status, tx_id  # type: ignore
            return resp
        return await resp_future


# we should just have either a hasable user type or a mapping subtype

V = TypeVar("V")


def get_source_or_uuid_from_dict(
    msg: Message, dict_: Union[Mapping[str, V], Mapping[tuple[str, str], V]]
) -> tuple[bool, Optional[V]]:
    """A common pattern is to store intermediate state for individual users as a dictionary.
    Users can be referred to by some combination of source (a phone number) or uuid (underlying user ID)
    This abstracts over the possibility space, returning a boolean indicator of whether the sender of a Message
    is referenced in a dict, and the value pointed at (if any)."""
    group = msg.group or ""
    for key in [(msg.source, group), (msg.uuid, group), msg.source, msg.uuid]:
        if value := dict_.get(key):  # type: ignore
            return True, value
    return False, None


def is_first_device(msg: Message) -> bool:
    if not msg or not msg.blob:
        return False
    return msg.blob.get("remote_address", {}).get("device_id", 0) == 1


class QuestionBot(PayBot):
    """Class of Bots that have methods for asking questions and awaiting answers"""

    def __init__(self, bot_number: Optional[str] = None) -> None:
        self.pending_answers: dict[tuple[str, str], asyncio.Future[Message]] = {}
        self.requires_first_device: dict[str, bool] = {}
        self.failed_user_challenges: dict[str, int] = {}
        self.TERMINAL_ANSWERS = "0 no none stop quit exit break cancel abort".split()
        self.AFFIRMATIVE_ANSWERS = (
            "yes yeah y yup affirmative ye sure yeh please".split()
        )
        self.NEGATIVE_ANSWERS = "no nope n negatory nuh-uh nah".split()
        self.FIRST_DEVICE_PLEASE = "Please answer from your phone or primary device!"
        super().__init__(bot_number)

    async def handle_message(self, message: Message) -> Response:

        # import pdb;pdb.set_trace()
        pending_answer, probably_future = get_source_or_uuid_from_dict(
            message, self.pending_answers
        )
        _, requires_first_device = get_source_or_uuid_from_dict(
            message, self.requires_first_device
        )

        if message.full_text and pending_answer:
            if requires_first_device and not is_first_device(message):
                return self.FIRST_DEVICE_PLEASE
            self.requires_first_device.pop(message.source, None)
            self.requires_first_device.pop(message.uuid, None)
            if probably_future:
                probably_future.set_result(message)
            return None
        return await super().handle_message(message)

    async def ask_freeform_question(
        self,
        recipient: Union[str, tuple[str, str]],
        question_text: Optional[str] = "What's your favourite colour?",
        require_first_device: bool = False,
    ) -> str:
        """UrQuestion that all other questions use. Asks a question fulfilled by a sentence or short answer."""
        group = ""
        if isinstance(recipient, tuple):
            recipient, group = recipient
        answer_future = self.pending_answers[recipient, group] = asyncio.Future()
        if require_first_device:
            self.requires_first_device[recipient] = True

        if question_text:
            if group:
                await self.send_message(None, question_text, group=group)
            else:
                await self.send_message(recipient, question_text)
        answer = await answer_future
        self.pending_answers.pop((recipient, group))
        return answer.full_text or ""

    async def ask_floatable_question(
        self,
        recipient: str,
        question_text: Optional[str] = "What's the price of gasoline where you live?",
        require_first_device: bool = False,
    ) -> Optional[float]:
        """Asks a question answered with a floating point or decimal number.
        Asks user clarifying questions if an invalid number is provided.
        Returns None if user says any of the terminal answers."""

        answer = await self.ask_freeform_question(
            recipient, question_text, require_first_device
        )
        answer_text = answer

        # This checks to see if the answer is a valid candidate for float by replacing
        # the first comma or decimal point with a number to see if the resulting string .isnumeric()
        # does the same for negative signs
        if answer_text and not (
            answer_text.replace("-", "1", 1).replace(".", "1", 1).isnumeric()
            or answer_text.replace("-", "1", 1).replace(",", "1", 1).isnumeric()
        ):
            # cancel if user replies with any of the terminal answers "stop, cancel, quit, etc. defined above"
            if answer.lower() in self.TERMINAL_ANSWERS:
                return None

            # Check to see if the original question already specified wanting the answer as a decimal.
            # If not asks the question again and adds "as a decimal" to clarify
            if question_text and "as a decimal" in question_text:
                return await self.ask_floatable_question(recipient, question_text)
            return await self.ask_floatable_question(
                recipient, (question_text or "") + " (as a decimal, ie 1.01 or 2,02)"
            )
        if answer_text:
            return float(answer.replace(",", ".", 1))
        return None

    async def ask_intable_question(
        self,
        recipient: str,
        question_text: Optional[str] = "How many years old do you wish you were?",
        require_first_device: bool = False,
    ) -> Optional[int]:
        """Asks a question answered with an integer or whole number.
        Asks user clarifying questions if an invalid number is provided.
        Returns None if user says any of the terminal answers."""

        answer = await self.ask_freeform_question(
            recipient, question_text, require_first_device
        )
        if answer and not answer.isnumeric():

            # cancel if user replies with any of the terminal answers "stop, cancel, quit, etc. defined above"
            if answer.lower() in self.TERMINAL_ANSWERS:
                return None

            # Check to see if the original question already specified wanting the answer as a decimal.
            # If not asks the question again and adds "as a whole number, ie '1' or '2000'" to clarify
            if question_text and "as a whole number" in question_text:
                return await self.ask_intable_question(recipient, question_text)
            return await self.ask_intable_question(
                recipient,
                (question_text or "") + " (as a whole number, ie '1' or '2000')",
            )
        if answer:
            return int(answer)
        return None

    async def ask_yesno_question(
        self,
        recipient: str,
        question_text: str = "Are you sure? yes/no",
        require_first_device: bool = False,
    ) -> Optional[bool]:
        """Asks a question that expects a yes or no answer. Returns a Boolean:
        True if Yes False if No. None if cancelled"""

        # ask the question as a freeform question
        answer = await self.ask_freeform_question(
            recipient, question_text, require_first_device
        )
        answer = answer.lower().rstrip(string.punctuation)
        # if there is an answer and it is negative or positive
        if answer and answer in (self.AFFIRMATIVE_ANSWERS + self.NEGATIVE_ANSWERS):
            # return true if it's in affirmative answers otherwise assume it was negative and return false
            if answer in self.AFFIRMATIVE_ANSWERS:
                return True
            return False

        # return none if user answers cancel, etc
        if answer and answer in self.TERMINAL_ANSWERS:
            return None

        # if the answer is not a terminal answer but also not a match, add clarifier and ask again
        if "Please answer yes or no" not in question_text:
            question_text = "Please answer yes or no, or cancel:\n \n" + question_text

        return await self.ask_yesno_question(
            recipient, question_text, require_first_device
        )

    async def ask_address_question(
        self,
        recipient: str,
        question_text: str = "What's your shipping address?",
        require_first_device: bool = False,
        require_confirmation: bool = False,
    ) -> Optional[str]:
        """Asks user for their address and verifies through the google maps api
        Can ask User for confirmation, returns string with formatted address or none"""
        # get google maps api key from secrets
        api = utils.get_secret("GOOGLE_MAPS_API")
        if not api:
            logging.error("Error, missing Google Maps API in secrets configuration")
            return None
        # ask for the address as a freeform question
        address = await self.ask_freeform_question(
            recipient, question_text, require_first_device
        )
        # we take the answer provided by the user, format it nicely as a request to google maps' api
        # It returns a JSON object from which we can ascertain if the address is valid
        async with self.client_session.get(
            "https://maps.googleapis.com/maps/api/geocode/json",
            params={"address": address, "key": api},
        ) as resp:
            address_json = await resp.json()
        # if google can't find the address results will be empty
        if not (address_json["results"]):
            # break out if user replied cancel, exit, stop, etc.
            if address.lower() in self.TERMINAL_ANSWERS:
                return None
            # Otherwise, apologize and ask again
            await self.send_message(
                recipient,
                "Sorry, I couldn't find that. \nPlease try again or reply cancel to cancel \n",
            )
            return await self.ask_address_question(
                recipient, question_text, require_first_device, require_confirmation
            )
        # if maps does return a formatted address
        if address_json["results"] and address_json["results"][0]["formatted_address"]:
            if require_confirmation:
                # Tell user the address we got and ask them to confirm
                # Give them a google Maps link so they can check
                maybe_address = address_json["results"][0]["formatted_address"]
                maps_url = f"https://www.google.com/maps/search/?api=1&query={urllib.parse.quote_plus(maybe_address)}&query_place_id={address_json['results'][0]['place_id']}"
                confirmation = await self.ask_yesno_question(
                    recipient,
                    f"Got: \n{maybe_address} \n\n{maps_url} \n\nIs this your address? (yes/no)",
                    require_first_device,
                )
                # If not, ask again
                if not confirmation:
                    return await self.ask_address_question(
                        recipient,
                        question_text,
                        require_first_device,
                        require_confirmation,
                    )
            return address_json["results"][0]["formatted_address"]
        # If we made it here something unexpected probably went wrong.
        # Google returned something but didn't have a formatted address
        return None

    async def ask_multiple_choice_question(  # pylint: disable=too-many-arguments
        self,
        recipient: str,
        question_text: Optional[str],
        options: Union[dict[str, str], list[str]],
        require_confirmation: bool = True,
        require_first_device: bool = False,
    ) -> Optional[str]:
        """Prompts the user to select from a series of options.
        Behaviour alters slightly based on options:
        options as list -> we write labels for you with "1,2,3,...."
        options as dict -> dict keys are the labels
        options as dict with all values "" -> the labels are the options,
        and only labels are printed"""
        ## TODO: allow fuzzy answers or lowercase answers. Needs design discussion.

        # Check to ensure that user is on their first device as opposed to a linked device
        # Important for certain questions involving payment addresses
        if require_first_device:
            self.requires_first_device[recipient] = True

        if question_text is None:
            question_text = "Pick one from these options:"

        options_text = ""

        # User can pass just a list of options and we generate labels for them using enumerate
        # User can provide their own labels for the options by passing a dict
        # Create a question with just labels by having all values be ""
        # This will format the options text and check for a just labels question
        if isinstance(options, list):
            dict_options: dict[Any, str] = {
                str(i): value for i, value in enumerate(options, start=1)
            }
        else:
            dict_options = options

        # Put ) between labels and text, if dict is all empty values leave blank
        spacer = ") " if any(dict_options.values()) else ""

        # We use a generator object to join all the options
        # into one text that can be sent to the user
        options_text = " \n".join(
            f"{label}{spacer}{body}" for label, body in dict_options.items()
        )

        # for the purposes of making it case insensitive, make sure no options are the same when lowercased
        lower_dict_options = {k.lower(): v for (k, v) in dict_options.items()}
        if len(lower_dict_options) != len(dict_options):
            raise ValueError("Need to ensure unique options when lower-cased!")

        # send user the formatted question as a freeform question and process their response
        answer = await self.ask_freeform_question(
            recipient, question_text + "\n" + options_text, require_first_device
        )

        # when there is a match
        if answer and answer.lower() in lower_dict_options.keys():

            # if confirmation is required ask for it as a yes/no question
            if require_confirmation:
                confirmation_text = (
                    "You picked: \n"
                    + answer
                    + spacer
                    + lower_dict_options[answer.lower()]
                    + "\n\nIs this correct? (yes/no)"
                )
                confirmation = await self.ask_yesno_question(
                    recipient, confirmation_text
                )

                # if no, ask the question again
                if not confirmation:
                    return await self.ask_multiple_choice_question(
                        recipient,
                        question_text,
                        dict_options,
                        require_confirmation,
                        require_first_device,
                    )
        # if the answer given does not match a label
        if answer and not answer.lower() in lower_dict_options.keys():
            # return none and exit if user types cancel, stop, exit, etc...
            if answer.lower() in self.TERMINAL_ANSWERS:
                return None
            # otherwise reminder to type the label exactly as it appears and restate the question
            if "Please reply" not in question_text:
                question_text = (
                    "Please reply with just the label exactly as typed \n \n"
                    + question_text
                )
            return await self.ask_multiple_choice_question(
                recipient,
                question_text,
                dict_options,
                require_confirmation,
                require_first_device,
            )
        # finally return the option that matches the answer, or if empty the answer itself
        return lower_dict_options[answer.lower()] or answer

    async def ask_email_question(
        self,
        recipient: str,
        question_text: str = "Please enter your email address",
    ) -> Optional[str]:
        """Prompts the user to enter an email address, and validates with a very long regular expression"""

        # ----SETUP----
        # ask for the email address as a freeform question instead of doing it ourselves
        answer = await self.ask_freeform_question(recipient, question_text)

        # ----VALIDATE----
        # if answer contains a valid email address, add it to maybe_email
        maybe_match = re.search(
            r"""(?:[a-z0-9!#$%&'*+/=?^_`{|}~-]+(?:\.[a-z0-9!#$%&'*+/=?^_`{|}~-]+)*|"(?:[\x01-\x08\x0b\x0c\x0e-\x1f\x21\x23-\x5b\x5d-\x7f]|\\[\x01-\x09\x0b\x0c\x0e-\x7f])*")@(?:(?:[a-z0-9](?:[a-z0-9-]*[a-z0-9])?\.)+[a-z0-9](?:[a-z0-9-]*[a-z0-9])?|\[(?:(?:25[0-5]|2[0-4][0-9]|[01]?[0-9][0-9]?)\.){3}(?:25[0-5]|2[0-4][0-9]|[01]?[0-9][0-9]?|[a-z0-9-]*[a-z0-9]:(?:[\x01-\x08\x0b\x0c\x0e-\x1f\x21-\x5a\x53-\x7f]|\\[\x01-\x09\x0b\x0c\x0e-\x7f])+)\])""",
            answer,
        )
        # maybe_email is a re.match object, which returns only if there is a match.
        if maybe_match:
            email = maybe_match.group(0)

        # ----INVALID?----
        # If we have an answer, but no matched email
        if answer and not maybe_match:
            # return none and exit if user types cancel, stop, exit, etc...
            if answer.lower() in self.TERMINAL_ANSWERS:
                return None

            # ----INVALID REPROMPT----
            # if the answer is not a valid email address, ask the question again, but don't let it add "Please reply" forever
            if "Please reply" not in question_text:
                question_text = (
                    "Please reply with a valid email address\n\n" + question_text
                )

            return await self.ask_email_question(recipient, question_text)

        return email

    @hide
    async def do_challenge(self, msg: Message) -> Response:
        """Challenges a user to do a simple math problem,
        optionally provided as an image to increase attacker complexity."""
        # the captcha module delivers graphical challenges of the same format
        if captcha is not None:
            challenge, answer = captcha.get_challenge_and_answer()
            await self.send_message(
                msg.uuid,
                "Please answer this arithmetic problem to prove you're (probably) not a bot!",
                attachments=[challenge],
            )
        else:
            offset = secrets.randbelow(20)
            challenge = f"What's the sum of one and {offset}?"
            answer = offset + 1
            await self.send_message(msg.uuid, challenge)
        # we already asked the question, either with an attachment, or using the reduced-scope challenge
        # so question here is None (waits for answer)
        maybe_answer = await self.ask_intable_question(msg.uuid, None)
        if maybe_answer != answer:
            # handles empty case, but has no logic as to what to do if the user exceeds a threshold
            self.failed_user_challenges[msg.uuid] = (
                self.failed_user_challenges.get(msg.uuid, 0) + 1
            )
            return await self.do_challenge(msg)
        return "Thanks for helping protect our community!"

    @requires_admin
    async def do_setup(self, msg: Message) -> str:
        if not utils.AUXIN:
            return "Can't set profile without auxin"
        fields: dict[str, Optional[str]] = {}
        for field in ["given_name", "family_name", "about", "mood_emoji"]:
            resp = await self.ask_freeform_question(
                msg.source, f"value for field {field}?"
            )
            if resp and resp.lower() != "none":
                fields[field] = resp
        fields["mobilecoin_address"] = await self.mobster.ensure_address()
        attachments = await get_attachment_paths(msg)
        if attachments:
            fields["profile_path"] = attachments[0]
        await self.set_profile_auxin(**fields)
        return f"set {', '.join(fields)}"


async def no_get(request: web.Request) -> web.Response:
    raise web.HTTPFound(location="https://signal.org/")


async def pong_handler(request: web.Request) -> web.Response:
    pong = request.match_info.get("pong")
    session = request.app.get("bot")
    if not session:
        return web.Response(status=504, text="Sorry, no live workers.")
    pong = session.pongs.pop(pong, "")
    if pong == "":
        return web.Response(status=404, text="Sorry, can't find that key.")
    return web.Response(status=200, text=pong)


async def send_message_handler(request: web.Request) -> web.Response:
    """Allow webhooks to send messages to users.
    Turn this off, authenticate, or obfuscate in prod to someone from using your bot to spam people
    """
    account = request.match_info.get("phonenumber")
    bot = request.app.get("bot")
    if not bot:
        return web.Response(status=504, text="Sorry, no live workers.")
    msg_data = await request.text()
    rpc_id = await bot.send_message(
        account, msg_data, endsession=request.query.get("endsession")
    )
    resp = await bot.wait_for_response(rpc_id=rpc_id)
    return web.json_response({"status": "sent", "sent_ts": resp.timestamp})


async def admin_handler(request: web.Request) -> web.Response:
    bot = request.app.get("bot")
    if not bot:
        return web.Response(status=504, text="Sorry, no live workers.")
    arg = urllib.parse.unquote(request.query.get("message", "")).strip()
    data = (await request.text()).strip()
    if arg.strip() and data.strip():
        msg = f"{arg}\n{data}"
    else:
        msg = arg or data
    await bot.admin(msg)
    return web.Response(text="OK")


def fmt_ms(ts: int) -> str:
    return datetime.datetime.utcfromtimestamp(ts / 1000).isoformat()


async def metrics(request: web.Request) -> web.Response:
    bot = request.app["bot"]
    return web.Response(
        status=200,
        text="start_time, command, delta\n"
        + "\n".join(
            f"{fmt_ms(t)}, {cmd}, {delta}"
            for t, cmd, delta in bot.signal_roundtrip_latency
        ),
    )


async def restart(request: web.Request) -> web.Response:
    bot = request.app["bot"]
    bot.restart_task = asyncio.create_task(bot.start_process())
    bot.restart_task.add_done_callback(functools.partial(bot.handle_task))
    return web.Response(status=200)


app = web.Application()


async def add_tiprat(_app: web.Application) -> None:
    async def tiprat(request: web.Request) -> web.Response:
        raise web.HTTPFound("https://tiprat.fly.dev", headers=None, reason=None)

    _app.add_routes([web.route("*", "/{tail:.*}", tiprat)])


app.add_routes(
    [
        web.get("/", no_get),
        web.get("/pongs/{pong}", pong_handler),
        web.post("/user/{phonenumber}", send_message_handler),
        web.post("/admin", admin_handler),
        web.post("/restart", restart),
        web.get("/metrics", aio.web.server_stats),
        web.get("/csv_metrics", metrics),
    ]
)

# order of operations:
# 1. start memfs
# 2. instanciate Bot, which may call setup_tmpdir
# 3. download
# 4. start process

app.on_startup.append(add_tiprat)
if utils.MEMFS:
    app.on_startup.append(autosave.start_memfs)
    app.on_startup.append(autosave.start_memfs_monitor)


def run_bot(bot: Type[Bot], local_app: web.Application = app) -> None:
    async def start_wrapper(our_app: web.Application) -> None:
        our_app["bot"] = bot()

    local_app.on_startup.append(start_wrapper)
    web.run_app(app, port=8080, host="0.0.0.0", access_log=None)


if __name__ == "__main__":
    run_bot(QuestionBot)<|MERGE_RESOLUTION|>--- conflicted
+++ resolved
@@ -97,8 +97,6 @@
     return True
 
 
-<<<<<<< HEAD
-=======
 async def get_attachment_paths(message: Message) -> list[str]:
     if not utils.AUXIN:
         return [
@@ -122,7 +120,6 @@
     return attachments
 
 
->>>>>>> d8782655
 ActivityQueries = pghelp.PGExpressions(
     table="user_activity",
     create_table="""CREATE TABLE user_activity (
