--- conflicted
+++ resolved
@@ -20,13 +20,9 @@
 import uuid
 from asyncio import Queue, StreamReader, StreamWriter
 from asyncio.subprocess import PIPE
-<<<<<<< HEAD
-from typing import Any, AsyncIterator, Optional, Type, Union
-=======
 from functools import wraps
 from textwrap import dedent
-from typing import Any, AsyncIterator, Callable, Optional, Union
->>>>>>> a56e3189
+from typing import Any, AsyncIterator, Callable, Optional, Type, Union
 
 import aiohttp
 import termcolor
