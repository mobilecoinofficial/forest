--- conflicted
+++ resolved
@@ -83,7 +83,6 @@
         self.proc: Optional[subprocess.Process] = None
         self.auxincli_output_queue: Queue[Message] = Queue()
         self.auxincli_input_queue: Queue[dict] = Queue()
-        self.loop = asyncio.get_event_loop()
         self.exiting = False
 
     async def start_process(self) -> None:
@@ -231,28 +230,7 @@
                     logging.error(_line)
         # {"jsonrpc":"2.0","method":"receive","params":{"envelope":{"source":"+16176088864","sourceNumber":"+16176088864","sourceUuid":"412e180d-c500-4c60-b370-14f6693d8ea7","sourceName":"sylv","sourceDevice":3,"timestamp":1637290344242,"dataMessage":{"timestamp":1637290344242,"message":"/ping","expiresInSeconds":0,"viewOnce":false}},"account":"+447927948360"}}
         try:
-<<<<<<< HEAD
-            if "params" in blob:
-                if isinstance(blob["params"], list):
-                    for msg in blob["params"]:
-                        if not blob.get("content", {}).get("receipt_message", {}):
-                            await self.auxincli_output_queue.put(MessageParser(msg))
-                    return
-                await self.auxincli_output_queue.put(MessageParser(blob["params"]))
-            if "result" in blob:
-                if isinstance(blob.get("result"), list):
-                    # idt this happens anymore, remove?
-                    logging.info("results list code path")
-                    for msg in blob.get("result"):
-                        if not blob.get("content", {}).get("receipt_message", {}):
-                            await self.auxincli_output_queue.put(MessageParser(msg))
-                    return
-                if "version: HTTP/1.1" not in blob.get("result"):
-                    msg = MessageParser(blob)
-                    await self.auxincli_output_queue.put(msg)
-=======
             await self.enqueue_blob_messages(blob)
->>>>>>> 2ec55864
         except KeyError:
             logging.info("auxin parse error: %s", line)
             traceback.print_exception(*sys.exc_info())
@@ -298,19 +276,6 @@
             "avatar": "avatar.png",
         }
         await self.auxincli_input_queue.put(profile)
-
-    async def set_profile_auxin(
-        self, given_name: str, family_name: str = "", payment_address: str = ""
-    ) -> str:
-        params: JSON = {"profile_fields": {"name": {"givenName": given_name}}}
-        if family_name:
-            params["profile_fields"]["name"]["familyName"] = family_name
-        if payment_address:
-            params["profile_fields"]["mobilecoinAddress"] = payment_address
-        future_key = f"setProfile-{int(time.time()*1000)}"
-        await self.auxincli_input_queue.put(rpc("setProfile", params, future_key))
-        return future_key
-        # {"jsonrpc": "2.0", "method": "setProfile", "params":{"profile_fields":{"name": {"givenName":"TestBotFriend"}}}, "id":"SetName2"}
         logging.info(profile)
 
     # this should maybe yield a future (eep) and/or use auxin_req
@@ -667,12 +632,6 @@
         address = await self.get_address(msg.source)
         return address or "sorry, couldn't get your MobileCoin address"
 
-    async def do_rename(self, msg: Message) -> Response:
-        if msg.tokens and len(msg.tokens) > 1:
-            await self.set_profile_auxin(*msg.tokens)
-            return "OK"
-        return "pass arguments for set_profile_auxin"
-
     async def mob_request(self, method: str, **params: Any) -> dict:
         result = await self.mobster.req_(method, **params)
         if "error" in result:
@@ -812,6 +771,6 @@
 
     @app.on_startup.append
     async def start_wrapper(our_app: web.Application) -> None:
-        our_app["bot"] = PayBot()
+        our_app["bot"] = Bot()
 
     web.run_app(app, port=8080, host="0.0.0.0")