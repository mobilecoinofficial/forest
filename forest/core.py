--- conflicted
+++ resolved
@@ -143,14 +143,6 @@
             returncode = await self.proc.wait()
             proc_exit_time = time.time()
             runtime = proc_exit_time - proc_launch_time
-<<<<<<< HEAD
-            if runtime < RESTART_TIME:
-                logging.info("sleeping briefly")
-                await asyncio.sleep(RESTART_TIME**restart_count)
-            logging.warning("auxin-cli exited: %s", returncode)
-            if returncode == 0:
-                logging.info("auxin-cli apparently exited cleanly, not restarting")
-=======
             if runtime > max_backoff * 4:
                 restart_count = 0
             restart_count += 1
@@ -160,7 +152,6 @@
                 logging.info(
                     "%s exiting after %s retries", self.bot_number, restart_count
                 )
->>>>>>> 41a8531e
                 break
             logging.info("%s will restart in %s second(s)", self.bot_number, backoff)
             await asyncio.sleep(backoff)
@@ -370,17 +361,13 @@
         await self.outbox.put(rpc("setProfile", params, rpc_id))
         return rpc_id
 
-<<<<<<< HEAD
     async def save_sent_message(self, rpc_id: str, params: dict[str, str]) -> None:
         result = await self.pending_requests[rpc_id]
         logging.info("got timestamp %s for blob %s", result.timestamp, params)
         self.sent_messages[result.timestamp] = params
         self.sent_messages[result.timestamp]["reactions"] = {}
 
-    # this should maybe yield a future (eep) and/or use auxin_req
-=======
     # this should maybe yield a future (eep) and/or use signal_rpc_request
->>>>>>> 41a8531e
     async def send_message(  # pylint: disable=too-many-arguments
         self,
         recipient: Optional[str],
@@ -466,30 +453,18 @@
             "method": "send",
             "params": params,
         }
-<<<<<<< HEAD
-        self.pending_messages_sent[future_key] = json_command
-        self.pending_requests[future_key] = asyncio.Future()
-        await self.auxincli_input_queue.put(json_command)
-        asyncio.create_task(self.save_sent_message(future_key, params))
-        return future_key
-
-    async def admin(self, msg: Response, **kwargs: Any) -> None:
-        if utils.get_secret("ADMIN_GROUP") and not utils.AUXIN:
-            await self.send_message(
-                None, msg, group=utils.get_secret("ADMIN_GROUP"), **kwargs
-            )
-        else:
-            await self.send_message(utils.get_secret("ADMIN"), msg, **kwargs)
-=======
         self.pending_messages_sent[rpc_id] = json_command
         self.pending_requests[rpc_id] = asyncio.Future()
         await self.outbox.put(json_command)
+        asyncio.create_task(self.save_sent_message(rpc_id, params))
         return rpc_id
 
-    async def admin(self, msg: Response) -> None:
+    async def admin(self, msg: Response, **kwargs: Any) -> None:
         "send a message to admin"
-        await self.send_message(utils.get_secret("ADMIN"), msg)
->>>>>>> 41a8531e
+        if (group := utils.get_secret("ADMIN_GROUP")) and not utils.AUXIN:
+            await self.send_message(None, msg, group=group, **kwargs)
+        else:
+            await self.send_message(utils.get_secret("ADMIN"), msg, **kwargs)
 
     async def respond(self, target_msg: Message, msg: Response) -> str:
         """Respond to a message depending on whether it's a DM or group"""
@@ -556,16 +531,10 @@
             await pipe.drain()
 
 
-<<<<<<< HEAD
-Datapoint = tuple[int, str, float]  # timestamp in ms, command/info, latency in seconds
-
-
 class UserError(Exception):
     pass
 
 
-=======
->>>>>>> 41a8531e
 def is_admin(msg: Message) -> bool:
     return (
         msg.source == utils.get_secret("ADMIN")
@@ -597,7 +566,6 @@
     return hidden_command
 
 
-<<<<<<< HEAD
 def group_help_text(text: str) -> Callable:
     def decorate(command: Callable) -> Callable:
         @wraps(command)
@@ -608,9 +576,9 @@
         return group_help_text_command
 
     return decorate
-=======
+
+
 Datapoint = tuple[int, str, float]  # timestamp in ms, command/info, latency in seconds
->>>>>>> 41a8531e
 
 
 class Bot(Signal):
@@ -638,9 +606,6 @@
         self.restart_task = asyncio.create_task(
             self.start_process()
         )  # maybe cancel on sigint?
-<<<<<<< HEAD
-        self.queue_task = asyncio.create_task(self.handle_messages())
-=======
         self.handle_messages_task = asyncio.create_task(self.handle_messages())
         self.handle_messages_task.add_done_callback(
             functools.partial(
@@ -650,7 +615,6 @@
             )
         )
         self.restart_task.add_done_callback(functools.partial(self.handle_task))
->>>>>>> 41a8531e
 
     async def handle_messages(self) -> None:
         """
@@ -696,13 +660,9 @@
         try:
             response = await self.handle_message(message)
             if response is not None:
-<<<<<<< HEAD
-                future_key = await self.respond(message, response)
+                rpc_id = await self.respond(message, response)
         except UserError as e:
-            future_key = await self.respond(message, str(e))
-=======
-                rpc_id = await self.respond(message, response)
->>>>>>> 41a8531e
+            rpc_id = await self.respond(message, str(e))
         except:  # pylint: disable=bare-except
             exception_traceback = "".join(traceback.format_exception(*sys.exc_info()))
             self.pending_response_tasks.append(
