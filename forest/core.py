#!/usr/bin/python3.9
# Copyright (c) 2021 MobileCoin Inc.
# Copyright (c) 2021 The Forest Team
"""
The core chatbot framework: Message, Signal, Bot, PayBot, and app
"""
import ast
import asyncio
import asyncio.subprocess as subprocess  # https://github.com/PyCQA/pylint/issues/1469
import base64
import codecs
import datetime
import functools
import glob
import json
import logging
import os
import secrets
import signal
import sys
import time
import traceback
import urllib
import uuid
from asyncio import Queue, StreamReader, StreamWriter
from asyncio.subprocess import PIPE
from decimal import Decimal
from functools import wraps
from textwrap import dedent
from typing import Any, Awaitable, Callable, Optional, Tuple, Type, Union

import aiohttp
import asyncpg
import termcolor
from aiohttp import web
from phonenumbers import NumberParseException
from prometheus_async import aio
from prometheus_client import Histogram, Summary
from ulid2 import generate_ulid_as_base32 as get_uid

# framework
import mc_util
<<<<<<< HEAD
from forest import autosave, datastore, payments_monitor, pghelp, utils, string_dist
from forest.message import AuxinMessage, Message, Reaction, StdioMessage
=======
from forest import autosave, datastore, payments_monitor, pghelp, string_dist, utils
from forest.message import AuxinMessage, Message, StdioMessage
>>>>>>> f0c46cd1

JSON = dict[str, Any]
Response = Union[str, list, dict[str, str], None]
AsyncFunc = Callable[..., Awaitable]

roundtrip_histogram = Histogram("roundtrip_h", "Roundtrip message response time")  # type: ignore
roundtrip_summary = Summary("roundtrip_s", "Roundtrip message response time")

MessageParser = AuxinMessage if utils.AUXIN else StdioMessage
logging.info("Using message parser: %s", MessageParser)
fee_pmob = int(1e12 * 0.0004)
try:
    import captcha
except ImportError:
    captcha = None  # type: ignore


def rpc(
    method: str, param_dict: Optional[dict] = None, _id: str = "1", **params: Any
) -> dict:
    return {
        "jsonrpc": "2.0",
        "method": method,
        "id": _id,
        "params": (param_dict or {}) | params,
    }


ActivityQueries = pghelp.PGExpressions(
    table="user_activity",
    create_table="""CREATE TABLE user_activity (
        id SERIAL PRIMARY KEY,
<<<<<<< HEAD
        user TEXT,
        name TEXT,
=======
        account TEXT,
>>>>>>> f0c46cd1
        first_seen TIMESTAMP default now(),
        last_seen TIMESTAMP default now(),
        bot TEXT,
        UNIQUE (user, bot));""",
<<<<<<< HEAD
    log="INSERT INTO user_activity (user, name, bot, last_seen) VALUES ($1, $2, $3, now()) ON CONFLICT DO UPDATE SET last_seen=now()",
=======
    log="INSERT INTO user_activity (account, bot) VALUES ($1, $2) ON CONFLICT DO UPDATE SET last_seen=now()",
>>>>>>> f0c46cd1
)


class Signal:
    """
    Represents a signal-cli/auxin-cli session.
    Lifecycle: Downloads the datastore, runs and restarts signal client,
    tries to gracefully kill signal and upload before exiting.
    I/O: reads signal client's output into inbox,
    has methods for sending commands to the signal client, and
    actually writes those json blobs to signal client's stdin.
    """

    def __init__(self, bot_number: Optional[str] = None) -> None:
        if not bot_number:
            try:
                bot_number = utils.signal_format(sys.argv[1])
                assert bot_number is not None
            except IndexError:
                bot_number = utils.get_secret("BOT_NUMBER")
        logging.debug("bot number: %s", bot_number)
        self.bot_number = bot_number
        self.datastore = datastore.SignalDatastore(bot_number)
        self.activity = pghelp.PGInterface(
            query_strings=ActivityQueries, database=utils.get_secret("DATABASE_URL")
        )
        # set of users we've received messages from in the last minute
        self.seen_users: set[str] = set()
        self.proc: Optional[subprocess.Process] = None
        self.inbox: Queue[Message] = Queue()
        self.outbox: Queue[dict] = Queue()
        self.exiting = False
        self.start_time = time.time()
        self.sent_messages: dict[int, JSON] = {}

    async def start_process(self) -> None:
        """
        Add SIGINT handlers. Download datastore.
        (Re)start signal client and launch reading and writing with it.
        """
        # things that don't work: loop.add_signal_handler(async_shutdown) - TypeError
        # signal.signal(sync_signal_handler) - can't interact with loop
        loop = asyncio.get_running_loop()
        loop.add_signal_handler(signal.SIGINT, self.sync_signal_handler)
        logging.debug("added signal handler, downloading...")
        if utils.DOWNLOAD:
            await self.datastore.download()
        write_task: Optional[asyncio.Task] = None
        restart_count = 0
        max_backoff = 15
        while self.sigints == 0 and not self.exiting:
            path = utils.SIGNAL_PATH
            if utils.AUXIN:
                path += " --download-path /tmp"
            else:
                path += " --trust-new-identities always"
                # path += " --verbose"
            command = f"{path} --config {utils.ROOT_DIR} --user {self.bot_number} jsonRpc".split()
            logging.info(command)
            proc_launch_time = time.time()
            # this ought to FileNotFoundError but doesn't
            self.proc = await asyncio.create_subprocess_exec(
                *command, stdin=PIPE, stdout=PIPE
            )
            logging.info(
                "started %s @ %s with PID %s",
                utils.SIGNAL,
                self.bot_number,
                self.proc.pid,
            )
            assert self.proc.stdout and self.proc.stdin
            asyncio.create_task(self.read_signal_stdout(self.proc.stdout))
            # prevent the previous signal client's write task from stealing commands from the outbox queue
            if write_task:
                write_task.cancel()
            write_task = asyncio.create_task(self.write_commands(self.proc.stdin))
            returncode = await self.proc.wait()
            proc_exit_time = time.time()
            runtime = proc_exit_time - proc_launch_time
            if runtime > max_backoff * 4:
                restart_count = 0
            restart_count += 1
            backoff = 0.5 * (2**restart_count - 1)
            logging.warning("Signal exited with returncode %s", returncode)
            if backoff > max_backoff:
                logging.info(
                    "%s exiting after %s retries", self.bot_number, restart_count
                )
                break
            logging.info("%s will restart in %s second(s)", self.bot_number, backoff)
            await asyncio.sleep(backoff)

    sigints = 0

    def sync_signal_handler(self, *_: Any) -> None:
        """Try to start async_shutdown and/or just sys.exit"""
        logging.info("handling sigint. sigints: %s", self.sigints)
        self.sigints += 1
        self.exiting = True
        try:
            loop = asyncio.get_running_loop()
            logging.info("got running loop, scheduling async_shutdown")
            asyncio.run_coroutine_threadsafe(self.async_shutdown(), loop)
        except RuntimeError:
            asyncio.run(self.async_shutdown())
        if self.sigints >= 3:
            sys.exit(1)

    async def async_shutdown(self, *_: Any, wait: bool = False) -> None:
        """
        Upload our datastore, close postgres connections pools, kill signal, kill autosave, exit
        """
        logging.info("starting async_shutdown")
        # if we're downloading, then we upload too
        if utils.UPLOAD:
            await self.datastore.upload()
        # ideally also cancel Bot.restart_task
        if self.proc:
            try:
                self.proc.kill()
                if wait and utils.UPLOAD:
                    await self.proc.wait()
                    await self.datastore.upload()
            except ProcessLookupError:
                logging.info(f"no {utils.SIGNAL} process")
        if utils.UPLOAD:
            await self.datastore.mark_freed()
        await pghelp.close_pools()
        # this still deadlocks. see https://github.com/forestcontact/forest-draft/issues/10
        if autosave._memfs_process:
            executor = autosave._memfs_process._get_executor()
            logging.info(executor)
            executor.shutdown(wait=False, cancel_futures=True)
        logging.info("exited".center(60, "="))
        sys.exit(0)  # equivelent to `raise SystemExit()`
        logging.info("called sys.exit but still running, trying os._exit")
        # call C fn _exit() without calling cleanup handlers, flushing stdio buffers, etc.
        os._exit(1)

    def log_task_result(
        self,
        task: asyncio.Task,
    ) -> None:
        """
        Done callback which logs task done result
        args:
            task (asyncio.task): Finished task
        """
        name = task.get_name() + "-" + getattr(task.get_coro(), "__name__", "")
        try:
            result = task.result()
            logging.info("final result of %s was %s", name, result)
        except asyncio.CancelledError:
            logging.info("task %s was cancelled", name)
        except Exception:  # pylint: disable=broad-except
            logging.exception("%s errored", name)

    def restart_task_callback(
        self,
        _func: AsyncFunc,
    ) -> Callable:
        def handler(task: asyncio.Task) -> None:
            name = task.get_name() + "-" + getattr(task.get_coro(), "__name__", "")
            if self.sigints > 1:
                return
            if asyncio.iscoroutinefunction(_func):
                task = asyncio.create_task(_func())
                task.add_done_callback(self.restart_task_callback(_func))
                logging.info("%s restarting", name)

        return handler

    async def read_signal_stdout(self, stream: StreamReader) -> None:
        """Read auxin-cli/signal-cli output but delegate handling it"""
        while True:
            line = (await stream.readline()).decode().strip()
            if not line:
                break
            await self.decode_signal_line(line)
        logging.info("stopped reading signal stdout")

    async def decode_signal_line(self, line: str) -> None:
        "decode json and log errors"
        if '{"jsonrpc":"2.0","result":[],"id":"receive"}' not in line:
            pass  # logging.debug("signal: %s", line)
        try:
            blob = json.loads(line)
        except json.JSONDecodeError:
            logging.info("signal: %s", line)
            return
        if "error" in blob:
            logging.info("signal: %s", line)
            error = json.dumps(blob["error"])
            logging.error(
                json.dumps(blob).replace(error, termcolor.colored(error, "red"))
            )
            if "traceback" in blob:
                exception, *tb = blob["traceback"].split("\n")
                logging.error(termcolor.colored(exception, "red"))
                # maybe also send this to admin as a signal message
                for _line in tb:
                    logging.error(_line)
            if "sender keys" in blob["error"] and self.proc:
                logging.error("killing signal-cli")
                self.proc.kill()
                return
        # {"jsonrpc":"2.0","method":"receive","params":{"envelope":{"source":"+***REMOVED***","sourceNumber":"+***REMOVED***","sourceUuid":"412e180d-c500-4c60-b370-14f6693d8ea7","sourceName":"sylv","sourceDevice":3,"timestamp":1637290344242,"dataMessage":{"timestamp":1637290344242,"message":"/ping","expiresInSeconds":0,"viewOnce":false}},"account":"+447927948360"}}
        try:
            await self.enqueue_blob_messages(blob)
        except KeyError:
            logging.info("signal parse error: %s", line)
            traceback.print_exception(*sys.exc_info())
        return

    async def enqueue_blob_messages(self, blob: JSON) -> None:
        "turn rpc blobs into the appropriate number of Messages and put them in the inbox"
        message_blob: Optional[JSON] = None
        logging.info(blob)
        if "params" in blob:
            if isinstance(blob["params"], list):
                for msg in blob["params"]:
                    if not blob.get("content", {}).get("receipt_message", {}):
                        await self.inbox.put(MessageParser(msg))
            message_blob = blob["params"]
        if "result" in blob:
            if isinstance(blob["result"], list):
                # idt this happens anymore, remove?
                logging.info("results list code path")
                for msg in blob["result"]:
                    if not blob.get("content", {}).get("receipt_message", {}):
                        await self.inbox.put(MessageParser(msg))
            elif isinstance(blob["result"], dict):
                message_blob = blob
            else:
                logging.warning(blob["result"])
        if "error" in blob:
            message_blob = blob
        if message_blob:
            return await self.inbox.put(MessageParser(message_blob))

    # In the next section, we see how the outbox queue is populated and consumed

    pending_requests: dict[str, asyncio.Future[Message]] = {}
    pending_messages_sent: dict[str, dict] = {}

    async def wait_for_response(
        self, req: Optional[dict] = None, rpc_id: str = ""
    ) -> Message:
        """
        if a req is given, put in the outbox with along with a future for its result.
        if an rpc_id or req was given, wait for that future and return the result from
        auxin-cli/signal-cli
        """
        if req:
            rpc_id = req["method"] + "-" + get_uid()
            logging.info("expecting response id: %s", rpc_id)
            req["id"] = rpc_id
            self.pending_requests[rpc_id] = asyncio.Future()
            self.pending_messages_sent[rpc_id] = req
            await self.outbox.put(req)
        # when the result is received, the future will be set
        response = await self.pending_requests[rpc_id]
        self.pending_requests.pop(rpc_id)
        return response

    async def signal_rpc_request(self, method: str, **params: Any) -> Message:
        """Sends a jsonRpc command to signal-cli or auxin-cli"""
        return await self.wait_for_response(req=rpc(method, **params))

    async def set_profile_auxin(
        self,
        given_name: Optional[str] = "",
        family_name: Optional[str] = "",
        payment_address: Optional[str] = "",
        profile_path: Optional[str] = None,
    ) -> str:
        """set given and family name, payment address (must be b64 format),
        and profile picture"""
        params: JSON = {"name": {"givenName": given_name}}
        if given_name and family_name:
            params["name"]["familyName"] = family_name
        if payment_address:
            params["mobilecoinAddress"] = payment_address
        if profile_path:
            params["avatarFile"] = profile_path
        rpc_id = f"setProfile-{get_uid()}"
        await self.outbox.put(rpc("setProfile", params, rpc_id))
        return rpc_id

    async def save_sent_message(self, rpc_id: str, params: dict[str, str]) -> None:
        result = await self.pending_requests[rpc_id]
        logging.info("got timestamp %s for blob %s", result.timestamp, params)
        self.sent_messages[result.timestamp] = params
        self.sent_messages[result.timestamp]["reactions"] = {}

    # this should maybe yield a future (eep) and/or use signal_rpc_request
    async def send_message(  # pylint: disable=too-many-arguments
        self,
        recipient: Optional[str],
        msg: Response,
        group: Optional[str] = None,  # maybe combine this with recipient?
        endsession: bool = False,
        attachments: Optional[list[str]] = None,
        content: str = "",
        **other_params: str,
    ) -> str:
        """
        Builds send command for the specified recipient in jsonrpc format and
        writes to the built command to the underlying signal engine. Supports
        multiple messages.

        Parameters
        -----------
        recipient `Optional[str]`:
            phone number of recepient (if individual user)
        msg `Response`:
            text message to recipient
        group 'Optional[str]':
            group to send message to if specified
        endsession `bool`:
            if specified as True, will reset session key
        attachments 'Optional[list[str]]`
            list of media attachments to upload
        content `str`:
            json string specifying raw message content to be serialized into protobufs
        """
        # Consider inferring desination
        if recipient and group:  # (recipient or group):
            raise ValueError(
                "either a group or individual recipient must be specified, not both; "
                f"got {recipient} and {group}"
            )
        if not recipient and not group:
            raise ValueError(
                f"need either a recipient or a group, got {recipient} and {group}"
            )

        if isinstance(msg, list):
            # return the last stamp
            return [
                await self.send_message(
                    recipient, m, group, endsession, attachments, **other_params
                )
                for m in msg
            ][-1]
        if isinstance(msg, dict):
            msg = "\n".join((f"{key}:\t{value}" for key, value in msg.items()))

        params: JSON = {"message": msg, **other_params}
        if endsession:
            params["end_session"] = True
        if attachments:
            params["attachments"] = attachments
        if content:
            params["content"] = content
        if group:
            if utils.AUXIN:
                logging.error("setting a group message, but auxin doesn't support this")
            params["group-id"] = group
        elif recipient:
            try:
                assert recipient == utils.signal_format(recipient)
            except (AssertionError, NumberParseException):
                try:
                    assert recipient == str(uuid.UUID(recipient))
                except (AssertionError, ValueError) as e:
                    logging.error(
                        "not sending message to invalid recipient %s. error: %s",
                        recipient,
                        e,
                    )
                    return ""
            params["destination" if utils.AUXIN else "recipient"] = str(recipient)
        # maybe use rpc() instead
        rpc_id = f"send-{get_uid()}"
        json_command: JSON = {
            "jsonrpc": "2.0",
            "id": rpc_id,
            "method": "send",
            "params": params,
        }
        self.pending_messages_sent[rpc_id] = json_command
        self.pending_requests[rpc_id] = asyncio.Future()
        await self.outbox.put(json_command)
        asyncio.create_task(self.save_sent_message(rpc_id, params))
        return rpc_id

    async def admin(self, msg: Response, **kwargs: Any) -> None:
        "send a message to admin"
        if (group := utils.get_secret("ADMIN_GROUP")) and not utils.AUXIN:
            await self.send_message(None, msg, group=group, **kwargs)
        else:
            await self.send_message(utils.get_secret("ADMIN"), msg, **kwargs)

    async def respond(self, target_msg: Message, msg: Response) -> str:
        """Respond to a message depending on whether it's a DM or group"""
        logging.info(target_msg.source)
        if not target_msg.source:
            logging.error(target_msg.blob)
        if not utils.AUXIN and target_msg.group:
            return await self.send_message(None, msg, group=target_msg.group)
        destination = target_msg.source or target_msg.uuid
        return await self.send_message(destination, msg)

    async def send_reaction(self, target_msg: Message, emoji: str) -> None:
        """Send a reaction. Protip: you can use e.g. \N{GRINNING FACE} in python"""
        react = {
            "target-author": target_msg.source,
            "target-timestamp": target_msg.timestamp,
        }
        if target_msg.group:
            react["group"] = target_msg.group
        cmd = rpc(
            "sendReaction",
            param_dict=react,
            emoji=emoji,
            recipient=target_msg.source,
        )
        await self.outbox.put(cmd)

    backoff = False
    messages_until_rate_limit = 1000.0
    last_update = time.time()

    def update_and_check_rate_limit(self) -> bool:
        """Returns whether we think signal server will rate limit us for sending a
        message right now"""
        elapsed, self.last_update = (time.time() - self.last_update, time.time())
        rate = 1  # theoretically 1 at least message per second is allowed
        self.messages_until_rate_limit = min(
            self.messages_until_rate_limit + elapsed * rate, 60
        )
        return self.messages_until_rate_limit > 1

    async def write_commands(self, pipe: StreamWriter) -> None:
        """Encode and write pending auxin-cli/signal-cli commands"""
        while True:
            command = await self.outbox.get()
            if self.backoff:
                logging.info("pausing message writes before retrying")
                await asyncio.sleep(4)
                self.backoff = False
            while not self.update_and_check_rate_limit():
                logging.info(
                    "waiting for rate limit (current: %s)",
                    self.messages_until_rate_limit,
                )
                await asyncio.sleep(1)
            self.messages_until_rate_limit -= 1
            if not command.get("method"):
                logging.error("command without method: %s", command)
            if command.get("method") != "receive":
                logging.info("input to signal: %s", json.dumps(command))
            if pipe.is_closing():
                logging.error("signal stdin pipe is closed")
            pipe.write(json.dumps(command).encode() + b"\n")
            await pipe.drain()


class UserError(Exception):
    pass


def is_admin(msg: Message) -> bool:
    ADMIN = utils.get_secret("ADMIN") or ""
    ADMIN_GROUP = utils.get_secret("ADMIN_GROUP") or ""
    ADMINS = utils.get_secret("ADMINS") or ""
    return (
        (ADMIN and msg.source in ADMIN)
        or (ADMIN and msg.uuid in ADMIN)
        or (ADMIN_GROUP and msg.group and msg.group in ADMIN_GROUP)
        or (ADMINS and msg.source in ADMINS)
        or (ADMINS and msg.uuid in ADMINS)
        or False
    )


def requires_admin(command: Callable) -> Callable:
    @wraps(command)
    async def admin_command(self: "Bot", msg: Message) -> Response:
        if is_admin(msg):
            return await command(self, msg)
        return "you must be an admin to use this command"

    admin_command.admin = True  # type: ignore
    admin_command.hide = True  # type: ignore
    return admin_command


def hide(command: Callable) -> Callable:
    @wraps(command)
    async def hidden_command(self: "Bot", msg: Message) -> Response:
        return await command(self, msg)

    hidden_command.hide = True  # type: ignore
    return hidden_command


def group_help_text(text: str) -> Callable:
    def decorate(command: Callable) -> Callable:
        @wraps(command)
        async def group_help_text_command(self: "Bot", msg: Message) -> Response:
            return await command(self, msg)

        group_help_text_command.__group_doc__ = text  # type: ignore
        return group_help_text_command

    return decorate


Datapoint = tuple[int, str, float]  # timestamp in ms, command/info, latency in seconds


class Bot(Signal):
    """Handles messages and command dispatch, as well as basic commands.
    Must be instantiated within a running async loop.
    Subclass this with your own commands.
    """

    def __init__(self, bot_number: Optional[str] = None) -> None:
        """Creates AND STARTS a bot that routes commands to do_x handlers"""
        self.client_session = aiohttp.ClientSession()
        self.mobster = payments_monitor.StatefulMobster()
        self.pongs: dict[str, str] = {}
        self.signal_roundtrip_latency: list[Datapoint] = []
        self.pending_response_tasks: list[asyncio.Task] = []
        self.commands = [
            name.removeprefix("do_") for name in dir(self) if name.startswith("do_")
        ]
        self.visible_commands = [
            name
            for name in self.commands
            if not hasattr(getattr(self, f"do_{name}"), "hide")
        ]
        super().__init__(bot_number)
        self.log_task = asyncio.create_task(self.log_activity())
        self.restart_task = asyncio.create_task(
            self.start_process()
        )  # maybe cancel on sigint?
        self.restart_task.add_done_callback(self.log_task_result)
        self.handle_messages_task = asyncio.create_task(self.handle_messages())
        self.handle_messages_task.add_done_callback(self.log_task_result)
        self.handle_messages_task.add_done_callback(
            self.restart_task_callback(self.handle_messages)
        )

    async def log_activity(self) -> None:
        """
        every 60s, update the table of user_activity with the new users
        this is run in the background as batches,
        so we aren't making a seperate db query for every message
        """
        while 1:
            await asyncio.sleep(60)
            if self.activity.pool:
<<<<<<< HEAD
                async with self.activity.pool.acquire() as conn:
                    try:
                        # executemany batches this into a ~single db query
                        conn.executemany(
                            "INSERT INTO user_activity (user, bot, last_seen) VALUES ($1, $2, now()) ON CONFLICT DO UPDATE SET last_seen=now()",
                            [(name, utils.APP_NAME) for name in self.seen_users],
                        )
                        self.seen_users: set[str] = set()
                    except asyncpg.UndefinedTableError:
                        # slighty cringe to be taking a seperate connection here without giving the first one back
                        await self.activity.create_table()
=======
                try:
                    async with self.activity.pool.acquire() as conn:
                        # executemany batches this into an atomic db query
                        conn.executemany(
                            "INSERT INTO user_activity (account, bot) VALUES ($1, $2) ON CONFLICT DO UPDATE SET last_seen=now()",
                            [(name, utils.APP_NAME) for name in self.seen_users],
                        )
                        logging.debug("recorded %s seen users", len(self.seen_users))
                        self.seen_users: set[str] = set()
                except asyncpg.UndefinedTableError:
                    await self.activity.create_table()
>>>>>>> f0c46cd1

    async def handle_messages(self) -> None:
        """
        Read messages from the queue. If it matches a pending request to auxin-cli/signal-cli,
        set the result for that request. If said result is being rate limited, retry sending it
        after pausing. Otherwise, concurrently respond to each message.
        """
        while True:
            message = await self.inbox.get()
            self.seen_users.add(message.source)
            if message.id and message.id in self.pending_requests:
                logging.debug("setting result for future %s: %s", message.id, message)
                self.pending_requests[message.id].set_result(message)
                if (
                    message.error
                    and "status: 413" in message.error["data"]
                    and message.id in self.pending_messages_sent
                ):
                    sent_json_message = self.pending_messages_sent.pop(message.id)
                    warn = termcolor.colored(
                        "waiting to retry send after rate limit. message: %s", "red"
                    )
                    logging.warning(warn, sent_json_message)
                    self.backoff = True
                    await asyncio.sleep(4)
                    rpc_id = f"retry-send-{get_uid()}"
                    self.pending_messages_sent[rpc_id] = sent_json_message
                    self.pending_requests[rpc_id] = asyncio.Future()
                    await self.outbox.put(sent_json_message)
                continue
            self.pending_response_tasks = [
                task for task in self.pending_response_tasks if not task.done()
            ] + [asyncio.create_task(self.respond_and_collect_metrics(message))]

    # maybe this is merged with dispatch_message?
    async def respond_and_collect_metrics(self, message: Message) -> None:
        """
        Pass each message to handle_message. Notify an admin if an error happens.
        If that returns a non-empty string, send it as a reply,
        then record how long this took.
        """
        rpc_id = None
        start_time = time.time()
        try:
            response = await self.handle_message(message)
            if response is not None:
                rpc_id = await self.respond(message, response)
        except UserError as e:
            rpc_id = await self.respond(message, str(e))
        except:  # pylint: disable=bare-except
            exception_traceback = "".join(traceback.format_exception(*sys.exc_info()))
            self.pending_response_tasks.append(
                asyncio.create_task(self.admin(f"{message}\n{exception_traceback}"))
            )
        python_delta = round(time.time() - start_time, 3)
        note = message.arg0 or ""
        if rpc_id:
            logging.debug("awaiting future %s", rpc_id)
            result = await self.wait_for_response(rpc_id=rpc_id)
            roundtrip_delta = (result.timestamp - message.timestamp) / 1000
            self.signal_roundtrip_latency.append(
                (message.timestamp, note, roundtrip_delta)
            )
            roundtrip_summary.observe(roundtrip_delta)  # type: ignore
            roundtrip_histogram.observe(roundtrip_delta)  # type: ignore
            logging.info("noted roundtrip time: %s", roundtrip_delta)
            if utils.get_secret("ADMIN_METRICS"):
                await self.admin(
                    f"command: {note}. python delta: {python_delta}s. roundtrip delta: {roundtrip_delta}s",
                )

    async def handle_reaction(self, msg: Message) -> Response:
        """
        route a reaction to the original message.
        #if the number of reactions that message has is a fibonacci number, notify the message's author
        this is probably flakey, because signal only gives us timestamps and
        not message IDs
        """
        assert isinstance(msg.reaction, Reaction)
        react = msg.reaction
        logging.debug("reaction from %s targeting %s", msg.source, react.ts)
        if react.author != self.bot_number or react.ts not in self.sent_messages:
            return None
        self.sent_messages[react.ts]["reactions"][msg.source] = react.emoji
        logging.debug("found target message %s", repr(self.sent_messages[react.ts]))
        return None

    def mentions_us(self, msg: Message) -> bool:
        # "mentions":[{"name":"+447927948360","number":"+447927948360","uuid":"fc4457f0-c683-44fe-b887-fe3907d7762e","start":0,"length":1}
        return any(mention.get("number") == self.bot_number for mention in msg.mentions)

    def is_command(self, msg: Message) -> bool:
        if msg.full_text:
            return msg.full_text.startswith("/") or self.mentions_us(msg)
        return False

    def match_command(self, msg: Message) -> str:
        if not msg.arg0:
            return ""
        # probably wrong
        if self.mentions_us(msg) and msg.full_text:
            msg.parse_text(msg.full_text.lstrip("\N{Object Replacement Character} "))
        # happy part direct match
        if hasattr(self, "do_" + msg.arg0):
            return msg.arg0
        # always match in dms, only match /commands or @bot in groups
        if utils.get_secret("ENABLE_MAGIC") and (not msg.group or self.is_command(msg)):
            logging.info("running enable magic")
            # don't leak admin commands
            valid_commands = self.commands if is_admin(msg) else self.visible_commands
            # closest match
            score, cmd = string_dist.match(msg.arg0, valid_commands)
            if score < (float(utils.get_secret("TYPO_THRESHOLD") or 0.3)):
                return cmd
            # check if there's a unique expansion
            expansions = [
                expanded_cmd
                for expanded_cmd in valid_commands
                if cmd.startswith(msg.arg0)
            ]
            if len(expansions) == 1:
                return expansions[0]
        return ""

    async def handle_message(self, message: Message) -> Response:
        """Method dispatch to do_x commands and goodies.
        Overwrite this to add your own non-command logic,
        but call super().handle_message(message) at the end"""
        if message.reaction:
            logging.info("saw a reaction")
            return await self.handle_reaction(message)
        # try to get a direct match, or a fuzzy match if appropriate
        if cmd := self.match_command(message):
            # invoke the function and return the response
            return await getattr(self, "do_" + cmd)(message)
        if message.text == "TERMINATE":
            return "signal session reset"
        return await self.default(message)

    def documented_commands(self) -> str:
        # check for only commands that have docstrings
        commands = ", ".join(
            name.removeprefix("do_")
            for name in dir(self)
            if name.startswith("do_")
            and not hasattr(getattr(self, name), "hide")
            and hasattr(getattr(self, name), "__doc__")
        )
        return f'Documented commands: {commands}\n\nFor more info about a command, try "help" [command]'

    async def default(self, message: Message) -> Response:
        "Default response. Override in your class to change this behavior"
        resp = "That didn't look like a valid command!\n" + self.documented_commands()
        # if it messages an echoserver, don't get in a loop (or groups)
        if message.text and not (
            message.group
            or "Documented commands" in message.text
            or resp == message.text
        ):
            return resp
        return None

    async def do_help(self, msg: Message) -> Response:
        """
        help [command]. see the documentation for command, or all commands
        """
        if msg.text and "Documented commands" in msg.text:
            return None
        if msg.arg1:
            try:
                cmd = getattr(self, f"do_{msg.arg1}")
                if hasattr(getattr(self, f"do_{msg.arg1}"), "hide"):
                    raise AttributeError("Pretend this never happened.")
                # allow messages to have a different helptext in groups
                if hasattr(cmd, "__group_doc__") and msg.group:
                    return dedent(cmd.__group_doc__).strip()
                doc = cmd.__doc__
                if doc:
                    return dedent(doc).strip()
                return f"{msg.arg1} isn't documented, sorry :("
            except AttributeError:
                return f"No such command '{msg.arg1}'"
        else:
            resp = self.documented_commands()
        return resp

    @requires_admin
    async def do_eval(self, msg: Message) -> Response:
        """Evaluates a few lines of Python. Preface with "return" to reply with result."""

        async def async_exec(stmts: str, env: Optional[dict] = None) -> Any:
            parsed_stmts = ast.parse(stmts)
            fn_name = "_async_exec_f"
            my_fn = f"async def {fn_name}(): pass"
            parsed_fn = ast.parse(my_fn)
            for node in parsed_stmts.body:
                ast.increment_lineno(node)
            assert isinstance(parsed_fn.body[0], ast.AsyncFunctionDef)
            # replace the empty async def _async_exec_f(): pass body
            # with the AST parsed from the message
            parsed_fn.body[0].body = parsed_stmts.body
            code = compile(parsed_fn, filename="<ast>", mode="exec")
            exec(code, env or globals())  # pylint: disable=exec-used
            # pylint: disable=eval-used
            return await eval(f"{fn_name}()", env or globals())

        if msg.full_text and msg.tokens and len(msg.tokens) > 1:
            source_blob = msg.full_text.replace(msg.arg0, "", 1).lstrip("/ ")
            try:
                return str(await async_exec(source_blob, globals() | locals()))
            except:  # pylint: disable=bare-except
                exception_traceback = "".join(
                    traceback.format_exception(*sys.exc_info())
                )
                return exception_traceback
        return None

    def get_recipients(self) -> list[dict[str, str]]:
        """Returns a list of all known recipients by parsing underlying datastore."""
        return json.loads(
            open(f"data/{self.bot_number}.d/recipients-store").read()
        ).get("recipients", [])

    def get_uuid_by_phone(self, phonenumber: str) -> Optional[str]:
        """Queries the recipients-store file for a UUID, provided a phone number."""
        if phonenumber.startswith("+"):
            maybe_recipient = [
                recipient
                for recipient in self.get_recipients()
                if phonenumber == recipient.get("number")
            ]
            if maybe_recipient:
                return maybe_recipient[0]["uuid"]
        return None

    def get_number_by_uuid(self, uuid_: str) -> Optional[str]:
        """Queries the recipients-store file for a phone number, provided a uuid."""
        if uuid_.count("-") == 4:
            maybe_recipient = [
                recipient
                for recipient in self.get_recipients()
                if uuid_ == recipient.get("uuid")
            ]
            if maybe_recipient:
                return maybe_recipient[0]["number"]
        return None


class ExtrasBot(Bot):
    async def do_printerfact(self, _: Message) -> str:
        "Learn a fact about printers"
        async with self.client_session.get(
            utils.get_secret("FACT_SOURCE") or "https://colbyolson.com/printers"
        ) as resp:
            fact = await resp.text()
        return fact.strip()

    async def do_ping(self, message: Message) -> str:
        """replies to /ping with /pong"""
        if message.text:
            return f"/pong {message.text}"
        return "/pong"

    @hide
    async def do_pong(self, message: Message) -> str:
        """Stashes the message in context so it's accessible externally."""
        if message.arg1 and message.arg2:
            self.pongs[message.arg1] = message.arg2
            return f"OK, stashing {len(message.arg2)} at {message.arg1}"
        if message.text:
            self.pongs[message.text] = message.text
            return f"OK, stashing {message.text}"
        return "OK"

    @hide
    async def do_commit_msg(self, _: Message) -> str:
        try:
            return f"Commit message: {open('COMMIT_EDITMSG').read()}"
        except FileNotFoundError:
            return "No commit message available"

    async def do_signalme(self, _: Message) -> Response:
        """signalme
        Returns a link to share the bot with friends!"""
        return f"https://signal.me/#p/{self.bot_number}"

    @hide
    async def do_rot13(self, msg: Message) -> Response:
        """rot13 encodes the message.
        > rot13 hello world
        uryyb jbeyq"""
        return codecs.encode(msg.text, "rot13")

    @hide
    async def do_uptime(self, _: Message) -> str:
        """Returns a message containing the bot uptime."""
        tot_mins, sec = divmod(int(time.time() - self.start_time), 60)
        hr, mins = divmod(tot_mins, 60)
        t = "Uptime: "
        t += f"{hr}h" if hr else ""
        t += f"{mins}m" if mins else ""
        t += f"{sec}s"
        return t


class PayBot(ExtrasBot):
    PAYMENTS_HELPTEXT = """Enable Signal Pay:

    1. In Signal, tap “⬅️“ & tap on your profile icon in the top left & tap *Settings*

    2. Tap *Payments* & tap *Activate Payments*

    For more information on Signal Payments visit:

    https://support.signal.org/hc/en-us/articles/360057625692-In-app-Payments"""

    @requires_admin
    async def do_fsr(self, msg: Message) -> Response:
        """
        Make a request to the Full-Service instance behind the bot. Admin-only.
        ie) /fsr [command] ([arg1] [val1]( [arg2] [val2])...)"""
        if not msg.tokens:
            return "/fsr [command] ([arg1] [val1]( [arg2] [val2]))"
        if len(msg.tokens) == 1:
            return await self.mobster.req(dict(method=msg.tokens[0]))
        if (len(msg.tokens) % 2) == 1:
            fsr_command = msg.tokens[0]
            fsr_keys = msg.tokens[1::2]
            fsr_values = msg.tokens[2::2]
            params = dict(zip(fsr_keys, fsr_values))
            return str(await self.mobster.req_(fsr_command, **params))
        return "/fsr [command] ([arg1] [val1]( [arg2] [val2])...)"

    @requires_admin
    async def do_balance(self, _: Message) -> Response:
        """Returns bot balance in MOB."""
        return f"Bot has balance of {mc_util.pmob2mob(await self.mobster.get_balance()).quantize(Decimal('1.0000'))} MOB"

    async def handle_message(self, message: Message) -> Response:
        if message.payment:
            asyncio.create_task(self.handle_payment(message))
            return None
        return await super().handle_message(message)

    async def get_user_balance(self, account: str) -> float:
        res = await self.mobster.ledger_manager.get_usd_balance(account)
        return float(round(res[0].get("balance"), 2))

    async def handle_payment(self, message: Message) -> None:
        """Decode the receipt, then update balances.
        Blocks on transaction completion, run concurrently"""
        assert message.payment
        logging.info(message.payment)
        amount_pmob = await self.mobster.get_receipt_amount_pmob(
            message.payment["receipt"]
        )
        if amount_pmob is None:
            await self.respond(
                message, "That looked like a payment, but we couldn't parse it"
            )
            return
        amount_mob = float(mc_util.pmob2mob(amount_pmob))
        amount_usd_cents = round(amount_mob * await self.mobster.get_rate() * 100)
        await self.mobster.ledger_manager.put_pmob_tx(
            message.source,
            amount_usd_cents,
            amount_pmob,
            message.payment.get("note"),
        )
        await self.respond(
            message,
            f"Thank you for sending {float(amount_mob)} MOB ({amount_usd_cents / 100} USD)",
        )
        await self.respond(message, await self.payment_response(message, amount_pmob))

    async def payment_response(self, msg: Message, amount_pmob: int) -> Response:
        """Triggers on successful payment"""
        del msg  # shush linter
        amount_mob = float(mc_util.pmob2mob(amount_pmob))
        amount_usd = round(await self.mobster.pmob2usd(amount_pmob), 2)
        return f"Thank you for sending {float(amount_mob)} MOB ({amount_usd} USD)"

    async def get_signalpay_address(self, recipient: str) -> Optional[str]:
        "get a receipient's mobilecoin address"
        result = await self.signal_rpc_request("getPayAddress", peer_name=recipient)
        b64_address = (
            result.blob.get("Address", {}).get("mobileCoinAddress", {}).get("address")
        )
        if result.error or not b64_address:
            logging.info("bad address: %s", result.blob)
            return None
        address = mc_util.b64_public_address_to_b58_wrapper(b64_address)
        return address

    async def do_address(self, msg: Message) -> Response:
        """
        /address
        Returns your MobileCoin address (in standard b58 format.)"""
        address = await self.get_signalpay_address(msg.source)
        return address or "Sorry, couldn't get your MobileCoin address"

    @requires_admin
    async def do_set_profile(self, message: Message) -> Response:
        """Renames bot (requires admin) - accepts first name, last name, and address."""
        user_image = None
        if message.attachments and len(message.attachments):
            await asyncio.sleep(2)
            attachment_info = message.attachments[0]
            attachment_path = attachment_info.get("fileName")
            timestamp = attachment_info.get("uploadTimestamp")
            if attachment_path is None:
                attachment_paths = glob.glob(f"/tmp/unnamed_attachment_{timestamp}.*")
                if attachment_paths:
                    user_image = attachment_paths.pop()
            else:
                user_image = f"/tmp/{attachment_path}"
        if user_image or (message.tokens and len(message.tokens) > 0):
            await self.set_profile_auxin(
                given_name=message.arg1,
                family_name=message.arg2,
                payment_address=message.arg3,
                profile_path=user_image,
            )
            return "OK"
        return "pass arguments for rename"

    async def mob_request(self, method: str, **params: Any) -> dict:
        """Pass a request through to full-service, but send a message to an admin in case of error"""
        result = await self.mobster.req_(method, **params)
        if "error" in result:
            await self.admin(f"{result}\nReturned by:\n\n{str(params)[:1024]}...")
        return result

    async def fs_receipt_to_payment_message_content(
        self, fs_receipt: dict, note: str = ""
    ) -> str:
        full_service_receipt = fs_receipt["result"]["receiver_receipts"][0]
        # this gets us a Receipt protobuf
        b64_receipt = mc_util.full_service_receipt_to_b64_receipt(full_service_receipt)
        # serde expects bytes to be u8[], not b64
        u8_receipt = [int(char) for char in base64.b64decode(b64_receipt)]
        tx = {"mobileCoin": {"receipt": u8_receipt}}
        note = note or "check out this java-free payment notification"
        payment = {"Item": {"notification": {"note": note, "Transaction": tx}}}
        # SignalServiceMessageContent protobuf represented as JSON (spicy)
        # destination is outside the content so it doesn't matter,
        # but it does contain the bot's profileKey
        resp = await self.signal_rpc_request(
            "send", simulate=True, message="", destination="+15555555555"
        )
        content_skeletor = json.loads(resp.blob["simulate_output"])
        content_skeletor["dataMessage"]["body"] = None
        content_skeletor["dataMessage"]["payment"] = payment
        return json.dumps(content_skeletor)

    async def build_gift_code(self, amount_pmob: int) -> list[str]:
        """Builds a gift code and returns a list of messages to send, given an amount in pMOB."""
        raw_prop = await self.mob_request(
            "build_gift_code",
            account_id=await self.mobster.get_account(),
            value_pmob=str(int(amount_pmob)),
            fee=str(fee_pmob),
            memo="Gift code built with MOBot!",
        )
        prop = raw_prop["result"]["tx_proposal"]
        b58_code = raw_prop["result"]["gift_code_b58"]
        submitted = await self.mob_request(
            "submit_gift_code",
            tx_proposal=prop,
            gift_code_b58=b58_code,
            from_account_id=await self.mobster.get_account(),
        )
        b58 = submitted.get("result", {}).get("gift_code", {}).get("gift_code_b58")
        return [
            "Built Gift Code",
            b58,
            f"redeemable for {str(mc_util.pmob2mob(amount_pmob - fee_pmob)).rstrip('0')} MOB",
        ]

    # FIXME: clarify signature and return details/docs
    async def send_payment(  # pylint: disable=too-many-locals
        self,
        recipient: str,
        amount_pmob: int,
        receipt_message: str = "Transaction sent!",
        confirm_tx_timeout: int = 0,
        **params: Any,
    ) -> Optional[Message]:
        """
        If confirm_tx_timeout is not 0, we wait that many seconds for the tx
        to complete before sending receipt_message to receipient
        params are pasted to the full-service build_transaction call.
        some useful params are comment and input_txo_ids
        """
        address = await self.get_signalpay_address(recipient)
        account_id = await self.mobster.get_account()
        if not address:
            raise UserError(
                "Sorry, couldn't get your MobileCoin address. Please make sure you have payments enabled, and have messaged me from your phone!"
            )
        # TODO: add explicit utxo handling
        raw_prop = await self.mob_request(
            "build_transaction",
            account_id=account_id,
            recipient_public_address=address,
            value_pmob=str(int(amount_pmob)),
            fee=str(int(1e12 * 0.0004)),
            **params,
        )
        prop = raw_prop.get("result", {}).get("tx_proposal")
        tx_id = raw_prop.get("result", {}).get("transaction_log_id")
        # this is to NOT log transactions into the full service DB if the sender
        # wants it private.
        if confirm_tx_timeout:
            # putting the account_id into the request logs it to full service,
            tx_result: Optional[dict] = await self.mob_request(
                "submit_transaction",
                tx_proposal=prop,
                comment=params.get("comment", ""),
                account_id=account_id,
            )
        elif prop and tx_id:
            # if you omit account_id, tx doesn't get logged. Good for privacy,
            # but transactions can't be confirmed by the sending party (you)!
            tx_result = await self.mob_request("submit_transaction", tx_proposal=prop)
        else:
            tx_result = {"error": {"message": "InternalError"}}
        # {'method': 'submit_transaction', 'error': {'code': -32603, 'message': 'InternalError', 'data': {'server_error': 'Database(Diesel(DatabaseError(__Unknown, "database is locked")))', 'details': 'Error interacting with the database: Diesel Error: database is locked'}}, 'jsonrpc': '2.0', 'id': 1}
        if not tx_result or (
            tx_result.get("error")
            and "InternalError" in tx_result.get("error", {}).get("message", "")
        ):
            return None
            # logging.info("InternalError occurred, retrying in 60s")
            # await asyncio.sleep(1)
            # tx_result = await self.mob_request("submit_transaction", tx_proposal=prop)
        if not isinstance(tx_result, dict) or not tx_result.get("result"):
            # avoid sending tx receipt if there's a tx submission error
            # and send error message back to tx sender
            logging.warning("tx submit error for tx_id: %s", tx_id)
            msg = MessageParser({})
            msg.status, msg.transaction_log_id = "tx_status_failed", tx_id
            return msg

        receipt_resp = await self.mob_request(
            "create_receiver_receipts",
            tx_proposal=prop,
            account_id=await self.mobster.get_account(),
        )
        content = await self.fs_receipt_to_payment_message_content(
            receipt_resp, receipt_message
        )
        # pass our beautifully composed spicy JSON content to auxin.
        # message body is ignored in this case.
        payment_notif = await self.send_message(recipient, "", content=content)
        resp_future = asyncio.create_task(self.wait_for_response(rpc_id=payment_notif))

        if confirm_tx_timeout:
            logging.debug("Attempting to confirm tx status for %s", recipient)
            status = "tx_status_pending"
            for i in range(confirm_tx_timeout):
                tx_status = await self.mob_request(
                    "get_transaction_log", transaction_log_id=tx_id
                )
                status = (
                    tx_status.get("result", {}).get("transaction_log", {}).get("status")
                )
                if status == "tx_status_succeeded":
                    logging.info(
                        "Tx to %s suceeded - tx data: %s",
                        recipient,
                        tx_status.get("result"),
                    )
                    break
                if status == "tx_status_failed":
                    logging.warning(
                        "Tx to %s failed - tx data: %s",
                        recipient,
                        tx_status.get("result"),
                    )
                    break
                await asyncio.sleep(1)

            if status == "tx_status_pending":
                logging.warning(
                    "Tx to %s timed out - tx data: %s",
                    recipient,
                    tx_status.get("result"),
                )
            resp = await resp_future
            # the calling function can use these to check the payment status
            resp.status, resp.transaction_log_id = status, tx_id  # type: ignore
            return resp
        return await resp_future


# we should just have either a hasable user type or a mapping subtype


def get_source_or_uuid_from_dict(
    msg: Message, dict_: dict[str, Any]
) -> Tuple[bool, Any]:
    """A common pattern is to store intermediate state for individual users as a dictionary.
    Users can be referred to by some combination of source (a phone number) or uuid (underlying user ID)
    This abstracts over the possibility space, returning a boolean indicator of whether the sender of a Message
    is referenced in a dict, and the value pointed at (if any)."""
    return (
        (msg.source in dict_ or msg.uuid in dict_),
        dict_.get(msg.uuid) or dict_.get(msg.source),
    )


def is_first_device(msg: Message) -> bool:
    if not msg or not msg.blob:
        return False
    return msg.blob.get("remote_address", {}).get("device_id", 0) == 1


class QuestionBot(PayBot):
    def __init__(self, bot_number: Optional[str] = None) -> None:
        self.pending_confirmations: dict[str, asyncio.Future[bool]] = {}
        self.pending_answers: dict[str, asyncio.Future[Message]] = {}
        self.requires_first_device: dict[str, bool] = {}
        self.failed_user_challenges: dict[str, int] = {}
        self.TERMINAL_ANSWERS = "0 no none stop quit exit break cancel abort".split()
        self.FIRST_DEVICE_PLEASE = "Please answer from your phone or primary device!"
        self.UNEXPECTED_ANSWER = "Did I ask you a question?"
        super().__init__(bot_number)

    async def handle_message(self, message: Message) -> Response:
        pending_answer, probably_future = get_source_or_uuid_from_dict(
            message, self.pending_answers
        )
        _, requires_first_device = get_source_or_uuid_from_dict(
            message, self.requires_first_device
        )
        if message.full_text and pending_answer:
            if requires_first_device and not is_first_device(message):
                return self.FIRST_DEVICE_PLEASE
            self.requires_first_device.pop(message.source, None)
            self.requires_first_device.pop(message.uuid, None)
            if probably_future:
                probably_future.set_result(message)
            return None
        return await super().handle_message(message)

    @hide
    async def do_yes(self, msg: Message) -> Response:
        """Handles 'yes' in response to a pending_confirmation."""
        _, question = get_source_or_uuid_from_dict(msg, self.pending_confirmations)
        _, requires_first_device = get_source_or_uuid_from_dict(
            msg, self.requires_first_device
        )
        if not question:
            return self.UNEXPECTED_ANSWER
        if requires_first_device and not is_first_device(msg):
            return self.FIRST_DEVICE_PLEASE
        if question:
            question.set_result(True)
            self.requires_first_device.pop(msg.uuid, None)
            self.requires_first_device.pop(msg.source, None)
        return None

    @hide
    async def do_no(self, msg: Message) -> Response:
        """Handles 'no' in response to a pending_confirmation."""
        _, question = get_source_or_uuid_from_dict(msg, self.pending_confirmations)
        _, requires_first_device = get_source_or_uuid_from_dict(
            msg, self.requires_first_device
        )
        if not question:
            return self.UNEXPECTED_ANSWER
        if requires_first_device and not is_first_device(msg):
            return self.FIRST_DEVICE_PLEASE
        if question:
            question.set_result(False)
            self.requires_first_device.pop(msg.uuid, None)
            self.requires_first_device.pop(msg.source, None)
        return None

    async def ask_freeform_question(
        self,
        recipient: str,
        question_text: str = "What's your favourite colour?",
        require_first_device: bool = False,
    ) -> str:
        """Asks a question fulfilled by a sentence or short answer."""
        await self.send_message(recipient, question_text)
        answer_future = self.pending_answers[recipient] = asyncio.Future()
        if require_first_device:
            self.requires_first_device[recipient] = True
        answer = await answer_future
        self.pending_answers.pop(recipient)
        return answer.full_text or ""

    async def ask_floatable_question(
        self,
        recipient: str,
        question_text: Optional[str] = "What's the price of gasoline where you live?",
        require_first_device: bool = False,
    ) -> Optional[float]:
        """Asks a question answered with a floating point or decimal number.
        Asks user clarifying questions if an invalid number is provided.
        Returns None if user says any of the terminal answers."""
        if question_text:
            await self.send_message(recipient, question_text)
        answer_future = self.pending_answers[recipient] = asyncio.Future()
        if require_first_device:
            self.requires_first_device[recipient] = True
        answer = await answer_future
        self.pending_answers.pop(recipient)
        answer_text = answer.full_text
        if answer_text and not (
            answer_text.replace(".", "1", 1).isnumeric()
            or answer_text.replace(",", "1", 1).isnumeric()
        ):
            if answer.full_text.lower() in self.TERMINAL_ANSWERS:
                return None
            if question_text and "as a decimal" in question_text:
                return await self.ask_floatable_question(recipient, question_text)
            return await self.ask_floatable_question(
                recipient, (question_text or "") + " (as a decimal, ie 1.01 or 2,02)"
            )
        if answer_text:
            return float(answer.full_text.replace(",", ".", 1))
        return None

    async def ask_intable_question(
        self,
        recipient: str,
        question_text: Optional[str] = "How many years old do you wish you were?",
        require_first_device: bool = False,
    ) -> Optional[int]:
        """Asks a question answered with an integer or whole number.
        Asks user clarifying questions if an invalid number is provided.
        Returns None if user says any of the terminal answers."""
        if require_first_device:
            self.requires_first_device[recipient] = True
        if question_text:
            await self.send_message(recipient, question_text)
        answer_future = self.pending_answers[recipient] = asyncio.Future()
        answer = await answer_future
        self.pending_answers.pop(recipient)
        if answer.full_text and not answer.full_text.isnumeric():
            if answer.full_text.lower() in self.TERMINAL_ANSWERS:
                return None
            if question_text and "as a whole number" in question_text:
                return await self.ask_intable_question(recipient, question_text)
            return await self.ask_intable_question(
                recipient,
                (question_text or "") + " (as a whole number, ie '1' or '2000')",
            )
        if answer.full_text:
            return int(answer.full_text)
        return None

    async def ask_yesno_question(
        self,
        recipient: str,
        question_text: str = "Are you sure? yes/no",
        require_first_device: bool = False,
    ) -> bool:
        self.pending_confirmations[recipient] = asyncio.Future()
        if require_first_device:
            self.requires_first_device[recipient] = True
        await self.send_message(recipient, question_text)
        result = await self.pending_confirmations[recipient]
        self.pending_confirmations.pop(recipient)
        return result

    async def do_challenge(self, msg: Message) -> Response:
        """Challenges a user to do a simple math problem, optionally provided as an image to increase attacker complexity."""
        # the captcha module delivers graphical challenges of the same format
        if captcha is not None:
            challenge, answer = captcha.get_challenge_and_answer()
            await self.send_message(
                msg.uuid,
                "Please answer this arithmetic problem to prove you're (probably) not a bot!",
                attachments=[challenge],
            )
        else:
            offset = secrets.randbelow(20)
            challenge = f"What's the sum of one and {offset}?"
            answer = offset + 1
            await self.send_message(msg.uuid, challenge)
        # we already asked the question, either with an attachment, or using the reduced-scope challenge
        # so question here is None (waits for answer)
        maybe_answer = await self.ask_intable_question(msg.uuid, None)
        if maybe_answer != answer:
            # handles empty case, but has no logic as to what to do if the user exceeds a threshold
            self.failed_user_challenges[msg.uuid] = (
                self.failed_user_challenges.get(msg.uuid, 0) + 1
            )
            return await self.do_challenge(msg)
        return "Thanks for helping protect our community!"


async def no_get(request: web.Request) -> web.Response:
    raise web.HTTPFound(location="https://signal.org/")


async def pong_handler(request: web.Request) -> web.Response:
    pong = request.match_info.get("pong")
    session = request.app.get("bot")
    if not session:
        return web.Response(status=504, text="Sorry, no live workers.")
    pong = session.pongs.pop(pong, "")
    if pong == "":
        return web.Response(status=404, text="Sorry, can't find that key.")
    return web.Response(status=200, text=pong)


async def send_message_handler(request: web.Request) -> web.Response:
    """Allow webhooks to send messages to users.
    Turn this off, authenticate, or obfuscate in prod to someone from using your bot to spam people
    """
    account = request.match_info.get("phonenumber")
    bot = request.app.get("bot")
    if not bot:
        return web.Response(status=504, text="Sorry, no live workers.")
    msg_data = await request.text()
    rpc_id = await bot.send_message(
        account, msg_data, endsession=request.query.get("endsession")
    )
    resp = await bot.wait_for_response(rpc_id=rpc_id)
    return web.json_response({"status": "sent", "sent_ts": resp.timestamp})


async def admin_handler(request: web.Request) -> web.Response:
    bot = request.app.get("bot")
    if not bot:
        return web.Response(status=504, text="Sorry, no live workers.")
    arg = urllib.parse.unquote(request.query.get("message", "")).strip()
    data = (await request.text()).strip()
    if arg.strip() and data.strip():
        msg = f"{arg}\n{data}"
    else:
        msg = arg or data
    await bot.admin(msg)
    return web.Response(text="OK")


def fmt_ms(ts: int) -> str:
    return datetime.datetime.utcfromtimestamp(ts / 1000).isoformat()


async def metrics(request: web.Request) -> web.Response:
    bot = request.app["bot"]
    return web.Response(
        status=200,
        text="start_time, command, delta\n"
        + "\n".join(
            f"{fmt_ms(t)}, {cmd}, {delta}"
            for t, cmd, delta in bot.signal_roundtrip_latency
        ),
    )


async def restart(request: web.Request) -> web.Response:
    bot = request.app["bot"]
    bot.restart_task = asyncio.create_task(bot.start_process())
    bot.restart_task.add_done_callback(functools.partial(bot.handle_task))
    return web.Response(status=200)


app = web.Application()


async def recipients(request: web.Request) -> web.Response:
    bot = request.app["bot"]
    recipeints = open(f"data/{bot.bot_number}.d/recipients-store").read()
    return web.Response(status=200, text=recipeints)


async def add_tiprat(_app: web.Application) -> None:
    async def tiprat(request: web.Request) -> web.Response:
        raise web.HTTPFound("https://tiprat.fly.dev", headers=None, reason=None)

    _app.add_routes([web.route("*", "/{tail:.*}", tiprat)])


app.add_routes(
    [
        web.get("/", no_get),
        web.get("/pongs/{pong}", pong_handler),
        web.post("/user/{phonenumber}", send_message_handler),
        web.post("/admin", admin_handler),
        web.post("/restart", restart),
        web.get("/metrics", aio.web.server_stats),
        web.get("/csv_metrics", metrics),
        web.get("/recipients", recipients),
    ]
)

# order of operations:
# 1. start memfs
# 2. instanciate Bot, which may call setup_tmpdir
# 3. download
# 4. start process

app.on_startup.append(add_tiprat)
if utils.MEMFS:
    app.on_startup.append(autosave.start_memfs)
    app.on_startup.append(autosave.start_memfs_monitor)


def run_bot(bot: Type[Bot], local_app: web.Application = app) -> None:
    async def start_wrapper(our_app: web.Application) -> None:
        our_app["bot"] = bot()

    local_app.on_startup.append(start_wrapper)
    web.run_app(app, port=8080, host="0.0.0.0", access_log=None)


if __name__ == "__main__":
    run_bot(QuestionBot)<|MERGE_RESOLUTION|>--- conflicted
+++ resolved
@@ -40,13 +40,8 @@
 
 # framework
 import mc_util
-<<<<<<< HEAD
-from forest import autosave, datastore, payments_monitor, pghelp, utils, string_dist
+from forest import autosave, datastore, payments_monitor, pghelp, string_dist, utils
 from forest.message import AuxinMessage, Message, Reaction, StdioMessage
-=======
-from forest import autosave, datastore, payments_monitor, pghelp, string_dist, utils
-from forest.message import AuxinMessage, Message, StdioMessage
->>>>>>> f0c46cd1
 
 JSON = dict[str, Any]
 Response = Union[str, list, dict[str, str], None]
@@ -79,21 +74,12 @@
     table="user_activity",
     create_table="""CREATE TABLE user_activity (
         id SERIAL PRIMARY KEY,
-<<<<<<< HEAD
-        user TEXT,
-        name TEXT,
-=======
         account TEXT,
->>>>>>> f0c46cd1
         first_seen TIMESTAMP default now(),
         last_seen TIMESTAMP default now(),
         bot TEXT,
         UNIQUE (user, bot));""",
-<<<<<<< HEAD
-    log="INSERT INTO user_activity (user, name, bot, last_seen) VALUES ($1, $2, $3, now()) ON CONFLICT DO UPDATE SET last_seen=now()",
-=======
     log="INSERT INTO user_activity (account, bot) VALUES ($1, $2) ON CONFLICT DO UPDATE SET last_seen=now()",
->>>>>>> f0c46cd1
 )
 
 
@@ -649,19 +635,6 @@
         while 1:
             await asyncio.sleep(60)
             if self.activity.pool:
-<<<<<<< HEAD
-                async with self.activity.pool.acquire() as conn:
-                    try:
-                        # executemany batches this into a ~single db query
-                        conn.executemany(
-                            "INSERT INTO user_activity (user, bot, last_seen) VALUES ($1, $2, now()) ON CONFLICT DO UPDATE SET last_seen=now()",
-                            [(name, utils.APP_NAME) for name in self.seen_users],
-                        )
-                        self.seen_users: set[str] = set()
-                    except asyncpg.UndefinedTableError:
-                        # slighty cringe to be taking a seperate connection here without giving the first one back
-                        await self.activity.create_table()
-=======
                 try:
                     async with self.activity.pool.acquire() as conn:
                         # executemany batches this into an atomic db query
@@ -673,7 +646,6 @@
                         self.seen_users: set[str] = set()
                 except asyncpg.UndefinedTableError:
                     await self.activity.create_table()
->>>>>>> f0c46cd1
 
     async def handle_messages(self) -> None:
         """
