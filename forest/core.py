#!/usr/bin/python3.9
"""
The core chatbot framework: Message, Signal, Bot, and app
"""
import asyncio
import asyncio.subprocess as subprocess  # https://github.com/PyCQA/pylint/issues/1469
import json
import logging
import os
import signal
import sys
from asyncio import Queue, StreamReader, StreamWriter
from asyncio.subprocess import PIPE
from typing import Any, AsyncIterator, Optional, Union

import aiohttp
import phonenumbers as pn
import termcolor
from aiohttp import web
from phonenumbers import NumberParseException

# framework
from forest import datastore
from forest import autosave
from forest import pghelp
from forest import utils
from forest import mc_util
from forest import payments_monitor

JSON = dict[str, Any]
Response = Union[str, list, dict[str, str], None]


class Message:
    """Represents a Message received from signal-cli, optionally
    containing a command with arguments, group, quote, or payment"""

    def __init__(self, blob: dict) -> None:
        self.blob = blob
        self.envelope = envelope = blob.get("envelope", {})
        # {'envelope': {'source': '+15133278483', 'sourceDevice': 2, 'timestamp': 1621402445257, 'receiptMessage': {'when': 1621402445257, 'isDelivery': True, 'isRead': False, 'timestamps': [1621402444517]}}}

        # envelope data
        self.source: str = envelope.get("source")
        self.name: str = envelope.get("sourceName") or self.source
        self.timestamp = envelope.get("timestamp")
        self.typing = envelope.get("typingMessage", {}).get("action")

        # msg data
        msg = envelope.get("dataMessage", {})
        self.full_text = self.text = msg.get("message", "")
        self.group: Optional[str] = msg.get("groupInfo", {}).get("groupId")
        self.quoted_text = msg.get("quote", {}).get("text")
        self.payment = msg.get("payment")

        # parsing
        self.command: Optional[str] = None
        self.tokens: Optional[list[str]] = None
        if self.text and self.text.startswith("/"):
            command, *self.tokens = self.text.split(" ")
            self.command = command[1:].lower()  # remove /
            self.arg1 = self.tokens[0] if self.tokens else None
            self.text = " ".join(self.tokens)
        # self.reactions: dict[str, str] = {}

    def __repr__(self) -> str:
        # it might be nice to prune this so the logs are easier to read
        return f"<{self.envelope}>"


class Signal:
    """
    Represents a signal-cli session.
    Lifecycle: Downloads the datastore, runs and restarts signal-cli,
    tries to gracefully kill signal-cli and upload before exiting.
    I/O: reads signal-cli's output into signalcli_output_queue,
    has methods for sending commands to signal-cli, and
    actually writes those json blobs to signal-cli's stdin.
    """

    def __init__(self, bot_number: Optional[str] = None) -> None:
        if not bot_number:
            try:
                bot_number = utils.signal_format(sys.argv[1])
                assert bot_number is not None
            except IndexError:
                bot_number = utils.get_secret("BOT_NUMBER")
        logging.debug("bot number: %s", bot_number)
        self.bot_number = bot_number
        self.datastore = datastore.SignalDatastore(bot_number)
        self.proc: Optional[subprocess.Process] = None
        self.signalcli_output_queue: Queue[Message] = Queue()
        self.signalcli_input_queue: Queue[dict] = Queue()
        self.exiting = False

    async def start_process(self) -> None:
        """
        Add SIGINT handlers. Download datastore. Maybe set profile.
        (Re)start signal-cli and launch reading and writing with it.
        """
        # things that don't work: loop.add_signal_handler(async_shutdown) - TypeError
        # signal.signal(sync_signal_handler) - can't interact with loop
        loop = asyncio.get_running_loop()
        loop.add_signal_handler(signal.SIGINT, self.sync_signal_handler)
        logging.debug("added signal handler, downloading...")
        if utils.DOWNLOAD:
            await self.datastore.download()
        if utils.get_secret("PROFILE"):
            await self.set_profile()
        write_task: Optional[asyncio.Task] = None
        while self.sigints == 0 and not self.exiting:
            command = f"{utils.ROOT_DIR}/signal-cli --config {utils.ROOT_DIR} --output=json --user {self.bot_number} stdio".split()
            logging.info(command)
            self.proc = await asyncio.create_subprocess_exec(
                *command, stdin=PIPE, stdout=PIPE
            )
            logging.info(
                "started signal-cli @ %s with PID %s",
                self.bot_number,
                self.proc.pid,
            )
            assert self.proc.stdout and self.proc.stdin
            asyncio.create_task(self.handle_signalcli_raw_output(self.proc.stdout))
            # prevent the previous signal-cli's write task from stealing commands from the input queue
            if write_task:
                write_task.cancel()
            write_task = asyncio.create_task(self.write_commands(self.proc.stdin))
            returncode = await self.proc.wait()
            logging.warning("signal-cli exited: %s", returncode)
            if returncode == 0:
                logging.info("signal-cli apparently exited cleanly, not restarting")
                break

    sigints = 0

    def sync_signal_handler(self, *_: Any) -> None:
        """Try to start async_shutdown and/or just sys.exit"""
        logging.info("handling sigint. sigints: %s", self.sigints)
        self.sigints += 1
        self.exiting = True
        try:
            loop = asyncio.get_running_loop()
            logging.info("got running loop, scheduling async_shutdown")
            asyncio.run_coroutine_threadsafe(self.async_shutdown(), loop)
        except RuntimeError:
            asyncio.run(self.async_shutdown())
        if self.sigints >= 3:
            sys.exit(1)

    async def async_shutdown(self, *_: Any, wait: bool = False) -> None:
        """Upload our datastore, close postgres connections pools, kill signal-cli, exit"""
        logging.info("starting async_shutdown")
        # if we're downloading, then we upload too
        if utils.UPLOAD:
            await self.datastore.upload()
        if self.proc:
            try:
                self.proc.kill()
                if wait and utils.UPLOAD:
                    await self.proc.wait()
                    await self.datastore.upload()
            except ProcessLookupError:
                logging.info("no signal-cli process")
        if utils.UPLOAD:
            await self.datastore.mark_freed()
        await pghelp.close_pools()
        # this still deadlocks. see https://github.com/forestcontact/forest-draft/issues/10
        if autosave._memfs_process:
            executor = autosave._memfs_process._get_executor()
            logging.info(executor)
            executor.shutdown(wait=False, cancel_futures=True)
        logging.info("exited".center(60, "="))
        sys.exit(0)
        logging.info("called sys.exit but still running, trying os._exit")
        os._exit(1)

    async def handle_signalcli_raw_output(self, stream: StreamReader) -> None:
        """Read signal-cli output but delegate handling it"""
        while True:
            line = (await stream.readline()).decode().strip()
            if not line:
                break
            await self.handle_signalcli_raw_line(line)
        logging.info("stopped reading signal-cli stdout")

    async def handle_signalcli_raw_line(self, line: str) -> None:
        """Try to parse a single line of signal-cli output. If it's a message, enqueue it"""
        # TODO: maybe output and color non-json. pretty-print errors
        # unrelatedly, try to sensibly color the other logging stuff like http logs
        # fly / db / asyncio and other lib warnings / java / signal logic and networking
        try:
            blob = json.loads(line)
        except json.JSONDecodeError:
            logging.info("signal: %s", line)
            return
        if not isinstance(blob, dict):  # e.g. a timestamp
            return
        if "error" in blob:
            if "traceback" in blob:
                exception, *tb = blob["traceback"].split("\n")
                logging.error(termcolor.colored(exception, "red"))
                # maybe also send this to admin as a signal message
                for _line in tb:
                    logging.error(_line)
            else:
                logging.error(termcolor.colored(blob["error"], "red"))
            return
        msg = Message(blob)
        if msg.full_text:
            logging.info("signal: %s", line)
        await self.signalcli_output_queue.put(msg)
        return

    # i'm tempted to refactor these into handle_messages
    async def signalcli_output_iter(self) -> AsyncIterator[Message]:
        """Provides an asynchronous iterator over messages on the queue.
        See Bot for how messages and consumed and dispatched"""
        while True:
            message = await self.signalcli_output_queue.get()
            yield message

    # Next, we see how the input queue is populated and consumed.

    async def set_profile(self) -> None:
        """Set signal profile. Note that this will overwrite any mobilecoin address"""
        env = utils.get_secret("ENV")
        profile = {
            "command": "updateProfile",
            "given-name": "localbot" if utils.LOCAL else "forestbot",
            "family-name": "" if env == "prod" else env,  # maybe not?
            "avatar": "avatar.png",
        }
        await self.signalcli_input_queue.put(profile)
        logging.info(profile)

    async def send_message(  # pylint: disable=too-many-arguments
        self,
        recipient: Optional[str],
        msg: Response,
        group: Optional[str] = None,  # maybe combine this with recipient?
        endsession: bool = False,
        attachments: Optional[list[str]] = None,
    ) -> None:
        """Builds send command with specified recipient and msg, writes to signal-cli.
        Prettyprints dict msgs, sends multiple messages for lists. Also does groups,
        attachments, and endsession"""
        if isinstance(msg, list):
            for m in msg:
                await self.send_message(recipient, m)
            return
        if isinstance(msg, dict):
            msg = "\n".join((f"{key}:\t{value}" for key, value in msg.items()))
        json_command: JSON = {
            "command": "send",
            "message": msg,
        }
        if endsession:
            json_command["endsession"] = True
        if attachments:
            json_command["attachment"] = attachments
        if group:
            json_command["group"] = group
        elif recipient:
            try:
                assert recipient == utils.signal_format(recipient)
            except (AssertionError, NumberParseException) as e:
                logging.error(e)
                return
            json_command["recipient"] = [str(recipient)]
        await self.signalcli_input_queue.put(json_command)
        return

    async def respond(self, target_msg: Message, msg: Response) -> None:
        """Respond to a message depending on whether it's a DM or group"""
        if target_msg.group:
            await self.send_message(None, msg, group=target_msg.group)
        else:
            await self.send_message(target_msg.source, msg)

    async def send_reaction(self, target_msg: Message, emoji: str) -> None:
        """Send a reaction. Protip: you can use e.g. \N{GRINNING FACE} in python"""
        react = {
            "command": "sendReaction",
            "emoji": emoji,
            "target-author": target_msg.source,
            "target-timestamp": target_msg.timestamp,
        }
        if target_msg.group:
            react["group"] = target_msg.group
        else:
            react["recipient"] = [target_msg.source]
        await self.signalcli_input_queue.put(react)

    async def signalcli_input_iter(self) -> AsyncIterator[dict]:
        """Provides an asynchronous iterator over pending signal-cli commands"""
        while True:
            command = await self.signalcli_input_queue.get()
            yield command

    # maybe merge with the above?
    async def write_commands(self, pipe: StreamWriter) -> None:
        """Encode and write pending signal-cli commands"""
        async for msg in self.signalcli_input_iter():
            logging.info("input to signal: %s", msg)
            if pipe.is_closing():
                logging.error("signal-cli stdin pipe is closed")
<<<<<<< HEAD
                # maybe self.proc.kill()
=======
>>>>>>> a534ecc2
            pipe.write(json.dumps(msg).encode() + b"\n")


class Bot(Signal):
    """Handles messages and command dispatch, as well as basic commands.
    Must be instantiated within a running async loop.
    Subclass this with your own commands.
    """

    def __init__(self, *args: str) -> None:
        """Creates AND STARTS a bot that routes commands to do_x handlers"""
        self.client_session = aiohttp.ClientSession()
        self.mobster = payments_monitor.Mobster()
        self.pongs = {}
        super().__init__(*args)
        asyncio.create_task(self.start_process())
        asyncio.create_task(self.handle_messages())
        if utils.get_secret("MONITOR_WALLET"):
            # currently spams and re-credits the same invoice each reboot
            asyncio.create_task(self.mobster.monitor_wallet())

    async def handle_messages(self) -> None:
        """Read messages from the queue and pass each message to handle_message
        If that returns a non-empty string, send it as a response"""
        async for message in self.signalcli_output_iter():
            # potentially stick a try-catch block here and send errors to admin
            response = await self.handle_message(message)
            if response:
                await self.respond(message, response)

    async def handle_message(self, message: Message) -> Response:
        """Method dispatch to do_x commands and goodies.
        Overwrite this to add your own non-command logic,
        but call super().handle_message(message) at the end"""
        if message.command:
            if hasattr(self, "do_" + message.command):
                return await getattr(self, "do_" + message.command)(message)
            suggest_help = " Try /help." if hasattr(self, "do_help") else ""
            return f"Sorry! Command {message.command} not recognized!" + suggest_help
        if message.text == "TERMINATE":
            return "signal session reset"
        if message.payment:
            asyncio.create_task(self.handle_payment(message))
            return None
        return await self.default(message)

    async def default(self, message: Message) -> Response:
        resp = "That didn't look like a valid command"
        # if it messages an echoserver, don't get in a loop
        if message.text and not (message.group or message.text == resp):
            return resp
        return None

    async def do_help(self, message: Message) -> str:
        """List available commands. /help <command> gives you that command's documentation, if available"""
        if message.arg1:
            if hasattr(self, "do_" + message.arg1):
                cmd = getattr(self, "do_" + message.arg1)
                if cmd.__doc__:
                    return cmd.__doc__
                return f"Sorry, {message.arg1} isn't documented"
        # TODO: filter aliases and indicate which commands are undocumented
        return "commands: " + ", ".join(
            k.removeprefix("do_") for k in dir(self) if k.startswith("do_")
        )

    async def do_printerfact(self, _: Message) -> str:
        "Learn a fact about printers"
        async with self.client_session.get("https://colbyolson.com/printers") as resp:
            fact = await resp.text()
        return fact.strip()

    async def do_ping(self, message: Message) -> str:
        """returns to /ping with /pong"""
        if message.text:
            return f"/pong {message.text}"
        return "/pong"


    async def do_pong(self, message: Message) -> str:
        if message.text:
            self.pongs[message.text] = message.text
            return f"OK, stashing {message.text}"
        return "OK"


    async def check_target_number(self, msg: Message) -> Optional[str]:
        """Check if arg1 is a valid number. If it isn't, let the user know and return None"""
        try:
            logging.debug("checking %s", msg.arg1)
            assert msg.arg1
            parsed = pn.parse(msg.arg1, "US")  # fixme: use PhoneNumberMatcher
            assert pn.is_valid_number(parsed)
            number = pn.format_number(parsed, pn.PhoneNumberFormat.E164)
            return number
        except (pn.phonenumberutil.NumberParseException, AssertionError):
            await self.send_message(
                msg.source,
                f"{msg.arg1} doesn't look a valid number or user. "
                "did you include the country code?",
            )
            return None

    async def handle_payment(self, message: Message) -> None:
        """Decode the receipt, then update balances.
        Blocks on transaction completion, run concurrently"""
        logging.info(message.payment)
        amount_pmob = await self.mobster.get_receipt_amount_pmob(
            message.payment["receipt"]
        )
        if amount_pmob is None:
            await self.respond(
                message, "That looked like a payment, but we couldn't parse it"
            )
            return
        amount_mob = mc_util.pmob2mob(amount_pmob)
        amount_usd_cents = round(amount_mob * await self.mobster.get_rate() * 100)
        await self.mobster.ledger_manager.put_pmob_tx(
            message.source,
            amount_usd_cents,
            amount_pmob,
            message.payment.get("note"),
        )
        await self.respond(
            message,
            f"Thank you for sending {float(amount_mob)} MOB ({amount_usd_cents/100} USD)",
        )
        await self.respond(message, await self.payment_response(message))

    async def payment_response(self, _: Message) -> Response:
        return "This bot doesn't have a response for payments."


async def no_get(request: web.Request) -> web.Response:
    raise web.HTTPFound(location="https://signal.org/")

async def pong_handler(request: web.Request) -> web.Response:
    pong = request.match_info.get("pong")
    session = request.app.get("bot")
    if not session:
        return web.Response(status=504, text="Sorry, no live workers.")
    pong = session.pongs.pop(pong, "")
    if pong == "":
        return web.Response(status=404, text="Sorry, can't find that key.")
    return web.Response(status=200, text=pong)


async def send_message_handler(request: web.Request) -> web.Response:
    """Allow webhooks to send messages to users.
    Turn this off, authenticate, or obfuscate in prod to someone from using your bot to spam people
    """
    account = request.match_info.get("phonenumber")
    session = request.app.get("bot")
    if not session:
        return web.Response(status=504, text="Sorry, no live workers.")
    msg_data = await request.text()
    await session.send_message(
        account, msg_data, endsession=request.query.get("endsession")
    )
    return web.json_response({"status": "sent"})


app = web.Application()

app.add_routes(
    [
        web.get("/", no_get),
        web.get("/pongs/{pong}", pong_handler),
        web.post("/user/{phonenumber}", send_message_handler),
    ]
)

if utils.MEMFS:
    app.on_startup.append(autosave.start_memfs)
    app.on_startup.append(autosave.start_memfs_monitor)


if __name__ == "__main__":

    @app.on_startup.append
    async def start_wrapper(out_app: web.Application) -> None:
        out_app["bot"] = Bot()

    web.run_app(app, port=8080, host="0.0.0.0")<|MERGE_RESOLUTION|>--- conflicted
+++ resolved
@@ -304,10 +304,6 @@
             logging.info("input to signal: %s", msg)
             if pipe.is_closing():
                 logging.error("signal-cli stdin pipe is closed")
-<<<<<<< HEAD
-                # maybe self.proc.kill()
-=======
->>>>>>> a534ecc2
             pipe.write(json.dumps(msg).encode() + b"\n")
 
 
