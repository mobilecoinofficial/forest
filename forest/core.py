#!/usr/bin/python3.9
# Copyright (c) 2021 MobileCoin Inc.
# Copyright (c) 2021 The Forest Team
"""
The core chatbot framework: Message, Signal, Bot, PayBot, and app
"""
import ast
import asyncio
import asyncio.subprocess as subprocess  # https://github.com/PyCQA/pylint/issues/1469
import base64
import datetime
import json
import logging
import os
import signal
import sys
import time
import traceback
import urllib
import uuid
import glob

from asyncio import Queue, StreamReader, StreamWriter
from asyncio.subprocess import PIPE
from decimal import Decimal
from functools import wraps
from textwrap import dedent
from typing import Any, Callable, Optional, Type, Union

import aiohttp
import termcolor
from aiohttp import web
from phonenumbers import NumberParseException
from prometheus_async import aio
from prometheus_client import Histogram, Summary
from ulid2 import generate_ulid_as_base32 as get_uid

# framework
import mc_util
from forest import autosave, datastore, payments_monitor, pghelp, utils, string_dist
from forest.message import AuxinMessage, Message, StdioMessage

JSON = dict[str, Any]
Response = Union[str, list, dict[str, str], None]

roundtrip_histogram = Histogram("roundtrip_h", "Roundtrip message response time")  # type: ignore
roundtrip_summary = Summary("roundtrip_s", "Roundtrip message response time")

MessageParser = AuxinMessage if utils.AUXIN else StdioMessage
logging.info("Using message parser: %s", MessageParser)
fee_pmob = int(1e12 * 0.0004)


def rpc(
    method: str, param_dict: Optional[dict] = None, _id: str = "1", **params: Any
) -> dict:
    return {
        "jsonrpc": "2.0",
        "method": method,
        "id": _id,
        "params": (param_dict or {}) | params,
    }


class Signal:
    """
    Represents a auxin-cli session.
    Lifecycle: Downloads the datastore, runs and restarts signal client,
    tries to gracefully kill signal and upload before exiting.
    I/O: reads auxin-cli's output into inbox,
    has methods for sending commands to auxin-cli, and
    actually writes those json blobs to auxin-cli's stdin.
    """

    def __init__(self, bot_number: Optional[str] = None) -> None:
        if not bot_number:
            try:
                bot_number = utils.signal_format(sys.argv[1])
                assert bot_number is not None
            except IndexError:
                bot_number = utils.get_secret("BOT_NUMBER")
        logging.debug("bot number: %s", bot_number)
        self.bot_number = bot_number
        self.datastore = datastore.SignalDatastore(bot_number)
        self.proc: Optional[subprocess.Process] = None
        self.inbox: Queue[Message] = Queue()
        self.outbox: Queue[dict] = Queue()
        self.exiting = False
        self.start_time = time.time()

    async def start_process(self) -> None:
        """
        Add SIGINT handlers. Download datastore. Maybe set profile.
        (Re)start auxin-cli and launch reading and writing with it.
        """
        # things that don't work: loop.add_signal_handler(async_shutdown) - TypeError
        # signal.signal(sync_signal_handler) - can't interact with loop
        loop = asyncio.get_running_loop()
        loop.add_signal_handler(signal.SIGINT, self.sync_signal_handler)
        logging.debug("added signal handler, downloading...")
        if utils.DOWNLOAD:
            await self.datastore.download()
        write_task: Optional[asyncio.Task] = None
        RESTART_TIME = 2  # move somewhere else maybe
        restart_count = 0
        while self.sigints == 0 and not self.exiting:
            path = (
                utils.get_secret("SIGNAL_CLI_PATH")
                or f"{utils.ROOT_DIR}/{'auxin' if utils.AUXIN else 'signal'}-cli"
            )
            # this?? can blocks forever if the file doesn't exist??
            if not os.path.exists(path):
                raise FileNotFoundError(
                    f"{path} doesn't exist! Try symlinking {utils.SIGNAL} to the working directory"
                )
            if utils.AUXIN:
                path += " --download-path /tmp"
            else:
                path += " --trust-new-identities always"
            command = f"{path} --config {utils.ROOT_DIR} --user {self.bot_number} jsonRpc".split()
            logging.info(command)
            proc_launch_time = time.time()
            # this ought to FileNotFoundError but doesn't
            self.proc = await asyncio.create_subprocess_exec(
                *command, stdin=PIPE, stdout=PIPE
            )
            logging.info(
                "started auxin-cli @ %s with PID %s",
                self.bot_number,
                self.proc.pid,
            )
            assert self.proc.stdout and self.proc.stdin
            asyncio.create_task(self.read_signal_stdout(self.proc.stdout))
            # prevent the previous auxin-cli's write task from stealing commands from the input queue
            if write_task:
                write_task.cancel()
            write_task = asyncio.create_task(self.write_commands(self.proc.stdin))
            returncode = await self.proc.wait()
            proc_exit_time = time.time()
            runtime = proc_exit_time - proc_launch_time
            if runtime < RESTART_TIME:
                logging.info("sleeping briefly")
                await asyncio.sleep(RESTART_TIME**restart_count)
            logging.warning("auxin-cli exited: %s", returncode)
            if returncode == 0:
                logging.info("auxin-cli apparently exited cleanly, not restarting")
                break

    sigints = 0

    def sync_signal_handler(self, *_: Any) -> None:
        """Try to start async_shutdown and/or just sys.exit"""
        logging.info("handling sigint. sigints: %s", self.sigints)
        self.sigints += 1
        self.exiting = True
        try:
            loop = asyncio.get_running_loop()
            logging.info("got running loop, scheduling async_shutdown")
            asyncio.run_coroutine_threadsafe(self.async_shutdown(), loop)
        except RuntimeError:
            asyncio.run(self.async_shutdown())
        if self.sigints >= 3:
            sys.exit(1)

    async def async_shutdown(self, *_: Any, wait: bool = False) -> None:
        """Upload our datastore, close postgres connections pools, kill auxin-cli, exit"""
        logging.info("starting async_shutdown")
        # if we're downloading, then we upload too
        if utils.UPLOAD:
            await self.datastore.upload()
        # ideally also cancel Bot.restart_task
        if self.proc:
            try:
                self.proc.kill()
                if wait and utils.UPLOAD:
                    await self.proc.wait()
                    await self.datastore.upload()
            except ProcessLookupError:
                logging.info("no auxin-cli process")
        if utils.UPLOAD:
            await self.datastore.mark_freed()
        await pghelp.close_pools()
        # this still deadlocks. see https://github.com/forestcontact/forest-draft/issues/10
        if autosave._memfs_process:
            executor = autosave._memfs_process._get_executor()
            logging.info(executor)
            executor.shutdown(wait=False, cancel_futures=True)
        logging.info("exited".center(60, "="))
        sys.exit(0)  # equivelent to `raise SystemExit()`
        logging.info("called sys.exit but still running, trying os._exit")
        # call C fn _exit() without calling cleanup handlers, flushing stdio buffers, etc.
        os._exit(1)

    async def read_signal_stdout(self, stream: StreamReader) -> None:
        """Read auxin-cli/signal-cli output but delegate handling it"""
        while True:
            line = (await stream.readline()).decode().strip()
            if not line:
                break
            await self.decode_signal_line(line)
        logging.info("stopped reading signal stdout")

    async def decode_signal_line(self, line: str) -> None:
        if '{"jsonrpc":"2.0","result":[],"id":"receive"}' not in line:
            pass  # logging.debug("signal: %s", line)
        try:
            blob = json.loads(line)
        except json.JSONDecodeError:
            logging.info("signal: %s", line)
            return
        if "error" in blob:
            logging.info("signal: %s", line)
            error = json.dumps(blob["error"])
            logging.error(
                json.dumps(blob).replace(error, termcolor.colored(error, "red"))
            )
            if "traceback" in blob:
                exception, *tb = blob["traceback"].split("\n")
                logging.error(termcolor.colored(exception, "red"))
                # maybe also send this to admin as a signal message
                for _line in tb:
                    logging.error(_line)
        # {"jsonrpc":"2.0","method":"receive","params":{"envelope":{"source":"+16176088864","sourceNumber":"+16176088864","sourceUuid":"412e180d-c500-4c60-b370-14f6693d8ea7","sourceName":"sylv","sourceDevice":3,"timestamp":1637290344242,"dataMessage":{"timestamp":1637290344242,"message":"/ping","expiresInSeconds":0,"viewOnce":false}},"account":"+447927948360"}}
        try:
            await self.enqueue_blob_messages(blob)
        except KeyError:
            logging.info("signal parse error: %s", line)
            traceback.print_exception(*sys.exc_info())
        return

    async def enqueue_blob_messages(self, blob: JSON) -> None:
        message_blob: Optional[JSON] = None
        logging.info(blob)
        if "params" in blob:
            if isinstance(blob["params"], list):
                for msg in blob["params"]:
                    if not blob.get("content", {}).get("receipt_message", {}):
                        await self.inbox.put(MessageParser(msg))
            message_blob = blob["params"]
        if "result" in blob:
            if isinstance(blob["result"], list):
                # idt this happens anymore, remove?
                logging.info("results list code path")
                for msg in blob["result"]:
                    if not blob.get("content", {}).get("receipt_message", {}):
                        await self.inbox.put(MessageParser(msg))
            elif isinstance(blob["result"], dict):
                message_blob = blob
            else:
                logging.warning(blob["result"])
        if "error" in blob:
            message_blob = blob
        if message_blob:
            return await self.inbox.put(MessageParser(message_blob))

    # In the next section, we see how the input queue is populated and consumed

    pending_requests: dict[str, asyncio.Future[Message]] = {}
    pending_messages_sent: dict[str, dict] = {}

    async def wait_resp(self, req: Optional[dict] = None, rpc_id: str = "") -> Message:
        if req:
            rpc_id = req["method"] + "-" + get_uid()
            logging.info("expecting response id: %s", rpc_id)
            req["id"] = rpc_id
            self.pending_requests[rpc_id] = asyncio.Future()
            self.pending_messages_sent[rpc_id] = req
            await self.outbox.put(req)
        # when the result is received, the future will be set
        response = await self.pending_requests[rpc_id]
        self.pending_requests.pop(rpc_id)
        return response

    async def auxin_req(self, method: str, **params: Any) -> Message:
        return await self.wait_resp(req=rpc(method, **params))

    async def set_profile_auxin(
        self,
        given_name: Optional[str] = "",
        family_name: Optional[str] = "",
        payment_address: Optional[str] = "",
        profile_path: Optional[str] = None,
    ) -> str:
        params: JSON = {"name": {"givenName": given_name}}
        if given_name and family_name:
            params["name"]["familyName"] = family_name
        if payment_address:
            params["mobilecoinAddress"] = payment_address
        if profile_path:
            params["avatarFile"] = profile_path
        rpc_id = f"setProfile-{get_uid()}"
        await self.outbox.put(rpc("setProfile", params, rpc_id))
        return rpc_id

    # this should maybe yield a future (eep) and/or use auxin_req
    async def send_message(  # pylint: disable=too-many-arguments
        self,
        recipient: Optional[str],
        msg: Response,
        group: Optional[str] = None,  # maybe combine this with recipient?
        endsession: bool = False,
        attachments: Optional[list[str]] = None,
        content: str = "",
    ) -> str:
        """
        Builds send command for the specified recipient in jsonrpc format and
        writes to the built command to the underlying signal engine. Supports
        multiple messages.

        Parameters
        -----------
        recipient `Optional[str]`:
            phone number of recepient (if individual user)
        msg `Response`:
            text message to recipient
        group 'Optional[str]':
            group to send message to if specified
        endsession `bool`:
            if specified as True, will reset session key
        attachments 'Optional[list[str]]`
            list of media attachments to upload
        content `str`:
            json string specifying raw message content to be serialized into protobufs
        """
        # Consider inferring desination
        if recipient and group:  # (recipient or group):
            raise ValueError(
                "either a group or individual recipient must be specified, not both; "
                f"got {recipient} and {group}"
            )
        if not recipient and not group:
            raise ValueError(
                f"need either a recipient or a group, got {recipient} and {group}"
            )

        if isinstance(msg, list):
            # return the last stamp
            return [
                await self.send_message(recipient, m, group, endsession, attachments)
                for m in msg
            ][-1]
        if isinstance(msg, dict):
            msg = "\n".join((f"{key}:\t{value}" for key, value in msg.items()))

        params: JSON = {"message": msg}
        if endsession:
            params["end_session"] = True
        if attachments:
            params["attachments"] = attachments
        if content:
            params["content"] = content
        if group:
            if utils.AUXIN:
                logging.error("setting a group message, but auxin doesn't support this")
            params["group-id"] = group
        elif recipient:
            try:
                assert recipient == utils.signal_format(recipient)
            except (AssertionError, NumberParseException):
                try:
                    assert recipient == str(uuid.UUID(recipient))
                except (AssertionError, ValueError) as e:
                    logging.error(
                        "not sending message to invalid recipient %s. error: %s",
                        recipient,
                        e,
                    )
                    return ""
            params["destination" if utils.AUXIN else "recipient"] = str(recipient)
        # maybe use rpc() instead
        rpc_id = f"send-{get_uid()}"
        json_command: JSON = {
            "jsonrpc": "2.0",
            "id": rpc_id,
            "method": "send",
            "params": params,
        }
        self.pending_messages_sent[rpc_id] = json_command
        self.pending_requests[rpc_id] = asyncio.Future()
        await self.outbox.put(json_command)
        return rpc_id

    async def admin(self, msg: Response) -> None:
        await self.send_message(utils.get_secret("ADMIN"), msg)

    async def respond(self, target_msg: Message, msg: Response) -> str:
        """Respond to a message depending on whether it's a DM or group"""
        logging.info(target_msg.source)
        if not target_msg.source:
            logging.error(target_msg.blob)
        if not utils.AUXIN and target_msg.group:
            return await self.send_message(None, msg, group=target_msg.group)
        destination = target_msg.source or target_msg.uuid
        return await self.send_message(destination, msg)

    async def send_reaction(self, target_msg: Message, emoji: str) -> None:
        """Send a reaction. Protip: you can use e.g. \N{GRINNING FACE} in python"""
        react = {
            "target-author": target_msg.source,
            "target-timestamp": target_msg.timestamp,
        }
        if target_msg.group:
            react["group"] = target_msg.group
        cmd = rpc(
            "sendReaction",
            param_dict=react,
            emoji=emoji,
            recipient=target_msg.source,
        )
        await self.outbox.put(cmd)

    backoff = False
    messages_until_rate_limit = 50.0
    last_update = time.time()

    def update_and_check_rate_limit(self) -> bool:
        """Returns whether we think signal server will rate limit us for sending a
        message right now"""
        elapsed, self.last_update = (time.time() - self.last_update, time.time())
        rate = 1  # theoretically 1 at least message per second is allowed
        self.messages_until_rate_limit = min(
            self.messages_until_rate_limit + elapsed * rate, 60
        )
        return self.messages_until_rate_limit > 1

    async def write_commands(self, pipe: StreamWriter) -> None:
        """Encode and write pending auxin-cli commands"""
        while True:
            command = await self.outbox.get()
            if self.backoff:
                logging.info("pausing message writes before retrying")
                await asyncio.sleep(4)
                self.backoff = False
            while not self.update_and_check_rate_limit():
                logging.info(
                    "waiting for rate limit (current: %s)",
                    self.messages_until_rate_limit,
                )
                await asyncio.sleep(1)
            self.messages_until_rate_limit -= 1
            if not command.get("method"):
                logging.error("command without method: %s", command)
            if command.get("method") != "receive":
                logging.info("input to signal: %s", json.dumps(command))
            if pipe.is_closing():
                logging.error("signal stdin pipe is closed")
            pipe.write(json.dumps(command).encode() + b"\n")
            await pipe.drain()


<<<<<<< HEAD
def is_admin(msg: Message) -> Optional[bool]:
=======
Datapoint = tuple[int, str, float]  # timestamp in ms, command/info, latency in seconds


def is_admin(msg: Message) -> bool:
>>>>>>> e6ca34e1
    return (
        msg.source == utils.get_secret("ADMIN")
        or msg.uuid == utils.get_secret("ADMIN")
        or msg.group == utils.get_secret("ADMIN_GROUP")
        or msg.source in utils.get_secret("ADMINS").split(",")
        or msg.uuid in utils.get_secret("ADMINS")
    )


def requires_admin(command: Callable) -> Callable:
    @wraps(command)
    async def admin_command(self: "Bot", msg: Message) -> Response:
        if is_admin(msg):
            return await command(self, msg)
        return "you must be an admin to use this command"

    admin_command.admin = True  # type: ignore
    admin_command.hide = True  # type: ignore
    return admin_command


def hide(command: Callable) -> Callable:
    @wraps(command)
    async def hidden_command(self: "Bot", msg: Message) -> Response:
        return await command(self, msg)

    hidden_command.hide = True  # type: ignore
    return hidden_command


Datapoint = tuple[int, str, float]  # timestamp in ms, command/info, latency in seconds


class Bot(Signal):
    """Handles messages and command dispatch, as well as basic commands.
    Must be instantiated within a running async loop.
    Subclass this with your own commands.
    """

    def __init__(self, bot_number: Optional[str] = None) -> None:
        """Creates AND STARTS a bot that routes commands to do_x handlers"""
        self.client_session = aiohttp.ClientSession()
        self.mobster = payments_monitor.Mobster()
        self.pongs: dict[str, str] = {}
        self.signal_roundtrip_latency: list[Datapoint] = []
        self.pending_response_tasks: list[asyncio.Task] = []
        self.commands = [
            name.removeprefix("do_") for name in dir(self) if name.startswith("do_")
        ]
        self.visible_commands = [
            name
            for name in self.commands
            if not hasattr(getattr(self, f"do_{name}"), "hide")
        ]
        super().__init__(bot_number)
        self.restart_task = asyncio.create_task(
            self.start_process()
        )  # maybe cancel on sigint?
        self.handle_messages_task = asyncio.create_task(self.handle_messages())

    async def handle_messages(self) -> None:
        """Read messages from the queue and pass each message to handle_message
        If that returns a non-empty string, send it as a response"""
        while True:
            message = await self.inbox.get()
            if message.id and message.id in self.pending_requests:
                logging.debug("setting result for future %s: %s", message.id, message)
                self.pending_requests[message.id].set_result(message)
                if (
                    message.error
                    and "status: 413" in message.error["data"]
                    and message.id in self.pending_messages_sent
                ):
                    sent_json_message = self.pending_messages_sent.pop(message.id)
                    warn = termcolor.colored(
                        "waiting to retry send after rate limit. message: %s", "red"
                    )
                    logging.warning(warn, sent_json_message)
                    self.backoff = True
                    await asyncio.sleep(4)
                    rpc_id = f"retry-send-{get_uid()}"
                    self.pending_messages_sent[rpc_id] = sent_json_message
                    self.pending_requests[rpc_id] = asyncio.Future()
                    await self.outbox.put(sent_json_message)
                continue
            self.pending_response_tasks = [
                task for task in self.pending_response_tasks if not task.done()
            ] + [asyncio.create_task(self.time_response(message))]

    # maybe this is merged with dispatch_message?
    async def time_response(self, message: Message) -> None:
        rpc_id = None
        start_time = time.time()
        try:
            response = await self.handle_message(message)
            if response is not None:
                rpc_id = await self.respond(message, response)
        except:  # pylint: disable=bare-except
            exception_traceback = "".join(traceback.format_exception(*sys.exc_info()))
            # should this actually be parallel?
            self.pending_response_tasks.append(
                asyncio.create_task(self.admin(f"{message}\n{exception_traceback}"))
            )
        python_delta = round(time.time() - start_time, 3)
        note = message.arg0 or ""
        if rpc_id:
            logging.debug("awaiting future %s", rpc_id)
            result = await self.wait_resp(rpc_id=rpc_id)
            roundtrip_delta = (result.timestamp - message.timestamp) / 1000
            self.signal_roundtrip_latency.append(
                (message.timestamp, note, roundtrip_delta)
            )
            roundtrip_summary.observe(roundtrip_delta)  # type: ignore
            roundtrip_histogram.observe(roundtrip_delta)  # type: ignore
            logging.info("noted roundtrip time: %s", roundtrip_delta)
            if utils.get_secret("ADMIN_METRICS"):
                await self.admin(
                    f"command: {note}. python delta: {python_delta}s. roundtrip delta: {roundtrip_delta}s",
                )

    def is_command(self, msg: Message) -> bool:
        # "mentions":[{"name":"+447927948360","number":"+447927948360","uuid":"fc4457f0-c683-44fe-b887-fe3907d7762e","start":0,"length":1}
        has_slash = msg.full_text and msg.full_text.startswith("/")
        return has_slash or any(
            mention.get("number") == self.bot_number for mention in msg.mentions
        )

    def match_command(self, msg: Message) -> str:
        if not msg.arg0:
            return ""
        # happy part direct match
        if hasattr(self, "do_" + msg.arg0):
            return msg.arg0
        # always match in dms, only match /commands or @bot in groups
        if utils.get_secret("ENABLE_MAGIC") and (not msg.group or self.is_command(msg)):
            # don't leak admin commands
            valid_commands = self.commands if is_admin(msg) else self.visible_commands
            # closest match
            score, cmd = string_dist.match(msg.arg0, valid_commands)
            if score < (float(utils.get_secret("TYPO_THRESHOLD") or 0.3)):
                return cmd
            # check if there's a unique expansion
            expansions = [
                expanded_cmd
                for expanded_cmd in valid_commands
                if cmd.startswith(msg.arg0)
            ]
            if len(expansions) == 1:
                return expansions[0]
        return ""

    async def handle_message(self, message: Message) -> Response:
        """Method dispatch to do_x commands and goodies.
        Overwrite this to add your own non-command logic,
        but call super().handle_message(message) at the end"""
        # try to get a direct match, or a fuzzy match if appropriate
        if cmd := self.match_command(message):
            # invoke the function and return the response
            return await getattr(self, "do_" + cmd)(message)
        if message.text == "TERMINATE":
            return "signal session reset"
        return await self.default(message)

    def documented_commands(self) -> str:
        commands = ", ".join(
            name.removeprefix("do_")
            for name in dir(self)
            if name.startswith("do_")
            and not hasattr(getattr(self, name), "hide")
            and hasattr(getattr(self, name), "__doc__")
        )
        return f'Documented commands: {commands}\n\nFor more info about a command, try "help" [command]'

    async def default(self, message: Message) -> Response:
        resp = "That didn't look like a valid command!\n" + self.documented_commands()
        # if it messages an echoserver, don't get in a loop (or groups)
        if message.text and not (message.group or message.text == resp):
            return resp
        return None

    async def do_help(self, msg: Message) -> Response:
        """
        help [command]. see the documentation for command, or all commands
        """
        if msg.text and "Documented commands" in msg.text:
            return None
        if msg.arg1:
            try:
                doc = getattr(self, f"do_{msg.arg1}").__doc__
                if doc:
                    if hasattr(getattr(self, f"do_{msg.arg1}"), "hide"):
                        raise AttributeError("Pretend this never happened.")
                    return dedent(doc).strip()
                return f"{msg.arg1} isn't documented, sorry :("
            except AttributeError:
                return f"No such command '{msg.arg1}'"
        else:
            resp = self.documented_commands()
        return resp

    async def do_printerfact(self, _: Message) -> str:
        "Learn a fact about printers"
        async with self.client_session.get(
            utils.get_secret("FACT_SOURCE") or "https://colbyolson.com/printers"
        ) as resp:
            fact = await resp.text()
        return fact.strip()

    @requires_admin
    async def do_eval(self, msg: Message) -> Response:
        """Evaluates a few lines of Python. Preface with "return" to reply with result."""

        async def async_exec(stmts: str, env: Optional[dict] = None) -> Any:
            parsed_stmts = ast.parse(stmts)
            fn_name = "_async_exec_f"
            my_fn = f"async def {fn_name}(): pass"
            parsed_fn = ast.parse(my_fn)
            for node in parsed_stmts.body:
                ast.increment_lineno(node)
            assert isinstance(parsed_fn.body[0], ast.AsyncFunctionDef)
            # replace the empty async def _async_exec_f(): pass body
            # with the AST parsed from the message
            parsed_fn.body[0].body = parsed_stmts.body
            code = compile(parsed_fn, filename="<ast>", mode="exec")
            exec(code, env or globals())  # pylint: disable=exec-used
            # pylint: disable=eval-used
            return await eval(f"{fn_name}()", env or globals())

        if msg.full_text and len(msg.tokens) > 1:
            source_blob = msg.full_text.replace(msg.arg0, "", 1).lstrip("/ ")
            return str(await async_exec(source_blob))
        return None

    async def do_ping(self, message: Message) -> str:
        """replies to /ping with /pong"""
        if message.text:
            return f"/pong {message.text}"
        return "/pong"

    @hide
    async def do_uptime(self, _: Message) -> str:
        """Returns a message containing the bot uptime."""
        tot_mins, sec = divmod(int(time.time() - self.start_time), 60)
        hr, mins = divmod(tot_mins, 60)
        t = "Uptime: "
        t += f"{hr}h" if hr else ""
        t += f"{mins}m" if mins else ""
        t += f"{sec}s"
        return t

    @hide
    async def do_pong(self, message: Message) -> str:
        """Stashes the message in context so it's accessible externally."""
        if message.text:
            self.pongs[message.text] = message.text
            return f"OK, stashing {message.text}"
        return "OK"


class PayBot(Bot):
    @requires_admin
    async def do_fsr(self, msg: Message) -> Response:
        """
        Make a request to the Full-Service instance behind the bot. Admin-only.
        ie) /fsr [command] ([arg1] [val1]( [arg2] [val2])...)"""
        if not msg.tokens:
            return "/fsr [command] ([arg1] [val1]( [arg2] [val2]))"
        if len(msg.tokens) == 1:
            return await self.mobster.req(dict(method=msg.tokens[0]))
        if (len(msg.tokens) % 2) == 1:
            fsr_command = msg.tokens[0]
            fsr_keys = msg.tokens[1::2]
            fsr_values = msg.tokens[2::2]
            params = dict(zip(fsr_keys, fsr_values))
            return str(await self.mobster.req_(fsr_command, **params))
        return "/fsr [command] ([arg1] [val1]( [arg2] [val2])...)"

    @requires_admin
    async def do_balance(self, _: Message) -> Response:
        """Returns bot balance in MOB."""
        return f"Bot has balance of {mc_util.pmob2mob(await self.mobster.get_balance()).quantize(Decimal('1.0000'))} MOB"

    async def handle_message(self, message: Message) -> Response:
        if message.payment:
            asyncio.create_task(self.handle_payment(message))
            return None
        return await super().handle_message(message)

    async def get_user_balance(self, account: str) -> float:
        res = await self.mobster.ledger_manager.get_usd_balance(account)
        return float(round(res[0].get("balance"), 2))

    async def handle_payment(self, message: Message) -> None:
        """Decode the receipt, then update balances.
        Blocks on transaction completion, run concurrently"""
        assert message.payment
        logging.info(message.payment)
        amount_pmob = await self.mobster.get_receipt_amount_pmob(
            message.payment["receipt"]
        )
        if amount_pmob is None:
            await self.respond(
                message, "That looked like a payment, but we couldn't parse it"
            )
            return
        amount_mob = float(mc_util.pmob2mob(amount_pmob))
        amount_usd_cents = round(amount_mob * await self.mobster.get_rate() * 100)
        await self.mobster.ledger_manager.put_pmob_tx(
            message.source,
            amount_usd_cents,
            amount_pmob,
            message.payment.get("note"),
        )
        await self.respond(
            message,
            f"Thank you for sending {float(amount_mob)} MOB ({amount_usd_cents / 100} USD)",
        )
        await self.respond(message, await self.payment_response(message, amount_pmob))

    async def payment_response(self, msg: Message, amount_pmob: int) -> Response:
        del msg, amount_pmob  # shush linters
        return "This bot doesn't have a response for payments."

    async def get_address(self, recipient: str) -> Optional[str]:
        result = await self.auxin_req("getPayAddress", peer_name=recipient)
        b64_address = (
            result.blob.get("Address", {}).get("mobileCoinAddress", {}).get("address")
        )
        if result.error or not b64_address:
            logging.info("bad address: %s", result.blob)
            return None
        address = mc_util.b64_public_address_to_b58_wrapper(b64_address)
        return address

    async def do_address(self, msg: Message) -> Response:
        """
        /address
        Returns your MobileCoin address (in standard b58 format.)"""
        address = await self.get_address(msg.source)
        return address or "Sorry, couldn't get your MobileCoin address"

    @requires_admin
    async def do_set_profile(self, message: Message) -> Response:
        """Renames bot (requires admin) - accepts first name, last name, and address."""
        user_image = None
        if message.attachments and len(message.attachments):
            await asyncio.sleep(2)
            attachment_info = message.attachments[0]
            attachment_path = attachment_info.get("fileName")
            timestamp = attachment_info.get("uploadTimestamp")
            if attachment_path is None:
                attachment_paths = glob.glob(f"/tmp/unnamed_attachment_{timestamp}.*")
                if attachment_paths:
                    user_image = attachment_paths.pop()
            else:
                user_image = f"/tmp/{attachment_path}"
        if user_image or (message.tokens and len(message.tokens) > 0):
            await self.set_profile_auxin(
                given_name=message.arg1,
                family_name=message.arg2,
                payment_address=message.arg3,
                profile_path=user_image,
            )
            return "OK"
        return "pass arguments for rename"

    async def mob_request(self, method: str, **params: Any) -> dict:
        """Pass a request through to full-service, but send a message to an admin in case of error"""
        result = await self.mobster.req_(method, **params)
        if "error" in result:
            await self.admin(f"{params}\n{result}")
        return result

    async def fs_receipt_to_payment_message_content(
        self, fs_receipt: dict, note: str = ""
    ) -> str:
        full_service_receipt = fs_receipt["result"]["receiver_receipts"][0]
        # this gets us a Receipt protobuf
        b64_receipt = mc_util.full_service_receipt_to_b64_receipt(full_service_receipt)
        # serde expects bytes to be u8[], not b64
        u8_receipt = [int(char) for char in base64.b64decode(b64_receipt)]
        tx = {"mobileCoin": {"receipt": u8_receipt}}
        note = note or "check out this java-free payment notification"
        payment = {"Item": {"notification": {"note": note, "Transaction": tx}}}
        # SignalServiceMessageContent protobuf represented as JSON (spicy)
        # destination is outside the content so it doesn't matter,
        # but it does contain the bot's profileKey
        resp = await self.auxin_req(
            "send", simulate=True, message="", destination="+15555555555"
        )
        content_skeletor = json.loads(resp.blob["simulate_output"])
        content_skeletor["dataMessage"]["body"] = None
        content_skeletor["dataMessage"]["payment"] = payment
        return json.dumps(content_skeletor)

    async def build_gift_code(self, amount_pmob: int) -> list[str]:
        """Builds a gift code and returns a list of messages to send, given an amount in pMOB."""
        raw_prop = await self.mob_request(
            "build_gift_code",
            account_id=await self.mobster.get_account(),
            value_pmob=str(int(amount_pmob)),
            fee=str(fee_pmob),
            memo="Gift code built with MOBot!",
        )
        prop = raw_prop["result"]["tx_proposal"]
        b58_code = raw_prop["result"]["gift_code_b58"]
        submitted = await self.mob_request(
            "submit_gift_code",
            tx_proposal=prop,
            gift_code_b58=b58_code,
            from_account_id=await self.mobster.get_account(),
        )
        b58 = submitted.get("result", {}).get("gift_code", {}).get("gift_code_b58")
        return [
            "Built Gift Code",
            b58,
            f"redeemable for {str(mc_util.pmob2mob(amount_pmob - fee_pmob)).rstrip('0')} MOB",
        ]

    # FIXME: clarify signature and return details/docs
    async def send_payment(  # pylint: disable=too-many-locals
        self,
        recipient: str,
        amount_pmob: int,
        receipt_message: str = "Transaction sent!",
        confirm_tx_timeout: int = 0,
        **params: Any,
    ) -> Optional[Message]:
        """
        If confirm_tx_timeout is not 0, we wait that many seconds for the tx
        to complete before sending receipt_message to receipient
        params are pasted to the full-service build_transaction call.
        some useful params are comment and input_txo_ids
        """
        address = await self.get_address(recipient)
        account_id = await self.mobster.get_account()
        if not address:
            await self.send_message(
                recipient,
                "Sorry, couldn't get your MobileCoin address. Please make sure you have payments enabled, and have messaged me from your phone!",
            )
            return None
        # TODO: add explicit utxo handling
        raw_prop = await self.mob_request(
            "build_transaction",
            account_id=account_id,
            recipient_public_address=address,
            value_pmob=str(int(amount_pmob)),
            fee=str(int(1e12 * 0.0004)),
            **params,
        )
        prop = raw_prop.get("result", {}).get("tx_proposal")
        tx_id = raw_prop.get("result", {}).get("transaction_log_id")
        # this is to NOT log transactions into the full service DB if the sender
        # wants it private.
        if confirm_tx_timeout:
            # putting the account_id into the request logs it to full service,
            tx_result = await self.mob_request(
                "submit_transaction",
                tx_proposal=prop,
                comment=params.get("comment", ""),
                account_id=account_id,
            )
        elif not prop or not tx_id:
            tx_result = {}
        else:
            # if you omit account_id, tx doesn't get logged. Good for privacy,
            # but transactions can't be confirmed by the sending party (you)!
            tx_result = await self.mob_request("submit_transaction", tx_proposal=prop)

        if not isinstance(tx_result, dict) or not tx_result.get("result"):
            # avoid sending tx receipt if there's a tx submission error
            # and send error message back to tx sender
            logging.warning("tx submit error for tx_id: %s", tx_id)
            msg = MessageParser({})
            msg.status, msg.transaction_log_id = "tx_status_failed", tx_id
            return msg

        receipt_resp = await self.mob_request(
            "create_receiver_receipts",
            tx_proposal=prop,
            account_id=await self.mobster.get_account(),
        )
        content = await self.fs_receipt_to_payment_message_content(
            receipt_resp, receipt_message
        )
        # pass our beautifully composed spicy JSON content to auxin.
        # message body is ignored in this case.
        payment_notif = await self.send_message(recipient, "", content=content)
        resp_fut = asyncio.create_task(self.wait_resp(rpc_id=payment_notif))

        if confirm_tx_timeout:
            logging.debug("Attempting to confirm tx status for %s", recipient)
            status = "tx_status_pending"
            for i in range(confirm_tx_timeout):
                tx_status = await self.mob_request(
                    "get_transaction_log", transaction_log_id=tx_id
                )
                status = (
                    tx_status.get("result", {}).get("transaction_log", {}).get("status")
                )
                if status == "tx_status_succeeded":
                    logging.info(
                        "Tx to %s suceeded - tx data: %s",
                        recipient,
                        tx_status.get("result"),
                    )
                    if receipt_message:
                        await self.send_message(recipient, receipt_message)
                    break
                if status == "tx_status_failed":
                    logging.warning(
                        "Tx to %s failed - tx data: %s",
                        recipient,
                        tx_status.get("result"),
                    )
                    break
                await asyncio.sleep(1)

            if status == "tx_status_pending":
                logging.warning(
                    "Tx to %s timed out - tx data: %s",
                    recipient,
                    tx_status.get("result"),
                )
            resp = await resp_fut
            # the calling function can use these to check the payment status
            resp.status, resp.transaction_log_id = status, tx_id  # type: ignore
            return resp

        return await resp_fut


class QuestionBot(PayBot):
    def __init__(self, bot_number: Optional[str] = None) -> None:
        self.pending_confirmations: dict[str, asyncio.Future[bool]] = {}
        self.pending_answers: dict[str, asyncio.Future[Message]] = {}
        super().__init__(bot_number)

    async def handle_message(self, message: Message) -> Response:
<<<<<<< HEAD
        if message.full_text:
            probably_future = None
            if message.uuid in self.pending_answers:
                probably_future = self.pending_answers[message.uuid]
            if message.source in self.pending_answers:
                probably_future = self.pending_answers[message.source]
=======
        if message.full_text and (
            message.uuid in self.pending_answers
            or message.source in self.pending_answers
        ):
            probably_future = self.pending_answers.get(
                message.uuid
            ) or self.pending_answers.get(message.source)
>>>>>>> e6ca34e1
            if probably_future:
                probably_future.set_result(message)
            return
        return await super().handle_message(message)

    @hide
    async def do_yes(self, msg: Message) -> Response:
        """Handles 'yes' in response to a pending_confirmation."""
        if (
            msg.uuid not in self.pending_confirmations
            and msg.source not in self.pending_confirmations
        ):
            return "Did I ask you a question?"
        question = self.pending_confirmations.get(
            msg.uuid
        ) or self.pending_confirmations.get(msg.source)
        if question:
            question.set_result(True)
        return None

    @hide
    async def do_no(self, msg: Message) -> Response:
        """Handles 'no' in response to a pending_confirmation."""
        if (
            msg.uuid not in self.pending_confirmations
            and msg.source not in self.pending_confirmations
        ):
            return "Did I ask you a question?"
        question = self.pending_confirmations.get(
            msg.uuid
        ) or self.pending_confirmations.get(msg.source)
        if question:
            question.set_result(False)
        return None

    async def ask_freeform_question(
        self, recipient: str, question_text: str = "What's your favourite colour?"
    ) -> str:
        await self.send_message(recipient, question_text)
        answer_future = self.pending_answers[recipient] = asyncio.Future()
        answer = await answer_future
        self.pending_answers.pop(recipient)
        return answer.full_text or ""

    async def ask_yesno_question(
        self, recipient: str, question_text: str = "Are you sure? yes/no"
    ) -> bool:
        self.pending_confirmations[recipient] = asyncio.Future()
        await self.send_message(recipient, question_text)
        result = await self.pending_confirmations[recipient]
        self.pending_confirmations.pop(recipient)
        return result


async def no_get(request: web.Request) -> web.Response:
    raise web.HTTPFound(location="https://signal.org/")


async def pong_handler(request: web.Request) -> web.Response:
    pong = request.match_info.get("pong")
    session = request.app.get("bot")
    if not session:
        return web.Response(status=504, text="Sorry, no live workers.")
    pong = session.pongs.pop(pong, "")
    if pong == "":
        return web.Response(status=404, text="Sorry, can't find that key.")
    return web.Response(status=200, text=pong)


async def send_message_handler(request: web.Request) -> web.Response:
    """Allow webhooks to send messages to users.
    Turn this off, authenticate, or obfuscate in prod to someone from using your bot to spam people
    """
    account = request.match_info.get("phonenumber")
    bot = request.app.get("bot")
    if not bot:
        return web.Response(status=504, text="Sorry, no live workers.")
    msg_data = await request.text()
    rpc_id = await bot.send_message(
        account, msg_data, endsession=request.query.get("endsession")
    )
    resp = await bot.wait_resp(rpc_id=rpc_id)
    return web.json_response({"status": "sent", "sent_ts": resp.timestamp})


async def admin_handler(request: web.Request) -> web.Response:
    bot = request.app.get("bot")
    if not bot:
        return web.Response(status=504, text="Sorry, no live workers.")
    arg = urllib.parse.unquote(request.query.get("message", "")).strip()
    data = (await request.text()).strip()
    if arg.strip() and data.strip():
        msg = f"{arg}\n{data}"
    else:
        msg = arg or data
    await bot.admin(msg)
    return web.Response(text="OK")


def fmt_ms(ts: int) -> str:
    return datetime.datetime.utcfromtimestamp(ts / 1000).isoformat()


async def metrics(request: web.Request) -> web.Response:
    bot = request.app["bot"]
    return web.Response(
        status=200,
        text="start_time, command, delta\n"
        + "\n".join(
            f"{fmt_ms(t)}, {cmd}, {delta}"
            for t, cmd, delta in bot.signal_roundtrip_latency
        ),
    )


app = web.Application()


async def add_tiprat(_app: web.Application) -> None:
    async def tiprat(request: web.Request) -> web.Response:
        raise web.HTTPFound("https://tiprat.fly.dev", headers=None, reason=None)

    _app.add_routes([web.route("*", "/{tail:.*}", tiprat)])


app.add_routes(
    [
        web.get("/", no_get),
        web.get("/pongs/{pong}", pong_handler),
        web.post("/user/{phonenumber}", send_message_handler),
        web.post("/admin", admin_handler),
        web.get("/metrics", aio.web.server_stats),
        web.get("/csv_metrics", metrics),
    ]
)

# order of operations:
# 1. start memfs
# 2. instanciate Bot, which may call setup_tmpdir
# 3. download
# 4. start process

app.on_startup.append(add_tiprat)
if utils.MEMFS:
    app.on_startup.append(autosave.start_memfs)
    app.on_startup.append(autosave.start_memfs_monitor)


def run_bot(bot: Type[Bot], local_app: web.Application = app) -> None:
    async def start_wrapper(our_app: web.Application) -> None:
        our_app["bot"] = bot()

    local_app.on_startup.append(start_wrapper)
    web.run_app(app, port=8080, host="0.0.0.0", access_log=None)


if __name__ == "__main__":
    run_bot(QuestionBot)<|MERGE_RESOLUTION|>--- conflicted
+++ resolved
@@ -448,14 +448,7 @@
             await pipe.drain()
 
 
-<<<<<<< HEAD
-def is_admin(msg: Message) -> Optional[bool]:
-=======
-Datapoint = tuple[int, str, float]  # timestamp in ms, command/info, latency in seconds
-
-
 def is_admin(msg: Message) -> bool:
->>>>>>> e6ca34e1
     return (
         msg.source == utils.get_secret("ADMIN")
         or msg.uuid == utils.get_secret("ADMIN")
@@ -996,14 +989,6 @@
         super().__init__(bot_number)
 
     async def handle_message(self, message: Message) -> Response:
-<<<<<<< HEAD
-        if message.full_text:
-            probably_future = None
-            if message.uuid in self.pending_answers:
-                probably_future = self.pending_answers[message.uuid]
-            if message.source in self.pending_answers:
-                probably_future = self.pending_answers[message.source]
-=======
         if message.full_text and (
             message.uuid in self.pending_answers
             or message.source in self.pending_answers
@@ -1011,7 +996,6 @@
             probably_future = self.pending_answers.get(
                 message.uuid
             ) or self.pending_answers.get(message.source)
->>>>>>> e6ca34e1
             if probably_future:
                 probably_future.set_result(message)
             return
