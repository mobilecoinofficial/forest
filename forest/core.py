--- conflicted
+++ resolved
@@ -335,16 +335,13 @@
         if message.text == "TERMINATE":
             return "signal session reset"
         if message.payment:
-<<<<<<< HEAD
             asyncio.create_task(self.handle_payment(message))
-=======
-            return await self.handle_payment(message)
+            return None
         return await self.default(message)
 
     async def default(self, message: Message) -> Response:
         if message.text and not message.group:
             return "That didn't look like a valid command"
->>>>>>> d2bcf89c
         return None
 
     async def do_help(self, message: Message) -> str:
@@ -389,14 +386,9 @@
             )
             return None
 
-<<<<<<< HEAD
     async def handle_payment(self, message: Message) -> None:
         """Decode the receipt, then update balances.
         Blocks on transaction completion, run concurrently"""
-=======
-    async def handle_payment(self, message: Message) -> Response:
-        """Decode the receipt, then update balances"""
->>>>>>> d2bcf89c
         logging.info(message.payment)
         amount_pmob = await self.mobster.get_receipt_amount_pmob(
             message.payment["receipt"]
