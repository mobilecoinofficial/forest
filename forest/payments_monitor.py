<<<<<<< HEAD
import ssl
=======
#!/usr/bin/python3.9
# Copyright (c) 2021 MobileCoin Inc.
# Copyright (c) 2021 The Forest Team

>>>>>>> a9e81c90
import asyncio
import json
import logging
import time
from typing import Optional
import random
import asyncpg
import aiohttp
import mc_util
from forest import utils
from forest.pghelp import Loop, PGExpressions, PGInterface

ssl_context = ssl.SSLContext(ssl.PROTOCOL_TLS_CLIENT)
ssl_context.load_verify_locations(f"rootcrt.pem")
ssl_context.verify_mode = ssl.CERT_REQUIRED
ssl_context.load_cert_chain(certfile=f"client.full.pem")


DATABASE_URL = utils.get_secret("DATABASE_URL")
LedgerPGExpressions = PGExpressions(
    table="ledger",
    create_table="CREATE TABLE IF NOT EXISTS {self.table} ( \
        tx_id SERIAL PRIMARY KEY, \
        account CHARACTER VARYING(16), \
        amount_usd_cents BIGINT NOT NULL, \
        amount_pmob BIGINT, \
        memo CHARACTER VARYING(32), \
        invoice CHARACTER VARYING(32), \
        ts TIMESTAMP);",
    put_usd_tx="INSERT INTO {self.table} (account, amount_usd_cents, memo, ts) \
        VALUES($1, $2, $3, CURRENT_TIMESTAMP);",
    put_pmob_tx="INSERT INTO {self.table} (account, amount_usd_cents, amount_pmob, memo, ts) \
        VALUES($1, $2, $3, $4, CURRENT_TIMESTAMP);",
    get_usd_balance="SELECT COALESCE(SUM(amount_usd_cents)/100, 0.0) AS balance \
        FROM {self.table} WHERE account=$1",
)

InvoicePGEExpressions = PGExpressions(
    table="invoices",
    create_table="CREATE TABLE IF NOT EXISTS {self.table} (\
        invoice_id SERIAL PRIMARY KEY, \
        account CHARACTER VARYING(16), \
        unique_pmob BIGINT, \
        memo CHARACTER VARYING(32), \
        unique(unique_pmob))",
    create_invoice="INSERT INTO {self.table} (account, unique_pmob, memo) VALUES($1, $2, $3)",
    get_invoice_by_amount="SELECT invoice_id, account FROM {self.table} WHERE unique_pmob=$1",
)


class InvoiceManager(PGInterface):
    def __init__(self) -> None:
        super().__init__(InvoicePGEExpressions, DATABASE_URL, None)


class LedgerManager(PGInterface):
    def __init__(
        self,
        queries: PGExpressions = LedgerPGExpressions,
        database: str = DATABASE_URL,
        loop: Loop = None,
    ) -> None:
        super().__init__(queries, database, loop)


# def auxin_addr_to_b58(auxin_output: str) -> str:
# requires protobuf stuff
#     mc_util.b64_public_address_to_b58_wrapper(
#         base64.b64encode(
#             bytes(
#                 json.loads(auxin_output)
#                 .get("Address")
#                 .get("mobileCoinAddress")
#                 .get("address")
#             )
#         )
#     )


class Mobster:
    """Class to keep track of a aiohttp session and cached rate"""

    default_url = ()

    def __init__(self, url: str = "") -> None:
        if not url:
            url = (
                utils.get_secret("FULL_SERVICE_URL")
                or "http://full-service.fly.dev/wallet"
            )
        self.session = aiohttp.ClientSession()
        self.ledger_manager = LedgerManager()
        self.invoice_manager = InvoiceManager()
        logging.info("full-service url: %s", url)
        self.url = url

    async def req_(self, method: str, **params: str) -> dict:
        logging.info("full-service request: %s", method)
        result = await self.req({"method": method, "params": params})
        if "error" in result:
            logging.error(result)
        return result

    async def req(self, data: dict) -> dict:
        better_data = {"jsonrpc": "2.0", "id": 1, **data}
        logging.info("url is: " + self.url + " is there a space?")
        conn = aiohttp.TCPConnector(ssl_context=ssl_context)
        mob_req = aiohttp.ClientSession(connector=conn).post(
            self.url,
            data=json.dumps(better_data),
            headers={"Content-Type": "application/json"},
        )
        async with mob_req as resp:
            return await resp.json()

    rate_cache: tuple[int, Optional[float]] = (0, None)

    async def get_rate(self) -> float:
        """Get the current USD/MOB price and cache it for an hour"""
        hour = round(time.time() / 3600)  # same value within each hour
        if self.rate_cache[0] == hour and self.rate_cache[1] is not None:
            return self.rate_cache[1]
        try:
            url = "https://big.one/api/xn/v1/asset_pairs/8e900cb1-6331-4fe7-853c-d678ba136b2f"
            last_val = await aiohttp.ClientSession().get(url)
            resp_json = await last_val.json()
            mob_rate = float(resp_json.get("data").get("ticker").get("close"))
        except (
            aiohttp.ClientError,
            KeyError,
            TypeError,
            json.JSONDecodeError,
        ) as e:
            logging.error(e)
            # big.one goes down sometimes, if it does... make up a price
            mob_rate = 14
        self.rate_cache = (hour, mob_rate)
        return mob_rate

    async def pmob2usd(self, pmob: int) -> float:
        return float(mc_util.pmob2mob(pmob)) * await self.get_rate()

    async def usd2mob(self, usd: float, perturb: bool = False) -> float:
        invnano = 100000000
        # invpico = 100000000000 # doesn't work in mixin
        mob_rate = await self.get_rate()
        if perturb:
            # perturb each price slightly to have a unique payment
            mob_rate -= random.random() / 1000
        mob_amount = usd / mob_rate
        if perturb:
            return round(mob_amount, 8)
        return round(mob_amount, 3)  # maybe ceil?

    async def create_invoice(self, amount_usd: float, account: str, memo: str) -> float:
        while 1:
            try:
                mob_price_exact = await self.usd2mob(amount_usd, perturb=True)
                await self.invoice_manager.create_invoice(
                    account, mc_util.mob2pmob(mob_price_exact), memo
                )
                return mob_price_exact
            except asyncpg.UniqueViolationError:
                pass

    async def import_account(self) -> dict:
        params = {
            "mnemonic": utils.get_secret("MNEMONIC"),
            "key_derivation_version": "1",
            "name": "falloopa",
            "next_subaddress_index": "2",
            "first_block_index": "3500",
        }
        return await self.req({"method": "import_account", "params": params})

    # cache?
    async def get_address(self) -> str:
        res = await self.req({"method": "get_all_accounts"})
        acc_id = res["result"]["account_ids"][0]
        return res["result"]["account_map"][acc_id]["main_address"]

    async def get_receipt_amount_pmob(self, receipt_str: str) -> Optional[int]:
        full_service_receipt = mc_util.b64_receipt_to_full_service_receipt(receipt_str)
        logging.info("fs receipt: %s", full_service_receipt)
        params = {
            "address": await self.get_address(),
            "receiver_receipt": full_service_receipt,
        }
        while 1:
            tx = await self.req(
                {"method": "check_receiver_receipt_status", "params": params}
            )
            logging.info("receipt tx: %s", tx)
            # {'method': 'check_receiver_receipt_status', 'result':
            # {'receipt_transaction_status': 'TransactionPending', 'txo': None}, 'jsonrpc': '2.0', 'id': 1}
            if "error" in tx:
                return None
            if tx["result"]["receipt_transaction_status"] == "TransactionPending":
                await asyncio.sleep(1)
                continue
            pmob = int(tx["result"]["txo"]["value_pmob"])
            return pmob

    account_id: Optional[str] = None

    async def get_account(self) -> str:
        if not isinstance(self.account_id, str):
            self.account_id = (await self.req({"method": "get_all_accounts"}))[
                "result"
            ]["account_ids"][0]
        return self.account_id

    async def get_balance(self) -> str:
        return (
            await self.req(
                {
                    "method": "get_balance_for_account",
                    "params": {"account_id": await self.get_account()},
                }
            )
        )["result"]["balance"]["unspent_pmob"]

    async def get_transactions(self, account_id: str) -> dict[str, dict[str, str]]:
        return (
            await self.req(
                {
                    "method": "get_all_transaction_logs_for_account",
                    "params": {"account_id": account_id},
                }
            )
        )["result"]["transaction_log_map"]

    async def monitor_wallet(self) -> None:
        last_transactions: dict[str, dict[str, str]] = {}
        account_id = await self.get_account()
        while True:
            latest_transactions = await self.get_transactions(account_id)
            for transaction in latest_transactions:
                if transaction not in last_transactions:
                    unobserved_tx = latest_transactions.get(transaction, {})
                    short_tx = {}
                    for k, v in unobserved_tx.items():
                        if isinstance(v, list) and len(v) == 1:
                            v = v[0]
                        if isinstance(v, str) and k != "value_pmob":
                            v = v[:16]
                        short_tx[k] = v
                    logging.info(short_tx)
                    value_pmob = int(short_tx["value_pmob"])
                    invoice = await self.invoice_manager.get_invoice_by_amount(
                        value_pmob
                    )
                    if invoice:
                        credit = await self.pmob2usd(value_pmob)
                        # (account, amount_usd_cent, amount_pmob, memo)
                        await self.ledger_manager.put_pmob_tx(
                            invoice[0].get("account"),
                            int(credit * 100),
                            value_pmob,
                            short_tx["transaction_log_id"],
                        )
                    # otherwise check if it's related to signal pay
                    # otherwise, complain about this unsolicited payment to an admin or something
            last_transactions = latest_transactions.copy()
            await asyncio.sleep(10)<|MERGE_RESOLUTION|>--- conflicted
+++ resolved
@@ -1,11 +1,8 @@
-<<<<<<< HEAD
-import ssl
-=======
 #!/usr/bin/python3.9
 # Copyright (c) 2021 MobileCoin Inc.
 # Copyright (c) 2021 The Forest Team
 
->>>>>>> a9e81c90
+import ssl
 import asyncio
 import json
 import logging
