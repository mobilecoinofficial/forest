--- conflicted
+++ resolved
@@ -415,9 +415,6 @@
                 except (ValueError, TypeError):
                     continue
 
-<<<<<<< HEAD
-        return pending_transactions
-=======
         return pending_transactions
 
 
@@ -436,5 +433,4 @@
                 )
                 return mob_price_exact
             except asyncpg.UniqueViolationError:
-                pass
->>>>>>> 0b632d4e
+                pass