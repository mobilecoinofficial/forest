--- conflicted
+++ resolved
@@ -71,11 +71,8 @@
         if not url:
             url = utils.get_secret("FULL_SERVICE_URL") or "http://localhost:9090/wallet"
         self.ledger_manager = LedgerManager()
-<<<<<<< HEAD
-=======
         self.invoice_manager = InvoiceManager()
         self.account_id: Optional[str] = None
->>>>>>> 78ba96e6
         logging.info("full-service url: %s", url)
         self.url = url
 
