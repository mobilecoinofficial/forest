--- conflicted
+++ resolved
@@ -91,12 +91,7 @@
     def __init__(self, url: str = "") -> None:
         if not url:
             url = utils.get_secret("FULL_SERVICE_URL") or "http://localhost:9090/wallet"
-<<<<<<< HEAD
-=======
-        self.ledger_manager = LedgerManager()
-        self.invoice_manager = InvoiceManager()
         self.account_id: Optional[str] = None
->>>>>>> 9979dcf1
         logging.info("full-service url: %s", url)
         self.url = url
 
