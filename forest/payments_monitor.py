--- conflicted
+++ resolved
@@ -415,9 +415,6 @@
                 except (ValueError, TypeError):
                     continue
 
-<<<<<<< HEAD
-        return pending_transactions
-=======
         return pending_transactions
 
 
@@ -436,39 +433,4 @@
                 )
                 return mob_price_exact
             except asyncpg.UniqueViolationError:
-                pass
-
-    async def monitor_wallet(self) -> None:
-        last_transactions: dict[str, dict[str, str]] = {}
-        account_id = await self.get_account()
-        while True:
-            latest_transactions = await self.get_transactions(account_id)
-            for transaction in latest_transactions:
-                if transaction not in last_transactions:
-                    unobserved_tx = latest_transactions.get(transaction, {})
-                    short_tx = {}
-                    for k, v in unobserved_tx.items():
-                        if isinstance(v, list) and len(v) == 1:
-                            v = v[0]
-                        if isinstance(v, str) and k != "value_pmob":
-                            v = v[:16]
-                        short_tx[k] = v
-                    logging.info(short_tx)
-                    value_pmob = int(short_tx["value_pmob"])
-                    invoice = await self.invoice_manager.get_invoice_by_amount(
-                        value_pmob
-                    )
-                    if invoice:
-                        credit = await self.pmob2usd(value_pmob)
-                        # (account, amount_usd_cent, amount_pmob, memo)
-                        await self.ledger_manager.put_pmob_tx(
-                            invoice[0].get("account"),
-                            int(credit * 100),
-                            value_pmob,
-                            short_tx["transaction_log_id"],
-                        )
-                    # otherwise check if it's related to signal pay
-                    # otherwise, complain about this unsolicited payment to an admin or something
-            last_transactions = latest_transactions.copy()
-            await asyncio.sleep(10)
->>>>>>> 2ca80551
+                pass