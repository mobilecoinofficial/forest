import asyncio
import json
import logging
import time
from typing import Optional
import random
import asyncpg
import aiohttp
<<<<<<< HEAD

from forest import mc_util, configs
=======
import mc_util
from forest import utils
>>>>>>> 25fb4c24
from forest.pghelp import Loop, PGExpressions, PGInterface

DATABASE_URL = configs.get_secret("DATABASE_URL")
LedgerPGExpressions = PGExpressions(
    table="ledger",
    create_table="CREATE TABLE IF NOT EXISTS {self.table} ( \
        tx_id SERIAL PRIMARY KEY, \
        account CHARACTER VARYING(16), \
        amount_usd_cents BIGINT NOT NULL, \
        amount_pmob BIGINT, \
        memo CHARACTER VARYING(32), \
        invoice CHARACTER VARYING(32), \
        ts TIMESTAMP);",
    put_usd_tx="INSERT INTO {self.table} (account, amount_usd_cents, memo, ts) \
        VALUES($1, $2, $3, CURRENT_TIMESTAMP);",
    put_pmob_tx="INSERT INTO {self.table} (account, amount_usd_cents, amount_pmob, memo, ts) \
        VALUES($1, $2, $3, $4, CURRENT_TIMESTAMP);",
    get_usd_balance="SELECT COALESCE(SUM(amount_usd_cents)/100, 0.0) AS balance \
        FROM {self.table} WHERE account=$1",
)

InvoicePGEExpressions = PGExpressions(
    table="invoices",
    create_table="CREATE TABLE IF NOT EXISTS {self.table} (\
        invoice_id SERIAL PRIMARY KEY, \
        account CHARACTER VARYING(16), \
        unique_pmob BIGINT, \
        memo CHARACTER VARYING(32), \
        unique(unique_pmob))",
    create_invoice="INSERT INTO {self.table} (account, unique_pmob, memo) VALUES($1, $2, $3)",
    get_invoice_by_amount="SELECT invoice_id, account FROM {self.table} WHERE unique_pmob=$1",
)


class InvoiceManager(PGInterface):
    def __init__(self) -> None:
        super().__init__(InvoicePGEExpressions, DATABASE_URL, None)


class LedgerManager(PGInterface):
    def __init__(
        self,
        queries: PGExpressions = LedgerPGExpressions,
        database: str = DATABASE_URL,
        loop: Loop = None,
    ) -> None:
        super().__init__(queries, database, loop)


# def auxin_addr_to_b58(auxin_output: str) -> str:
# requires protobuf stuff
#     mc_util.b64_public_address_to_b58_wrapper(
#         base64.b64encode(
#             bytes(
#                 json.loads(auxin_output)
#                 .get("Address")
#                 .get("mobileCoinAddress")
#                 .get("address")
#             )
#         )
#     )


class Mobster:
    """Class to keep track of a aiohttp session and cached rate"""

    default_url = ()

    def __init__(self, url: str = "") -> None:
        if not url:
            url = (
                utils.get_secret("FULL_SERVICE_URL")
                or "http://full-service.fly.dev/wallet"
            )
        self.session = aiohttp.ClientSession()
        self.ledger_manager = LedgerManager()
        self.invoice_manager = InvoiceManager()
        logging.info("full-service url: %s", url)
        self.url = url

    async def req_(self, method: str, **params: str) -> dict:
        logging.info("full-service request: %s", method)
        result = await self.req({"method": method, "params": params})
        if "error" in result:
            logging.info(result)
        return result

    async def req(self, data: dict) -> dict:
        better_data = {"jsonrpc": "2.0", "id": 1, **data}
        mob_req = self.session.post(
            self.url,
            data=json.dumps(better_data),
            headers={"Content-Type": "application/json"},
        )
        async with mob_req as resp:
            return await resp.json()

    rate_cache: tuple[int, Optional[float]] = (0, None)

    async def get_rate(self) -> float:
        """Get the current USD/MOB price and cache it for an hour"""
        hour = round(time.time() / 3600)  # same value within each hour
        if self.rate_cache[0] == hour and self.rate_cache[1] is not None:
            return self.rate_cache[1]
        try:
            url = "https://big.one/api/xn/v1/asset_pairs/8e900cb1-6331-4fe7-853c-d678ba136b2f"
            last_val = await self.session.get(url)
            resp_json = await last_val.json()
            mob_rate = float(resp_json.get("data").get("ticker").get("close"))
        except (
            aiohttp.ClientError,
            KeyError,
            TypeError,
            json.JSONDecodeError,
        ) as e:
            logging.error(e)
            # big.one goes down sometimes, if it does... make up a price
            mob_rate = 14
        self.rate_cache = (hour, mob_rate)
        return mob_rate

    async def pmob2usd(self, pmob: int) -> float:
        return float(mc_util.pmob2mob(pmob)) * await self.get_rate()

    async def usd2mob(self, usd: float, perturb: bool = False) -> float:
        invnano = 100000000
        # invpico = 100000000000 # doesn't work in mixin
        mob_rate = await self.get_rate()
        if perturb:
            # perturb each price slightly to have a unique payment
            mob_rate -= random.random() / 1000
        mob_amount = usd / mob_rate
        if perturb:
            return round(mob_amount, 8)
        return round(mob_amount, 3)  # maybe ceil?

    async def create_invoice(self, amount_usd: float, account: str, memo: str) -> float:
        while 1:
            try:
                mob_price_exact = await self.usd2mob(amount_usd, perturb=True)
                await self.invoice_manager.create_invoice(
                    account, mc_util.mob2pmob(mob_price_exact), memo
                )
                return mob_price_exact
            except asyncpg.UniqueViolationError:
                pass

    async def import_account(self) -> dict:
        params = {
            "mnemonic": configs.get_secret("MNEMONIC"),
            "key_derivation_version": "2",
            "name": "falloopa",
            "next_subaddress_index": "2",
            "first_block_index": "3500",
        }
        return await self.req({"method": "import_account", "params": params})

    # cache?
    async def get_address(self) -> str:
        res = await self.req({"method": "get_all_accounts"})
        acc_id = res["result"]["account_ids"][0]
        return res["result"]["account_map"][acc_id]["main_address"]

    async def get_receipt_amount_pmob(self, receipt_str: str) -> Optional[int]:
        full_service_receipt = mc_util.b64_receipt_to_full_service_receipt(receipt_str)
        logging.debug("fs receipt: %s", full_service_receipt)
        params = {
            "address": await self.get_address(),
            "receiver_receipt": full_service_receipt,
        }
        while 1:
            tx = await self.req(
                {"method": "check_receiver_receipt_status", "params": params}
            )
            logging.debug("receipt tx: %s", tx)
            # {'method': 'check_receiver_receipt_status', 'result':
            # {'receipt_transaction_status': 'TransactionPending', 'txo': None}, 'jsonrpc': '2.0', 'id': 1}
            if "error" in tx:
                return None
            if tx["result"]["receipt_transaction_status"] == "TransactionPending":
                await asyncio.sleep(1)
                continue
            pmob = int(tx["result"]["txo"]["value_pmob"])
            return pmob

    account_id: Optional[str] = None

    async def get_account(self) -> str:
        if not isinstance(self.account_id, str):
            self.account_id = (await self.req({"method": "get_all_accounts"}))[
                "result"
            ]["account_ids"][0]
        return self.account_id

    async def get_balance(self) -> str:
        return (
            await self.req(
                {
                    "method": "get_balance_for_account",
                    "params": {"account_id", await self.get_account()},
                }
            )
        )["result"]["balance"]["unspent_pmob"]

    async def get_transactions(self, account_id: str) -> dict[str, dict[str, str]]:
        return (
            await self.req(
                {
                    "method": "get_all_transaction_logs_for_account",
                    "params": {"account_id": account_id},
                }
            )
        )["result"]["transaction_log_map"]

    async def monitor_wallet(self) -> None:
        last_transactions: dict[str, dict[str, str]] = {}
        account_id = await self.get_account()
        while True:
            latest_transactions = await self.get_transactions(account_id)
            for transaction in latest_transactions:
                if transaction not in last_transactions:
                    unobserved_tx = latest_transactions.get(transaction, {})
                    short_tx = {}
                    for k, v in unobserved_tx.items():
                        if isinstance(v, list) and len(v) == 1:
                            v = v[0]
                        if isinstance(v, str) and k != "value_pmob":
                            v = v[:16]
                        short_tx[k] = v
                    logging.info(short_tx)
                    value_pmob = int(short_tx["value_pmob"])
                    invoice = await self.invoice_manager.get_invoice_by_amount(
                        value_pmob
                    )
                    if invoice:
                        credit = await self.pmob2usd(value_pmob)
                        # (account, amount_usd_cent, amount_pmob, memo)
                        await self.ledger_manager.put_pmob_tx(
                            invoice[0].get("account"),
                            int(credit * 100),
                            value_pmob,
                            short_tx["transaction_log_id"],
                        )
                    # otherwise check if it's related to signal pay
                    # otherwise, complain about this unsolicited payment to an admin or something
            last_transactions = latest_transactions.copy()
            await asyncio.sleep(10)<|MERGE_RESOLUTION|>--- conflicted
+++ resolved
@@ -6,13 +6,8 @@
 import random
 import asyncpg
 import aiohttp
-<<<<<<< HEAD
-
-from forest import mc_util, configs
-=======
 import mc_util
-from forest import utils
->>>>>>> 25fb4c24
+from forest import configs
 from forest.pghelp import Loop, PGExpressions, PGInterface
 
 DATABASE_URL = configs.get_secret("DATABASE_URL")
