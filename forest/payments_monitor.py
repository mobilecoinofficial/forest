#!/usr/bin/python3.9
# Copyright (c) 2021 MobileCoin Inc.
# Copyright (c) 2021 The Forest Team

import asyncio
import base64
import json
import logging
import random
import ssl
import time
from typing import Any, Optional
<<<<<<< HEAD
=======

>>>>>>> 0899ed36
import aiohttp
import asyncpg

import mc_util
from forest import utils
from forest.pghelp import Loop, PGExpressions, PGInterface

if not utils.get_secret("ROOTCRT"):
    ssl_context: Optional[ssl.SSLContext] = None
else:
    ssl_context = ssl.SSLContext(ssl.PROTOCOL_TLS_CLIENT)
    root = open("rootcrt.pem", "wb")
    root.write(base64.b64decode(utils.get_secret("ROOTCRT")))
    root.flush()
    client = open("client.full.pem", "wb")
    client.write(base64.b64decode(utils.get_secret("CLIENTCRT")))
    client.flush()

    ssl_context.load_verify_locations("rootcrt.pem")
    ssl_context.verify_mode = ssl.CERT_REQUIRED
    ssl_context.load_cert_chain(certfile="client.full.pem")

MICROMOB_TO_PICOMOB = 1_000_000  # that's 1e12/1e6
MILLIMOB_TO_PICOMOB = 1_000_000_000  # that's 1e12/1e3
FEE_PMOB = int(1e12 * 0.0004)  # mobilecoin transaction fee in picomob.

DATABASE_URL = utils.get_secret("DATABASE_URL")
LedgerPGExpressions = PGExpressions(
    table=utils.get_secret("LEDGER_NAME") or "ledger",
    create_table="""CREATE TABLE IF NOT EXISTS {self.table} ( 
        tx_id SERIAL PRIMARY KEY, 
        account TEXT,
        amount_usd_cents BIGINT NOT NULL, 
        amount_pmob BIGINT, 
        memo TEXT, 
        ts TIMESTAMP);""",
    put_usd_tx="INSERT INTO {self.table} (account, amount_usd_cents, memo, ts) \
        VALUES($1, $2, $3, CURRENT_TIMESTAMP);",
    put_pmob_tx="INSERT INTO {self.table} (account, amount_usd_cents, amount_pmob, memo, ts) \
        VALUES($1, $2, $3, $4, CURRENT_TIMESTAMP);",
    get_usd_balance="SELECT COALESCE(SUM(amount_usd_cents)/100, 0.0) AS balance \
        FROM {self.table} WHERE account=$1",
)

InvoicePGEExpressions = PGExpressions(
    table="invoices",
    create_table="CREATE TABLE IF NOT EXISTS {self.table} (\
        invoice_id SERIAL PRIMARY KEY, \
        account CHARACTER VARYING(16), \
        unique_pmob BIGINT, \
        memo CHARACTER VARYING(32), \
        unique(unique_pmob))",
    create_invoice="INSERT INTO {self.table} (account, unique_pmob, memo) VALUES($1, $2, $3)",
    get_invoice_by_amount="SELECT invoice_id, account FROM {self.table} WHERE unique_pmob=$1",
)


class InvoiceManager(PGInterface):
    def __init__(self) -> None:
        super().__init__(InvoicePGEExpressions, DATABASE_URL, None)


class LedgerManager(PGInterface):
    def __init__(
        self,
        queries: PGExpressions = LedgerPGExpressions,
        database: str = DATABASE_URL,
        loop: Loop = None,
    ) -> None:
        super().__init__(queries, database, loop)


class Mobster:
    """Class to keep track of a aiohttp session and cached rate"""

    default_url = ()

    def __init__(self, url: str = "") -> None:
        if not url:
            url = utils.get_secret("FULL_SERVICE_URL") or "http://localhost:9090/wallet"
        self.account_id: Optional[str] = None
        logging.info("full-service url: %s", url)
        self.url = url

    async def req_(self, method: str, **params: Any) -> dict:
        logging.info("full-service request: %s", method)
        result = await self.req({"method": method, "params": params})
        if "error" in result:
            logging.error(result)
        return result

    async def req(self, data: dict) -> dict:
        better_data = {"jsonrpc": "2.0", "id": 1, **data}
        logging.debug("url is %s", self.url)
        async with aiohttp.TCPConnector(ssl=ssl_context) as conn:
            async with aiohttp.ClientSession(connector=conn) as sess:
                # this can hang (forever?) if there's no full-service at that url
                async with sess.post(
                    self.url,
                    data=json.dumps(better_data),
                    headers={"Content-Type": "application/json"},
                ) as resp:
                    return await resp.json()

    async def get_all_txos_for_account(self) -> dict[str, dict]:
        txos = (
            (
                (
                    await self.req_(
                        "get_all_txos_for_account", account_id=await self.get_account()
                    )
                )
            )
            .get("result", {})
            .get("txo_map", {})
        )

        return txos

    async def get_utxos(self) -> dict[str, int]:
        txos = await self.get_all_txos_for_account()
        utxos = {
            txo: int(status.get("value_pmob", 0))
            for txo, status in txos.items()
            if status.get("account_status_map", {})
            .get(await self.get_account(), {})
            .get("txo_status")
            == "txo_status_unspent"
        }
        if utxos:
            sorted_ = dict(sorted(utxos.items(), key=lambda txo: utxos.get(txo[0], 0)))
            return sorted_
        return {}

    async def split_txos_slow(
        self, output_millimob: int = 100, target_quantity: int = 200
    ) -> str:
        output_pmob = output_millimob * MILLIMOB_TO_PICOMOB + FEE_PMOB
        built = 0
        i = 0
<<<<<<< HEAD
        utxos: list[str] = []
=======
        utxos: list[tuple[str, int]] = []
>>>>>>> 0899ed36
        while built < (target_quantity + 3):
            if len(utxos) < 1:
                # if we have few big txos, we can have a lot of change we don't see yet
                # so if we've run out of txos we check for change from previous iterations
                utxos = list(reversed((await self.get_utxos()).items()))
            txo_id, value = utxos.pop(0)
            if value / output_pmob < 2:
                continue
            split_transaction = await self.req_(
                "build_split_txo_transaction",
                **dict(
                    txo_id=txo_id,
                    output_values=[
                        # if we can't split into 15, split into however much possible
                        str(output_pmob)
                        for _ in range(min(value // output_pmob, 15))
                    ],
                ),
            )
            params = split_transaction.get("result", {})
            # use this maybe
            if params:
                results = await self.req_("submit_transaction", **params)
            else:
                results = {}
            # not only did we have params, submitting also had a result
            if results.get("results"):
                await asyncio.sleep(2)
                built += 15
                i += 1
        await asyncio.sleep(10)
        return f"built {built} utxos each containing {output_millimob} mmob/ea"

    rate_cache: tuple[int, Optional[float]] = (0, None)

    async def get_rate(self) -> float:
        """Get the current USD/MOB price and cache it for an hour"""
        hour = round(time.time() / 3600)  # same value within each hour
        if self.rate_cache[0] == hour and self.rate_cache[1] is not None:
            return self.rate_cache[1]
        try:
            url = "https://big.one/api/xn/v1/asset_pairs/8e900cb1-6331-4fe7-853c-d678ba136b2f"
            last_val = await aiohttp.ClientSession().get(url)
            resp_json = await last_val.json()
            mob_rate = float(resp_json.get("data").get("ticker").get("close"))
        except (
            aiohttp.ClientError,
            KeyError,
            TypeError,
            json.JSONDecodeError,
        ) as e:
            logging.error(e)
            # big.one goes down sometimes, if it does... make up a price
            mob_rate = 14
        self.rate_cache = (hour, mob_rate)
        return mob_rate

    async def pmob2usd(self, pmob: int) -> float:
        return float(mc_util.pmob2mob(pmob)) * await self.get_rate()

    async def usd2mob(self, usd: float, perturb: bool = False) -> float:
        invnano = 100000000
        # invpico = 100000000000 # doesn't work in mixin
        mob_rate = await self.get_rate()
        if perturb:
            # perturb each price slightly to have a unique payment
            mob_rate -= random.random() / 1000
        mob_amount = usd / mob_rate
        if perturb:
            return round(mob_amount, 8)
        return round(mob_amount, 3)  # maybe ceil?

    async def import_account(self) -> dict:
        params = {
            "mnemonic": utils.get_secret("MNEMONIC"),
            "key_derivation_version": "1",
            "name": "falloopa",
            "next_subaddress_index": "2",
            "first_block_index": "3500",
        }
        return await self.req({"method": "import_account", "params": params})

    async def get_my_address(self) -> str:
        """Returns either the address set, or the address specified by the secret
        or the first address in the full service instance in that order"""
        acc_id = await self.get_account()
        res = await self.req({"method": "get_all_accounts"})
        return res["result"]["account_map"][acc_id]["main_address"]

    async def get_account(self, account_name: Optional[str] = None) -> str:
        """returns the account id matching account_name in Full Service Wallet"""

        if isinstance(self.account_id, str):
            return self.account_id

        if account_name is None:
            account_name = utils.get_secret("FS_ACCOUNT_NAME")

        ## get all account IDs for the Wallet / fullservice instance
        account_ids = (await self.req({"method": "get_all_accounts"}))["result"][
            "account_ids"
        ]
        maybe_account_id = []
        if account_name is not None:
            ## get the account map for the accounts in the wallet
            account_map = [
                (await self.req({"method": "get_all_accounts"}))["result"][
                    "account_map"
                ][x]
                for x in account_ids
            ]

            ## get the account_id that matches the name
            maybe_account_id = [
                x["account_id"] for x in account_map if x["name"] == account_name
            ]
        if len(maybe_account_id) == 0:
            account_id = account_ids[0]
            logging.info("falling back to zeroth account: %s", account_id)
        else:
            account_id = maybe_account_id[0]
        self.account_id = account_id
        return account_id

    async def get_receipt_amount_pmob(self, receipt_str: str) -> Optional[int]:
        full_service_receipt = mc_util.b64_receipt_to_full_service_receipt(receipt_str)
        logging.info("fs receipt: %s", full_service_receipt)
        params = {
            "address": await self.get_my_address(),
            "receiver_receipt": full_service_receipt,
        }
        while 1:
            tx = await self.req(
                {"method": "check_receiver_receipt_status", "params": params}
            )
            logging.info("receipt tx: %s", tx)
            # {'method': 'check_receiver_receipt_status', 'result':
            # {'receipt_transaction_status': 'TransactionPending', 'txo': None}, 'jsonrpc': '2.0', 'id': 1}
            if "error" in tx:
                return None
            if tx["result"]["receipt_transaction_status"] == "TransactionPending":
                await asyncio.sleep(1)
                continue
            pmob = int(tx["result"]["txo"]["value_pmob"])
            return pmob

    account_id: Optional[str] = None

    async def get_balance(self) -> int:
        value = (
            await self.req(
                {
                    "method": "get_balance_for_account",
                    "params": {"account_id": await self.get_account()},
                }
            )
        )["result"]["balance"]["unspent_pmob"]
        return int(value)

    async def get_transactions(self, account_id: str) -> dict[str, dict[str, str]]:
        return (
            await self.req(
                {
                    "method": "get_all_transaction_logs_for_account",
                    "params": {"account_id": account_id},
                }
            )
        )["result"]["transaction_log_map"]

    async def build_single_txo_proposal(self, recipient: str, amount: str) -> dict:
        """
        Build proposal for single txo to single recipient.

        args:
          recipient (str): Base58 mobilecoin address of recipient
          amount (int): Amount in picomob to send to address

        returns:
          dict: Resulting proposal from mobilecoin
        """

        account_id = await self.get_account()
        tx_proposal = dict(
            method="build_transaction",
            params=dict(
                account_id=account_id,
                recipient_public_address=recipient,
                value_pmob=str(amount),
                log_tx_proposal=True,
            ),
        )

        return await self.req(tx_proposal)

    async def build_multi_txo_proposal(
        self, txo_proposals: list[tuple[str, str]]
    ) -> dict:
        """
        Submit a multiple txo transaction proposal to full-service api. Txos may
        be sent to a single address or multiple addresses.

        args:
          txo_proposals (list[tuple[str, int]]): List of (address, picomob) pairs

        Returns:
          dict: result of multi-output proposal
        """

        account_id = await self.get_account()
        tx_proposal = dict(
            method="build_transaction",
            params=dict(
                account_id=account_id,
                addresses_and_values=txo_proposals,
                log_tx_proposal=True,
            ),
        )

        return await self.req(tx_proposal)

    async def get_all_transaction_logs_by_block(self) -> dict:
        """
        Get all transactions for an account ordered by block

        Returns:
          dict: transaction records ordered by block
        """

        request = dict(method="get_all_transaction_logs_ordered_by_block")
        return await self.req(request)

    async def get_block(self, block: int) -> dict:
        """
        Get basic global statistics and statistics about specified block

        args:
          block (int): Mobilecoin block number

        Returns:
          dict: block information
        """

        request = dict(method="get_block", params=dict(block_index=str(block)))
        return await self.req(request)

    async def get_pending_transactions(self, from_block: int = 2) -> list[dict]:
        """
        Get pending transactions within account, optionally counting from a specific
        block

        args:
          from_block (int):

        Return:
          list[dict]: list of pending transactions
        """

        pending_transactions: list[dict] = []
        tx_logs = await self.get_all_transaction_logs_by_block()
        tx_logs = tx_logs.get("result", {}).get("transaction_log_map", {})
        for _, log in tx_logs.items():
            if log.get("status") == "tx_status_pending":
                try:
                    if int(log.get("submitted_block_index")) >= from_block:
                        pending_transactions.append(log)
                except (ValueError, TypeError):
                    continue

        return pending_transactions


class StatefulMobster(Mobster):
    def __init__(self) -> None:
        self.ledger_manager = LedgerManager()
        self.invoice_manager = InvoiceManager()
        super().__init__()

    async def create_invoice(self, amount_usd: float, account: str, memo: str) -> float:
        while 1:
            try:
                mob_price_exact = await self.usd2mob(amount_usd, perturb=True)
                await self.invoice_manager.create_invoice(
                    account, mc_util.mob2pmob(mob_price_exact), memo
                )
                return mob_price_exact
            except asyncpg.UniqueViolationError:
                pass<|MERGE_RESOLUTION|>--- conflicted
+++ resolved
@@ -10,10 +10,6 @@
 import ssl
 import time
 from typing import Any, Optional
-<<<<<<< HEAD
-=======
-
->>>>>>> 0899ed36
 import aiohttp
 import asyncpg
 
@@ -154,11 +150,7 @@
         output_pmob = output_millimob * MILLIMOB_TO_PICOMOB + FEE_PMOB
         built = 0
         i = 0
-<<<<<<< HEAD
-        utxos: list[str] = []
-=======
         utxos: list[tuple[str, int]] = []
->>>>>>> 0899ed36
         while built < (target_quantity + 3):
             if len(utxos) < 1:
                 # if we have few big txos, we can have a lot of change we don't see yet
