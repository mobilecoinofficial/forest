#!/usr/bin/python3.9
# Copyright (c) 2021 MobileCoin Inc.
# Copyright (c) 2021 The Forest Team
import functools
import logging
import os
import shutil
from pathlib import Path
from typing import Optional, cast

import phonenumbers as pn
from phonenumbers import NumberParseException


def FuckAiohttp(record: logging.LogRecord) -> bool:
    str_msg = str(getattr(record, "msg", ""))
    if "was destroyed but it is pending" in str_msg:
        return False
    if str_msg.startswith("task:") and str_msg.endswith(">"):
        return False
    return True


logger_class = logging.getLoggerClass()

logger = logging.getLogger()
logger.setLevel("DEBUG")
fmt = logging.Formatter("{levelname} {module}:{lineno}: {message}", style="{")
console_handler = logging.StreamHandler()
console_handler.setLevel(
    ((os.getenv("LOGLEVEL") or os.getenv("LOG_LEVEL")) or "DEBUG").upper()
)
console_handler.setFormatter(fmt)
console_handler.addFilter(FuckAiohttp)
logger.addHandler(console_handler)


#### Configure Parameters

# edge cases:
# accessing an unset secret loads other variables and potentially overwrites existing ones
def parse_secrets(secrets: str) -> dict[str, str]:
    pairs = [
        line.strip().split("=", 1)
        for line in secrets.split("\n")
        if line and not line.startswith("#")
    ]
    can_be_a_dict = cast(list[tuple[str, str]], pairs)
    return dict(can_be_a_dict)


# to dump: "\n".join(f"{k}={v}" for k, v in secrets.items())


@functools.cache  # don't load the same env more than once
def load_secrets(env: Optional[str] = None, overwrite: bool = False) -> None:
    if not env:
        env = os.environ.get("ENV", "dev")
    try:
        logging.info("loading secrets from %s_secrets", env)
        secrets = parse_secrets(open(f"{env}_secrets").read())
        if overwrite:
            new_env = secrets
        else:
            # mask loaded secrets with existing env
            new_env = secrets | os.environ
        os.environ.update(new_env)
    except FileNotFoundError:
        pass


# potentially split this into get_flag and get_secret; move all of the flags into fly.toml;
# maybe keep all the tomls and dockerfiles in a separate dir with a deploy script passing --config and --dockerfile explicitly
def get_secret(key: str, env: Optional[str] = None) -> str:
    try:
        secret = os.environ[key]
    except KeyError:
        load_secrets(env)
        secret = os.environ.get(key) or ""  # fixme
    if secret.lower() in ("0", "false", "no"):
        return ""
    return secret


<<<<<<< HEAD
APP_NAME = os.getenv("FLY_APP_NAME")
URL = os.getenv("URL_OVERRIDE", f"https://{APP_NAME}.fly.dev")
LOCAL = os.getenv("FLY_APP_NAME") is None
ROOT_DIR = (
    "." if get_secret("NO_DOWNLOAD") else "/tmp/local-signal" if LOCAL else "/app"
)
SIGNAL = (get_secret("SIGNAL") or "auxin").removesuffix("-cli") + "-cli"
AUXIN = SIGNAL.lower() == "auxin-cli"
# todo: shutil.which(SIGNAL) if not found
CLIENT_PATH = get_secret("SIGNAL_CLIENT_PATH") or f"{ROOT_DIR}/{SIGNAL}"

UPLOAD = DOWNLOAD = not get_secret("NO_DOWNLOAD")
MEMFS = not get_secret("NO_MEMFS") or False
=======
## Parameters for easy access and ergonomic use

SIGNAL = (get_secret("SIGNAL") or "auxin").removesuffix("-cli") + "-cli"
AUXIN = SIGNAL.lower() == "auxin-cli"
APP_NAME = os.getenv("FLY_APP_NAME")
URL = os.getenv("URL_OVERRIDE", f"https://{APP_NAME}.fly.dev")
LOCAL = os.getenv("FLY_APP_NAME") is None
UPLOAD = DOWNLOAD = get_secret("DOWNLOAD")
ROOT_DIR = "/tmp/local-signal" if DOWNLOAD else "." if LOCAL else "/app"
MEMFS = get_secret("AUTOSAVE")

if Path(SIGNAL).exists():
    SIGNAL_PATH = str(Path(SIGNAL).absolute())
elif Path(ROOT_DIR) / SIGNAL:
    SIGNAL_PATH = str(Path(ROOT_DIR) / SIGNAL)
elif which := shutil.which(SIGNAL):
    SIGNAL_PATH = which
else:
    raise FileNotFoundError(
        f"Couldn't find a {SIGNAL} executable in the working directory, {ROOT_DIR}, or as an executable. "
        f"Install {SIGNAL} or try symlinking {SIGNAL} to the working directory"
    )


#### Configure logging to file
>>>>>>> e2e65ccd

if get_secret("LOGFILES") or not LOCAL:
    handler = logging.FileHandler("debug.log")
    handler.setLevel("DEBUG")
    handler.setFormatter(fmt)
    handler.addFilter(FuckAiohttp)
    logger.addHandler(handler)


def signal_format(raw_number: str) -> Optional[str]:
    try:
        return pn.format_number(pn.parse(raw_number, "US"), pn.PhoneNumberFormat.E164)
    except NumberParseException:
        return None<|MERGE_RESOLUTION|>--- conflicted
+++ resolved
@@ -82,36 +82,24 @@
     return secret
 
 
-<<<<<<< HEAD
-APP_NAME = os.getenv("FLY_APP_NAME")
-URL = os.getenv("URL_OVERRIDE", f"https://{APP_NAME}.fly.dev")
-LOCAL = os.getenv("FLY_APP_NAME") is None
-ROOT_DIR = (
-    "." if get_secret("NO_DOWNLOAD") else "/tmp/local-signal" if LOCAL else "/app"
-)
-SIGNAL = (get_secret("SIGNAL") or "auxin").removesuffix("-cli") + "-cli"
-AUXIN = SIGNAL.lower() == "auxin-cli"
-# todo: shutil.which(SIGNAL) if not found
-CLIENT_PATH = get_secret("SIGNAL_CLIENT_PATH") or f"{ROOT_DIR}/{SIGNAL}"
-
-UPLOAD = DOWNLOAD = not get_secret("NO_DOWNLOAD")
-MEMFS = not get_secret("NO_MEMFS") or False
-=======
 ## Parameters for easy access and ergonomic use
 
-SIGNAL = (get_secret("SIGNAL") or "auxin").removesuffix("-cli") + "-cli"
-AUXIN = SIGNAL.lower() == "auxin-cli"
 APP_NAME = os.getenv("FLY_APP_NAME")
 URL = os.getenv("URL_OVERRIDE", f"https://{APP_NAME}.fly.dev")
 LOCAL = os.getenv("FLY_APP_NAME") is None
 UPLOAD = DOWNLOAD = get_secret("DOWNLOAD")
 ROOT_DIR = "/tmp/local-signal" if DOWNLOAD else "." if LOCAL else "/app"
 MEMFS = get_secret("AUTOSAVE")
+SIGNAL = (get_secret("SIGNAL") or "auxin").removesuffix("-cli") + "-cli"
+AUXIN = SIGNAL.lower() == "auxin-cli"
 
-if Path(SIGNAL).exists():
+maybe_path = get_secert("SIGNAL_PATH")
+if maybe_path and Path(maybe_path).exists():
+    SIGNAL_PATH = str(Path(maybe_path).absolute())
+elif Path(SIGNAL).exists():
     SIGNAL_PATH = str(Path(SIGNAL).absolute())
 elif Path(ROOT_DIR) / SIGNAL:
-    SIGNAL_PATH = str(Path(ROOT_DIR) / SIGNAL)
+    SIGNAL_PATH = str((Path(ROOT_DIR) / SIGNAL).absolute())
 elif which := shutil.which(SIGNAL):
     SIGNAL_PATH = which
 else:
@@ -122,7 +110,6 @@
 
 
 #### Configure logging to file
->>>>>>> e2e65ccd
 
 if get_secret("LOGFILES") or not LOCAL:
     handler = logging.FileHandler("debug.log")
