--- conflicted
+++ resolved
@@ -83,12 +83,9 @@
     "." if get_secret("NO_DOWNLOAD") else "/tmp/local-signal" if LOCAL else "/app"
 )
 
-<<<<<<< HEAD
-=======
 UPLOAD = DOWNLOAD = not get_secret("NO_DOWNLOAD")
 MEMFS = not get_secret("NO_MEMFS")
 
->>>>>>> cf07d279
 if get_secret("LOGFILES") or not LOCAL:
     tracelog = logging.FileHandler("trace.log")
     tracelog.setLevel(TRACE)
