--- conflicted
+++ resolved
@@ -85,12 +85,6 @@
     return secret
 
 
-<<<<<<< HEAD
-HOSTNAME = open("/etc/hostname").read().strip()  #  FLY_ALLOC_ID
-=======
-SIGNAL = (get_secret("SIGNAL") or "auxin").removesuffix("-cli") + "-cli"
-AUXIN = SIGNAL.lower() == "auxin-cli"
->>>>>>> db3852bd
 APP_NAME = os.getenv("FLY_APP_NAME")
 URL = os.getenv("URL_OVERRIDE", f"https://{APP_NAME}.fly.dev")
 LOCAL = os.getenv("FLY_APP_NAME") is None
