#!/usr/bin/python3.9
# Copyright (c) 2021 MobileCoin Inc.
# Copyright (c) 2021 The Forest Team
import functools
import logging
import os
import shutil
from pathlib import Path
from typing import Optional, cast

import phonenumbers as pn
from phonenumbers import NumberParseException


def FuckAiohttp(record: logging.LogRecord) -> bool:
    str_msg = str(getattr(record, "msg", ""))
    if "was destroyed but it is pending" in str_msg:
        return False
    if str_msg.startswith("task:") and str_msg.endswith(">"):
        return False
    return True


logger_class = logging.getLoggerClass()

logger = logging.getLogger()
logger.setLevel("DEBUG")
fmt = logging.Formatter("{levelname} {module}:{lineno}: {message}", style="{")
console_handler = logging.StreamHandler()
console_handler.setLevel(
    ((os.getenv("LOGLEVEL") or os.getenv("LOG_LEVEL")) or "DEBUG").upper()
)
console_handler.setFormatter(fmt)
console_handler.addFilter(FuckAiohttp)
logger.addHandler(console_handler)


#### Configure Parameters

# edge cases:
# accessing an unset secret loads other variables and potentially overwrites existing ones
def parse_secrets(secrets: str) -> dict[str, str]:
    pairs = [
        line.strip().split("=", 1)
        for line in secrets.split("\n")
        if line and not line.startswith("#")
    ]
    can_be_a_dict = cast(list[tuple[str, str]], pairs)
    return dict(can_be_a_dict)


# to dump: "\n".join(f"{k}={v}" for k, v in secrets.items())


@functools.cache  # don't load the same env more than once
def load_secrets(env: Optional[str] = None, overwrite: bool = False) -> None:
    if not env:
        env = os.environ.get("ENV", "dev")
    try:
        logging.info("loading secrets from %s_secrets", env)
        secrets = parse_secrets(open(f"{env}_secrets").read())
        if overwrite:
            new_env = secrets
        else:
            # mask loaded secrets with existing env
            new_env = secrets | os.environ
        os.environ.update(new_env)
    except FileNotFoundError:
        pass


# potentially split this into get_flag and get_secret; move all of the flags into fly.toml;
# maybe keep all the tomls and dockerfiles in a separate dir with a deploy script passing --config and --dockerfile explicitly
def get_secret(key: str, env: Optional[str] = None) -> str:
    try:
        secret = os.environ[key]
    except KeyError:
        load_secrets(env)
        secret = os.environ.get(key) or ""  # fixme
    if secret.lower() in ("0", "false", "no"):
        return ""
    return secret


## Parameters for easy access and ergonomic use

APP_NAME = os.getenv("FLY_APP_NAME")
URL = os.getenv("URL_OVERRIDE", f"https://{APP_NAME}.fly.dev")
LOCAL = os.getenv("FLY_APP_NAME") is None
<<<<<<< HEAD
DOWNLOAD = get_secret("DOWNLOAD")
UPLOAD = get_secret("UPLOAD") or DOWNLOAD
ROOT_DIR = "/tmp/local-signal" if DOWNLOAD else "." if LOCAL else "/app"
=======
UPLOAD = DOWNLOAD = get_secret("DOWNLOAD")
ROOT_DIR = "/app" if not LOCAL else "/tmp/local-signal" if DOWNLOAD else "."
>>>>>>> 5e9224e0
MEMFS = get_secret("AUTOSAVE")
SIGNAL = (get_secret("SIGNAL") or "auxin").removesuffix("-cli") + "-cli"
AUXIN = SIGNAL.lower() == "auxin-cli"

maybe_path = get_secret("SIGNAL_PATH")
if maybe_path and Path(maybe_path).exists():
    SIGNAL_PATH = str(Path(maybe_path).absolute())
elif Path(SIGNAL).exists():
    SIGNAL_PATH = str(Path(SIGNAL).absolute())
elif Path(ROOT_DIR) / SIGNAL:
    SIGNAL_PATH = str((Path(ROOT_DIR) / SIGNAL).absolute())
elif which := shutil.which(SIGNAL):
    SIGNAL_PATH = which
else:
    raise FileNotFoundError(
        f"Couldn't find a {SIGNAL} executable in the working directory, {ROOT_DIR}, or as an executable. "
        f"Install {SIGNAL} or try symlinking {SIGNAL} to the working directory"
    )


if Path(SIGNAL).exists():
    SIGNAL_PATH = str(Path(SIGNAL).absolute())
elif Path(ROOT_DIR) / SIGNAL:
    SIGNAL_PATH = str(Path(ROOT_DIR) / SIGNAL)
elif which := shutil.which(SIGNAL):
    SIGNAL_PATH = which
else:
    raise FileNotFoundError(
        f"Couldn't find a {SIGNAL} executable in the working directory, {ROOT_DIR}, or as an executable. "
        f"Install {SIGNAL} or try symlinking {SIGNAL} to the working directory"
    )


#### Configure logging to file

if get_secret("LOGFILES") or not LOCAL:
    handler = logging.FileHandler("debug.log")
    handler.setLevel("DEBUG")
    handler.setFormatter(fmt)
    handler.addFilter(FuckAiohttp)
    logger.addHandler(handler)


def signal_format(raw_number: str) -> Optional[str]:
    try:
        return pn.format_number(pn.parse(raw_number, "US"), pn.PhoneNumberFormat.E164)
    except NumberParseException:
        return None<|MERGE_RESOLUTION|>--- conflicted
+++ resolved
@@ -87,14 +87,9 @@
 APP_NAME = os.getenv("FLY_APP_NAME")
 URL = os.getenv("URL_OVERRIDE", f"https://{APP_NAME}.fly.dev")
 LOCAL = os.getenv("FLY_APP_NAME") is None
-<<<<<<< HEAD
 DOWNLOAD = get_secret("DOWNLOAD")
 UPLOAD = get_secret("UPLOAD") or DOWNLOAD
-ROOT_DIR = "/tmp/local-signal" if DOWNLOAD else "." if LOCAL else "/app"
-=======
-UPLOAD = DOWNLOAD = get_secret("DOWNLOAD")
 ROOT_DIR = "/app" if not LOCAL else "/tmp/local-signal" if DOWNLOAD else "."
->>>>>>> 5e9224e0
 MEMFS = get_secret("AUTOSAVE")
 SIGNAL = (get_secret("SIGNAL") or "auxin").removesuffix("-cli") + "-cli"
 AUXIN = SIGNAL.lower() == "auxin-cli"
