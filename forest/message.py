--- conflicted
+++ resolved
@@ -137,9 +137,6 @@
         self.attachments: list[dict[str, str]] = msg.get("attachments", [])
         # "bodyRanges":[{"associatedValue":{"mentionUuid":"fc4457f0-c683-44fe-b887-fe3907d7762e"},"length":1,"start":0}] ... no groups anyway
         self.mentions = []
-<<<<<<< HEAD
-        self.group = blob.get("group_id") or ""
-=======
         self.group = (
             blob.get("group_id")
             or msg.get("group")
@@ -147,7 +144,6 @@
             or content.get("source", {}).get("typingMessage", {}).get("groupId")
             or ""
         )
->>>>>>> 8d876ceb
         maybe_quote = msg.get("quote")
         self.address = blob.get("Address", {})
         self.quoted_text = "" if not maybe_quote else maybe_quote.get("text")
