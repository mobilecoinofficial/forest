"""
FYI: this module uses a lot of `or`. `None or 1` is `1`, not `True`.
We're using this because you can have `{"attachments": null}` in JSON, which
breaks our typing if we expect Message.attachments to be list[str].
Using `or` like this is a bit of a hack, but it's what we've got.
"""
import shlex
from typing import Optional

from forest.utils import logging


class Message:
    """
    Base message type

    Attributes
    -----------
    blob: dict
       blob representing the jsonrpc message
    """

    timestamp: int
    text: str
    attachments: list[dict[str, str]]
    group: Optional[str]
    quoted_text: str
    source: str
    payment: dict
    reactions: dict[str, str]

    def __init__(self, blob: dict) -> None:
        self.blob = blob
        # parsing
        self.command: Optional[str] = None
        self.tokens: Optional[list[str]] = None
        if self.text and self.text.startswith("/"):
<<<<<<< HEAD
            # if you need tokens, do this yourself with shlex...
            command, *self.tokens = self.text.split(" ")
=======
            try:
                command, *self.tokens = shlex.split(self.text)
            except ValueError:
                command, *self.tokens = self.text.split(" ")
>>>>>>> d512ff48
            self.command = command[1:].lower()  # remove /
            self.arg1 = self.tokens[0] if self.tokens else None
            self.text = " ".join(self.tokens)
        elif (
            self.text and "help" in self.text.lower() and "Documented" not in self.text
        ):
            self.command = "help"

    def to_dict(self) -> dict:
        """
        Returns a dictionary of message instance
        variables except for the blob
        """
        properties = {}
        for attr in dir(self):
            if not (attr.startswith("_") or attr in ("blob", "full_text", "envelope")):
                val = getattr(self, attr)
                if val and not callable(val):
                    # if attr == "text":
                    #    val = termcolor.colored(val, attrs=["bold"])
                    #    # gets mangled by repr
                    properties[attr] = val

        return properties

    def __getattr__(self, attr: str) -> None:
        # return falsy string back if not found
        return None

    def __repr__(self) -> str:
        return f"Message: {self.to_dict()}"


class AuxinMessage(Message):
    def __init__(self, outer_blob: dict, _id: Optional[str] = None) -> None:
        if "id" in outer_blob:
            self.id = outer_blob["id"]
            self.error = outer_blob.get("error", {})
            blob = outer_blob.get("result", {})
            if not isinstance(blob, dict):
                blob = {}
        else:
            self.id = _id
            blob = outer_blob
        # logging.info("msg id: %s", self.id)
        self.timestamp = blob.get("timestamp", -1)
        content = blob.get("content", {})
        msg = (content.get("source") or {}).get("dataMessage") or {}
        self.text = self.full_text = msg.get("body") or ""
        self.attachments: list[dict[str, str]] = msg.get("attachments", [])
        self.group = msg.get("group") or msg.get("groupV2") or ""
        maybe_quote = msg.get("quote")
        self.address = blob.get("Address", {})
        self.quoted_text = "" if not maybe_quote else maybe_quote.get("text")
        address = blob.get("remote_address", {}).get("address", {})
        if "Both" in address:
            self.source, self.uuid = address["Both"]
        elif "Uuid" in address:
            self.uuid = address.get("Uuid")
            if self.text:
                logging.error("text message has no number: %s", outer_blob)
        elif "Phone" in address:
            self.source = address["Phone"]
        else:
            if self.text:
                logging.error("text message has no remote address: %s", outer_blob)
        if self.text and not self.source:
            logging.error(outer_blob)
        payment_notif = (
            (msg.get("payment") or {}).get("Item", {}).get("notification", {})
        )
        if payment_notif:
            receipt = payment_notif["Transaction"]["mobileCoin"]["receipt"]
            self.payment = {
                "note": payment_notif.get("note"),
                "receipt": receipt,
            }
        else:
            self.payment = {}
        if self.text:
            logging.info(self)  # "parsed a message with body: '%s'", self.text)
        super().__init__(blob)


class Reaction:
    def __init__(self, reaction: dict) -> None:
        assert reaction
        self.emoji = reaction["emoji"]
        self.author = reaction["targetAuthorNumber"]
        self.ts = reaction["targetSentTimestamp"]


class StdioMessage(Message):
    """Represents a Message received from signal-cli, optionally containing a command with arguments."""

    def __init__(self, blob: dict) -> None:
        self.id = blob.get("id")
        result = blob.get("result", {})
        self.envelope = envelope = blob.get("envelope", {})
        # {"envelope":{"source":"+16176088864","sourceNumber":"+16176088864","sourceUuid":"412e180d-c500-4c60-b370-14f6693d8ea7","sourceName":"sylv","sourceDevice":3,"timestamp":1637290589910,"dataMessage":{"timestamp":1637290589910,"message":"/ping","expiresInSeconds":0,"viewOnce":false}},"account":"+447927948360"}
        self.source: str = envelope.get("source")
        self.name: str = envelope.get("sourceName") or self.source
        self.timestamp = envelope.get("timestamp") or result.get("timestamp")

        # msg data
        msg = envelope.get("dataMessage", {})
        # "attachments":[{"contentType":"image/png","filename":"image.png","id":"1484072582431702699","size":2496}]}
        self.attachments: list[dict[str, str]] = msg.get("attachments")
        self.full_text = self.text = msg.get("message", "")
        self.group: Optional[str] = msg.get("groupInfo", {}).get(
            "groupId"
        ) or result.get("groupId")
        self.quoted_text = msg.get("quote", {}).get("text")
        self.payment = msg.get("payment")
        try:
            self.reaction: Optional[Reaction] = Reaction(msg.get("reaction"))
        except (AssertionError, KeyError):
            self.reaction = None
        self.reactions: dict[str, str] = {}
        if self.text:
            logging.info(self)  # "parsed a message with body: '%s'", self.text)
        super().__init__(blob)<|MERGE_RESOLUTION|>--- conflicted
+++ resolved
@@ -5,6 +5,7 @@
 Using `or` like this is a bit of a hack, but it's what we've got.
 """
 import shlex
+import json
 from typing import Optional
 
 from forest.utils import logging
@@ -35,16 +36,15 @@
         self.command: Optional[str] = None
         self.tokens: Optional[list[str]] = None
         if self.text and self.text.startswith("/"):
-<<<<<<< HEAD
-            # if you need tokens, do this yourself with shlex...
-            command, *self.tokens = self.text.split(" ")
-=======
             try:
-                command, *self.tokens = shlex.split(self.text)
-            except ValueError:
+                json.loads(self.text)
                 command, *self.tokens = self.text.split(" ")
->>>>>>> d512ff48
-            self.command = command[1:].lower()  # remove /
+            except json.JSONDecodeError:
+                try:
+                    command, *self.tokens = shlex.split(self.text)
+                except ValueError:
+                    command, *self.tokens = self.text.split(" ")
+            self.command = command.removeprefix("/").lower()
             self.arg1 = self.tokens[0] if self.tokens else None
             self.text = " ".join(self.tokens)
         elif (
