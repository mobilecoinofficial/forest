"""
FYI: this module uses a lot of `or`. `None or 1` is `1`, not `True`.
We're using this because you can have `{"attachments": null}` in JSON, which
breaks our typing if we expect Message.attachments to be list[str].
Using `or` like this is a bit of a hack, but it's what we've got.
"""
import shlex
import json
from typing import Optional

from forest.utils import logging


class Message:
    """
    Base message type

    Attributes
    -----------
    blob: dict
       blob representing the jsonrpc message
    """

    timestamp: int
    text: str
    attachments: list[dict[str, str]]
    group: Optional[str]
    quoted_text: str
    source: str
    payment: dict
<<<<<<< HEAD
    reactions: dict[str, str]
=======
    arg1: Optional[str]
    arg2: Optional[str]
    arg3: Optional[str]
>>>>>>> 8cfe3309

    def __init__(self, blob: dict) -> None:
        self.blob = blob
        # parsing
        self.command: Optional[str] = None
        self.tokens: Optional[list[str]] = None
        if not self.text:
            return
        if self.text.startswith("/"):
            try:
                json.loads(self.text)
                command, *self.tokens = self.text.split(" ")
<<<<<<< HEAD
            except json.JSONDecodeError:
                try:
                    command, *self.tokens = shlex.split(self.text)
                except ValueError:
                    command, *self.tokens = self.text.split(" ")
            self.command = command.removeprefix("/").lower()
            self.arg1 = self.tokens[0] if self.tokens else None
=======
            self.command = command[1:].lower()  # remove /
            if self.tokens:
                self.arg1, self.arg2, self.arg3, *_ = self.tokens + [""] * 3
>>>>>>> 8cfe3309
            self.text = " ".join(self.tokens)
        elif "help" in self.text.lower() and "Documented" not in self.text:
            self.command = "help"

    def to_dict(self) -> dict:
        """
        Returns a dictionary of message instance
        variables except for the blob
        """
        properties = {}
        for attr in dir(self):
            if not (attr.startswith("_") or attr in ("blob", "full_text", "envelope")):
                val = getattr(self, attr)
                if val and not callable(val):
                    # if attr == "text":
                    #    val = termcolor.colored(val, attrs=["bold"])
                    #    # gets mangled by repr
                    properties[attr] = val

        return properties

    def __getattr__(self, attr: str) -> None:
        # return falsy string back if not found
        return None

    def __repr__(self) -> str:
        return f"Message: {self.to_dict()}"


class AuxinMessage(Message):
    def __init__(self, outer_blob: dict, _id: Optional[str] = None) -> None:
        if "id" in outer_blob:
            self.id = outer_blob["id"]
            self.error = outer_blob.get("error", {})
            blob = outer_blob.get("result", {})
            if not isinstance(blob, dict):
                blob = {}
        else:
            self.id = _id
            blob = outer_blob
        # logging.info("msg id: %s", self.id)
        self.timestamp = blob.get("timestamp", -1)
        content = blob.get("content", {})
        msg = (content.get("source") or {}).get("dataMessage") or {}
        self.text = self.full_text = msg.get("body") or ""
        self.attachments: list[dict[str, str]] = msg.get("attachments", [])
        self.group = msg.get("group") or msg.get("groupV2") or ""
        maybe_quote = msg.get("quote")
        self.address = blob.get("Address", {})
        self.quoted_text = "" if not maybe_quote else maybe_quote.get("text")
        address = blob.get("remote_address", {}).get("address", {})
        if "Both" in address:
            self.source, self.uuid = address["Both"]
        elif "Uuid" in address:
            self.uuid = address.get("Uuid")
            if self.text:
                logging.error("text message has no number: %s", outer_blob)
        elif "Phone" in address:
            self.source = address["Phone"]
        else:
            if self.text:
                logging.error("text message has no remote address: %s", outer_blob)
        if self.text and not self.source:
            logging.error(outer_blob)
        payment_notif = (
            (msg.get("payment") or {}).get("Item", {}).get("notification", {})
        )
        if payment_notif:
            receipt = payment_notif["Transaction"]["mobileCoin"]["receipt"]
            self.payment = {
                "note": payment_notif.get("note"),
                "receipt": receipt,
            }
        else:
            self.payment = {}
        if self.text:
            logging.info(self)  # "parsed a message with body: '%s'", self.text)
        super().__init__(blob)


class Reaction:
    def __init__(self, reaction: dict) -> None:
        assert reaction
        self.emoji = reaction["emoji"]
        self.author = reaction["targetAuthorNumber"]
        self.ts = reaction["targetSentTimestamp"]


class StdioMessage(Message):
    """Represents a Message received from signal-cli, optionally containing a command with arguments."""

    def __init__(self, blob: dict) -> None:
        self.id = blob.get("id")
        result = blob.get("result", {})
        self.envelope = envelope = blob.get("envelope", {})
        # {"envelope":{"source":"+16176088864","sourceNumber":"+16176088864","sourceUuid":"412e180d-c500-4c60-b370-14f6693d8ea7","sourceName":"sylv","sourceDevice":3,"timestamp":1637290589910,"dataMessage":{"timestamp":1637290589910,"message":"/ping","expiresInSeconds":0,"viewOnce":false}},"account":"+447927948360"}
        self.source: str = envelope.get("source")
        self.name: str = envelope.get("sourceName") or self.source
        self.timestamp = envelope.get("timestamp") or result.get("timestamp")

        # msg data
        msg = envelope.get("dataMessage", {})
        # "attachments":[{"contentType":"image/png","filename":"image.png","id":"1484072582431702699","size":2496}]}
        self.attachments: list[dict[str, str]] = msg.get("attachments")
        self.full_text = self.text = msg.get("message", "")
        self.group: Optional[str] = msg.get("groupInfo", {}).get(
            "groupId"
        ) or result.get("groupId")
        self.quoted_text = msg.get("quote", {}).get("text")
        self.payment = msg.get("payment")
        try:
            self.reaction: Optional[Reaction] = Reaction(msg.get("reaction"))
        except (AssertionError, KeyError):
            self.reaction = None
        self.reactions: dict[str, str] = {}
        if self.text:
            logging.info(self)  # "parsed a message with body: '%s'", self.text)
        super().__init__(blob)<|MERGE_RESOLUTION|>--- conflicted
+++ resolved
@@ -28,13 +28,10 @@
     quoted_text: str
     source: str
     payment: dict
-<<<<<<< HEAD
     reactions: dict[str, str]
-=======
     arg1: Optional[str]
     arg2: Optional[str]
     arg3: Optional[str]
->>>>>>> 8cfe3309
 
     def __init__(self, blob: dict) -> None:
         self.blob = blob
@@ -47,7 +44,6 @@
             try:
                 json.loads(self.text)
                 command, *self.tokens = self.text.split(" ")
-<<<<<<< HEAD
             except json.JSONDecodeError:
                 try:
                     command, *self.tokens = shlex.split(self.text)
@@ -55,11 +51,6 @@
                     command, *self.tokens = self.text.split(" ")
             self.command = command.removeprefix("/").lower()
             self.arg1 = self.tokens[0] if self.tokens else None
-=======
-            self.command = command[1:].lower()  # remove /
-            if self.tokens:
-                self.arg1, self.arg2, self.arg3, *_ = self.tokens + [""] * 3
->>>>>>> 8cfe3309
             self.text = " ".join(self.tokens)
         elif "help" in self.text.lower() and "Documented" not in self.text:
             self.command = "help"
