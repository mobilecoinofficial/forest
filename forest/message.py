--- conflicted
+++ resolved
@@ -36,30 +36,19 @@
         # parsing
         self.command: Optional[str] = None
         self.tokens: Optional[list[str]] = None
-<<<<<<< HEAD
         if self.text and not self.text.startswith("/"):
             self.text = f"/{self.text}"
         self.text = self.text.replace('“', '"').replace('”', '"')
         if self.text and self.text.startswith("/"):
-=======
-        if not self.text:
-            return
-        if self.text.startswith("/"):
->>>>>>> 49b0a99f
             try:
                 command, *self.tokens = shlex.split(self.text)
             except ValueError:
                 command, *self.tokens = self.text.split(" ")
             self.arg0 = command.lstrip('/')
             self.command = command[1:].lower()  # remove /
-<<<<<<< HEAD
-            self.arg1 = self.tokens[0] if self.tokens else None
-            self.arg2 = self.tokens[1] if len(self.tokens) > 1 else None
-            self.arg3 = self.tokens[2] if len(self.tokens) > 2 else None
-=======
             if self.tokens:
                 self.arg1, self.arg2, self.arg3, *_ = self.tokens + [""] * 3
->>>>>>> 49b0a99f
+
             self.text = " ".join(self.tokens)
         elif "help" in self.text.lower() and "Documented" not in self.text:
             self.command = "help"
