"""
FYI: this module uses a lot of `or`. `None or 1` is `1`, not `True`.
We're using this because you can have `{"attachments": null}` in JSON, which
breaks our typing if we expect Message.attachments to be list[str].
Using `or` like this is a bit of a hack, but it's what we've got.
"""
<<<<<<< HEAD
# import shlex
=======
import shlex
import unicodedata
import json
>>>>>>> a9bda186
from typing import Optional

from forest.utils import logging


def unicode_character_name(i: int) -> str:
    try:
        return unicodedata.name(chr(i))
    except ValueError:
        return ""


unicode_quotes = [
    chr(i) for i in range(0, 0x10FFF) if "QUOTATION MARK" in unicode_character_name(i)
]


class Message:
    """
    Base message type

    Attributes
    -----------
    blob: dict
       blob representing the jsonrpc message
    """

    timestamp: int
    text: str
    attachments: list[dict[str, str]]
    group: Optional[str]
    quoted_text: str
    source: str
    payment: dict
<<<<<<< HEAD
    reactions: dict[str, str]
    # reaction: Optional[Reaction]
    # quote: Optional[Quote]
=======
    arg0: str
    arg1: Optional[str]
    arg2: Optional[str]
    arg3: Optional[str]
>>>>>>> a9bda186

    def __init__(self, blob: dict) -> None:
        self.blob = blob
        # parsing
        self.command: Optional[str] = None
        self.tokens: Optional[list[str]] = None
        if not self.text:
            return
<<<<<<< HEAD
        if self.text.startswith("/"):
            # if you need tokens, do this yourself with shlex...
            command, *self.tokens = self.text.split(" ")
            self.command = command[1:].lower()  # remove /
        else:
            self.tokens = self.text.split(" ")
        if (
            not self.command
            and self.tokens
            and "help" in self.tokens
            and "Documented" not in self.text
        ):
            self.command = "help"
        self.arg1 = self.tokens[0] if self.tokens else None
=======
        command = None
        try:
            try:
                command, *self.tokens = json.loads(self.text)
            except json.JSONDecodeError:
                # replace quote
                clean_quote_text = self.text
                for quote in unicode_quotes:
                    clean_quote_text.replace(quote, "'")
                command, *self.tokens = shlex.split(clean_quote_text)
        except ValueError:
            command, *self.tokens = self.text.split(" ")
        self.command = command.removeprefix("/").lower()
        self.arg0 = command
        if self.tokens:
            self.arg1, self.arg2, self.arg3, *_ = self.tokens + [""] * 3
>>>>>>> a9bda186
        self.text = " ".join(self.tokens)

    def to_dict(self) -> dict:
        """
        Returns a dictionary of message instance
        variables except for the blob
        """
        properties = {}
        for attr in dir(self):
            if not (attr.startswith("_") or attr in ("blob", "full_text", "envelope")):
                val = getattr(self, attr)
                if val and not callable(val):
                    # if attr == "text":
                    #    val = termcolor.colored(val, attrs=["bold"])
                    #    # gets mangled by repr
                    properties[attr] = val

        return properties

    def __getattr__(self, attr: str) -> None:
        # return falsy string back if not found
        return None

    def __repr__(self) -> str:
        return f"Message: {self.to_dict()}"


class AuxinMessage(Message):
    def __init__(self, outer_blob: dict, _id: Optional[str] = None) -> None:
        if "id" in outer_blob:
            self.id = outer_blob["id"]
            self.error = outer_blob.get("error", {})
            blob = outer_blob.get("result", {})
            if not isinstance(blob, dict):
                blob = {}
        else:
            self.id = _id
            blob = outer_blob
        # logging.info("msg id: %s", self.id)
        self.timestamp = blob.get("timestamp", -1)
        content = blob.get("content", {})
        msg = (content.get("source") or {}).get("dataMessage") or {}
        self.text = self.full_text = msg.get("body") or ""
        self.attachments: list[dict[str, str]] = msg.get("attachments", [])
        self.group = msg.get("group") or msg.get("groupV2") or ""
        maybe_quote = msg.get("quote")
        self.address = blob.get("Address", {})
        self.quoted_text = "" if not maybe_quote else maybe_quote.get("text")
        address = blob.get("remote_address", {}).get("address", {})
        if "Both" in address:
            self.source, self.uuid = address["Both"]
        elif "Uuid" in address:
            self.uuid = address.get("Uuid")
            if self.text:
                logging.error("text message has no number: %s", outer_blob)
        elif "Phone" in address:
            self.source = address["Phone"]
        else:
            if self.text:
                logging.error("text message has no remote address: %s", outer_blob)
        if self.text and not self.source:
            logging.error(outer_blob)
        payment_notif = (
            (msg.get("payment") or {}).get("Item", {}).get("notification", {})
        )
        if payment_notif:
            receipt = payment_notif["Transaction"]["mobileCoin"]["receipt"]
            self.payment = {
                "note": payment_notif.get("note"),
                "receipt": receipt,
            }
        else:
            self.payment = {}
        if self.text:
            logging.info(self)  # "parsed a message with body: '%s'", self.text)
        super().__init__(blob)


class Reaction:
    def __init__(self, reaction: dict) -> None:
        assert reaction
        self.emoji = reaction["emoji"]
        self.author = reaction["targetAuthorNumber"]
        self.ts = reaction["targetSentTimestamp"]


class Quote:
    def __init__(self, quote: dict) -> None:
        assert quote
        # {"id":1641591686224,"author":"+16176088864","authorNumber":"+16176088864","authorUuid":"412e180d-c500-4c60-b370-14f6693d8ea7","text":"hi","attachments":[]}
        self.ts = quote["id"]
        self.author = quote["authorNumber"]
        self.text = quote["text"]


class StdioMessage(Message):
    """Represents a Message received from signal-cli, optionally containing a command with arguments."""

    def __init__(self, blob: dict) -> None:
        self.id = blob.get("id")
        result = blob.get("result", {})
        self.envelope = envelope = blob.get("envelope", {})
        # {"envelope":{"source":"+16176088864","sourceNumber":"+16176088864","sourceUuid":"412e180d-c500-4c60-b370-14f6693d8ea7","sourceName":"sylv","sourceDevice":3,"timestamp":1637290589910,"dataMessage":{"timestamp":1637290589910,"message":"/ping","expiresInSeconds":0,"viewOnce":false}},"account":"+447927948360"}
        self.source: str = envelope.get("source")
        self.name: str = envelope.get("sourceName") or self.source
        self.timestamp = envelope.get("timestamp") or result.get("timestamp")

        # msg data
        msg = envelope.get("dataMessage", {})
        # "attachments":[{"contentType":"image/png","filename":"image.png","id":"1484072582431702699","size":2496}]}
        self.attachments: list[dict[str, str]] = msg.get("attachments")
        self.full_text = self.text = msg.get("message", "")
        self.group: Optional[str] = msg.get("groupInfo", {}).get(
            "groupId"
        ) or result.get("groupId")
        self.quoted_text = msg.get("quote", {}).get("text")
        self.payment = msg.get("payment")
        try:
            self.quote: Optional[Quote] = Quote(msg.get("quote"))
        except (AssertionError, KeyError):
            self.quote = None
        try:
            self.reaction: Optional[Reaction] = Reaction(msg.get("reaction"))
        except (AssertionError, KeyError):
            self.reaction = None
        self.reactions: dict[str, str] = {}
        if self.text:
            logging.info(self)  # "parsed a message with body: '%s'", self.text)
        super().__init__(blob)<|MERGE_RESOLUTION|>--- conflicted
+++ resolved
@@ -4,13 +4,9 @@
 breaks our typing if we expect Message.attachments to be list[str].
 Using `or` like this is a bit of a hack, but it's what we've got.
 """
-<<<<<<< HEAD
-# import shlex
-=======
 import shlex
 import unicodedata
 import json
->>>>>>> a9bda186
 from typing import Optional
 
 from forest.utils import logging
@@ -45,16 +41,13 @@
     quoted_text: str
     source: str
     payment: dict
-<<<<<<< HEAD
-    reactions: dict[str, str]
-    # reaction: Optional[Reaction]
-    # quote: Optional[Quote]
-=======
     arg0: str
     arg1: Optional[str]
     arg2: Optional[str]
     arg3: Optional[str]
->>>>>>> a9bda186
+    reactions: dict[str, str]
+    # reaction: Optional[Reaction]
+    # quote: Optional[Quote]
 
     def __init__(self, blob: dict) -> None:
         self.blob = blob
@@ -63,22 +56,6 @@
         self.tokens: Optional[list[str]] = None
         if not self.text:
             return
-<<<<<<< HEAD
-        if self.text.startswith("/"):
-            # if you need tokens, do this yourself with shlex...
-            command, *self.tokens = self.text.split(" ")
-            self.command = command[1:].lower()  # remove /
-        else:
-            self.tokens = self.text.split(" ")
-        if (
-            not self.command
-            and self.tokens
-            and "help" in self.tokens
-            and "Documented" not in self.text
-        ):
-            self.command = "help"
-        self.arg1 = self.tokens[0] if self.tokens else None
-=======
         command = None
         try:
             try:
@@ -95,7 +72,6 @@
         self.arg0 = command
         if self.tokens:
             self.arg1, self.arg2, self.arg3, *_ = self.tokens + [""] * 3
->>>>>>> a9bda186
         self.text = " ".join(self.tokens)
 
     def to_dict(self) -> dict:
