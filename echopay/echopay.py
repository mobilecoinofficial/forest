--- conflicted
+++ resolved
@@ -29,14 +29,10 @@
     async def set_payment_address(self) -> None:
         """Updates the Bot Signal Profile to have the correct payments address
         as specified by FS_ACCOUNT_NAME"""
-
         fs_address = await self.mobster.get_my_address()
-
-<<<<<<< HEAD
         # Singal addresses require Base64 encoding, but full service uses Base58.
         # This method handles the conversion
         signal_address = mc_util.b58_wrapper_to_b64_public_address(fs_address)
-
         # This will set the bot's Signal profile, replace avatar.png to give your bot a custom avatar
         await self.set_profile_auxin(
             given_name="PaymeBot",
@@ -49,11 +45,9 @@
         """Sends payment to requestee for a certain amount"""
         amount_mob = 0.001  ##payment amount in MOB
         amount_picomob = self.to_picomob(amount_mob)
-
         await self.send_payment(
             message.source, amount_picomob, confirm_tx_timeout=10, receipt_message=""
         )
-
         return f"Sent you a payment for {str(amount_mob)} MOB"
 
     @requires_admin
@@ -81,34 +75,11 @@
             receipt_message="Here's some money from your friendly Paymebot",
         )
         return f"Sent Payment to {recipient} for {amount_mob} MOB"
-=======
-    @time(REQUEST_TIME)  # type: ignore
-    async def do_pay(self, msg: Message) -> Response:
-        payment_notif_sent = await self.send_payment(msg.source, int(1e9))
-        if payment_notif_sent:
-            logging.info(payment_notif_sent)
-            delta = (payment_notif_sent.timestamp - msg.timestamp) / 1000
-            await self.admin(f"payment delta: {delta}")
-            self.signal_roundtrip_latency.append((msg.timestamp, "payment", delta))
-        return None
->>>>>>> db3852bd
 
     async def payment_response(self, msg: Message, amount_pmob: int) -> Response:
-<<<<<<< HEAD
         """Triggers on Succesful payment, overriden from forest.core"""
-=======
-        payment_notif = await self.send_payment(msg.source, amount_pmob - fee)
-        if not payment_notif:
-            return None
-        delta = (payment_notif.timestamp - msg.timestamp) / 1000
-        self.signal_roundtrip_latency.append((msg.timestamp, "repayment", delta))
-        await self.admin(f"repayment delta: {delta}")
-        return None
->>>>>>> db3852bd
-
         # amounts are received in picoMob, convert to Mob for readability
         amount_mob = self.to_mob(amount_pmob)
-
         return f"Thank you for your payment of {str(amount_mob)} MOB"
 
 
