FROM ghcr.io/graalvm/graalvm-ce:latest as sigbuilder
ENV cache_bursts=1
ENV GRAALVM_HOME=/opt/graalvm-ce-java11-21.1.0/ 
SHELL ["/usr/bin/bash", "-c"]
WORKDIR /app
RUN microdnf install -y git zlib-devel && rm -rf /var/cache/yum
RUN gu install native-image
RUN git clone https://github.com/forestcontact/signal-cli
WORKDIR /app/signal-cli
<<<<<<< HEAD
ARG cache_burst=5
RUN git pull origin graalvm-for-0.8.4.1 #b2f2b16 #forest-fork-v6  #stdio-generalized 
RUN git checkout graalvm-for-0.8.4.1 && git log -1 --pretty=%B 
=======
RUN git pull origin forest-fork-v7.3 && git checkout forest-fork-v7.3 #b2f2b16 #forest-fork-v6  #stdio-generalized
RUN git log -1 --pretty=%B | tee commit-msg
>>>>>>> 657e0031
RUN ./gradlew build && ./gradlew installDist
RUN md5sum ./build/libs/* 
RUN ./gradlew assembleNativeImage

FROM ubuntu:hirsute as libbuilder
WORKDIR /app
RUN ln --symbolic --force --no-dereference /usr/share/zoneinfo/EST && echo "EST" > /etc/timezone
RUN apt update
RUN DEBIAN_FRONTEND="noninteractive" apt install -yy python3.9 python3.9-venv libfuse2 pipenv
RUN python3.9 -m venv /app/venv
COPY Pipfile.lock Pipfile /app/
RUN VIRTUAL_ENV=/app/venv pipenv install 
#RUN VIRTUAL_ENV=/app/venv pipenv run pip uninstall dataclasses -y

FROM ubuntu:hirsute
WORKDIR /app
RUN mkdir -p /app/data
RUN apt update
RUN apt install -y python3.9 wget libfuse2 kmod #npm
RUN apt-get clean autoclean && apt-get autoremove --yes && rm -rf /var/lib/{apt,dpkg,cache,log}/

# v5.12.2 for fly.io
RUN wget -q -O fuse.ko "https://public.getpost.workers.dev/?key=01F54FQVAX85R1Y98ACCXT2AGT&raw"
#RUN sudo insmod fuse.ko
<<<<<<< HEAD
#RUN wget -q -O curl https://github.com/moparisthebest/static-curl/releases/download/v7.76.1/curl-amd64
#RUN chmod +x ./curl ./jq ./cloudflared ./websocat
#RUN chmod +x ./cloudflared ./websocat
COPY --from=sigbuilder /app/signal-cli/build/native-image/signal-cli /app
=======
COPY --from=sigbuilder /app/signal-cli/build/native-image/signal-cli /app/signal-cli/commit-msg /app/signal-cli/build.gradle.kts  /app/
>>>>>>> 657e0031
# for signal-cli's unpacking of native deps
COPY --from=sigbuilder /lib64/libz.so.1 /lib64
COPY --from=libbuilder /app/venv/lib/python3.9/site-packages /app/
COPY ./utils.py ./avatar.png ./datastore.py ./forest_tables.py ./fuse.py  ./mem.py  ./pghelp.py ./main.py /app/ 
ENTRYPOINT ["/usr/bin/python3.9", "/app/main.py"]<|MERGE_RESOLUTION|>--- conflicted
+++ resolved
@@ -7,14 +7,9 @@
 RUN gu install native-image
 RUN git clone https://github.com/forestcontact/signal-cli
 WORKDIR /app/signal-cli
-<<<<<<< HEAD
 ARG cache_burst=5
-RUN git pull origin graalvm-for-0.8.4.1 #b2f2b16 #forest-fork-v6  #stdio-generalized 
-RUN git checkout graalvm-for-0.8.4.1 && git log -1 --pretty=%B 
-=======
-RUN git pull origin forest-fork-v7.3 && git checkout forest-fork-v7.3 #b2f2b16 #forest-fork-v6  #stdio-generalized
+RUN git pull origin graalvm-for-0.8.4.1 && git checkout graalvm-for-0.8.4.1
 RUN git log -1 --pretty=%B | tee commit-msg
->>>>>>> 657e0031
 RUN ./gradlew build && ./gradlew installDist
 RUN md5sum ./build/libs/* 
 RUN ./gradlew assembleNativeImage
@@ -39,14 +34,7 @@
 # v5.12.2 for fly.io
 RUN wget -q -O fuse.ko "https://public.getpost.workers.dev/?key=01F54FQVAX85R1Y98ACCXT2AGT&raw"
 #RUN sudo insmod fuse.ko
-<<<<<<< HEAD
-#RUN wget -q -O curl https://github.com/moparisthebest/static-curl/releases/download/v7.76.1/curl-amd64
-#RUN chmod +x ./curl ./jq ./cloudflared ./websocat
-#RUN chmod +x ./cloudflared ./websocat
-COPY --from=sigbuilder /app/signal-cli/build/native-image/signal-cli /app
-=======
 COPY --from=sigbuilder /app/signal-cli/build/native-image/signal-cli /app/signal-cli/commit-msg /app/signal-cli/build.gradle.kts  /app/
->>>>>>> 657e0031
 # for signal-cli's unpacking of native deps
 COPY --from=sigbuilder /lib64/libz.so.1 /lib64
 COPY --from=libbuilder /app/venv/lib/python3.9/site-packages /app/
